--- conflicted
+++ resolved
@@ -92,11 +92,7 @@
 		z(static_cast<T>(l.begin()[2])),
 		w(static_cast<T>(l.begin()[3]))
 	{
-<<<<<<< HEAD
-		assert(l.size() == this->length());
-=======
 		assert(l.size() >= this->length());
->>>>>>> cfd0bd6e
 	}
 #endif//GLM_HAS_INITIALIZER_LISTS
 
