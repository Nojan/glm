--- conflicted
+++ resolved
@@ -262,7 +262,7 @@
 		return &(mat[0].x);
 	}
 
-    //! Return the address to the data of the matrix input.
+	//! Return the address to the data of the matrix input.
 	/// @see gtc_type_ptr
 	template<typename T, precision P>
 	GLM_FUNC_QUALIFIER T * value_ptr
@@ -291,11 +291,7 @@
 	{
 		return &(mat[0].x);
 	}
-<<<<<<< HEAD
-    
-=======
-
->>>>>>> 5be36e0d
+
 	//! Return the constant address to the data of the input parameter.
 	/// @see gtc_type_ptr
 	template<typename T, precision P>
@@ -306,14 +302,14 @@
 	{
 		return &(q[0]);
 	}
-    
+
 	//! Return the address to the data of the quaternion input.
 	/// @see gtc_type_ptr
 	template<typename T, precision P>
 	GLM_FUNC_QUALIFIER T * value_ptr
 	(
-        detail::tquat<T, P> & q
-    )
+		detail::tquat<T, P> & q
+	)
 	{
 		return &(q[0]);
 	}
