///////////////////////////////////////////////////////////////////////////////////
/// OpenGL Mathematics (glm.g-truc.net)
///
/// Copyright (c) 2005 - 2013 G-Truc Creation (www.g-truc.net)
/// Permission is hereby granted, free of charge, to any person obtaining a copy
/// of this software and associated documentation files (the "Software"), to deal
/// in the Software without restriction, including without limitation the rights
/// to use, copy, modify, merge, publish, distribute, sublicense, and/or sell
/// copies of the Software, and to permit persons to whom the Software is
/// furnished to do so, subject to the following conditions:
/// 
/// The above copyright notice and this permission notice shall be included in
/// all copies or substantial portions of the Software.
/// 
/// THE SOFTWARE IS PROVIDED "AS IS", WITHOUT WARRANTY OF ANY KIND, EXPRESS OR
/// IMPLIED, INCLUDING BUT NOT LIMITED TO THE WARRANTIES OF MERCHANTABILITY,
/// FITNESS FOR A PARTICULAR PURPOSE AND NONINFRINGEMENT. IN NO EVENT SHALL THE
/// AUTHORS OR COPYRIGHT HOLDERS BE LIABLE FOR ANY CLAIM, DAMAGES OR OTHER
/// LIABILITY, WHETHER IN AN ACTION OF CONTRACT, TORT OR OTHERWISE, ARISING FROM,
/// OUT OF OR IN CONNECTION WITH THE SOFTWARE OR THE USE OR OTHER DEALINGS IN
/// THE SOFTWARE.
///
/// @ref gtc_type_ptr
/// @file glm/gtc/type_ptr.inl
/// @date 2011-06-15 / 2011-12-07
/// @author Christophe Riccio
///////////////////////////////////////////////////////////////////////////////////

namespace glm
{
	/// @addtogroup gtc_type_ptr
	/// @{

	/// Return the constant address to the data of the input parameter.
	/// @see gtc_type_ptr
	template<typename T, precision P>
	GLM_FUNC_QUALIFIER T const * value_ptr
	(
		detail::tvec2<T, P> const & vec
	)
	{
		return &(vec.x);
	}

	//! Return the constant address to the data of the input parameter.
	/// @see gtc_type_ptr
	template<typename T, precision P>
	GLM_FUNC_QUALIFIER T * value_ptr
	(
		detail::tvec2<T, P> & vec
	)
	{
		return &(vec.x);
	}

	//! Return the constant address to the data of the input parameter.
	/// @see gtc_type_ptr
	template<typename T, precision P>
	GLM_FUNC_QUALIFIER T const * value_ptr
	(
		detail::tvec3<T, P> const & vec
	)
	{
		return &(vec.x);
	}

	//! Return the constant address to the data of the input parameter.
	/// @see gtc_type_ptr
	template<typename T, precision P>
	GLM_FUNC_QUALIFIER T * value_ptr
	(
		detail::tvec3<T, P> & vec
	)
	{
		return &(vec.x);
	}
		
	//! Return the constant address to the data of the input parameter.
	/// @see gtc_type_ptr
	template<typename T, precision P>
	GLM_FUNC_QUALIFIER T const * value_ptr
	(	
		detail::tvec4<T, P> const & vec
	)
	{
		return &(vec.x);
	}

	//! Return the constant address to the data of the input parameter.
	//! From GLM_GTC_type_ptr extension.
	template<typename T, precision P>
	GLM_FUNC_QUALIFIER T * value_ptr
	(	
		detail::tvec4<T, P> & vec
	)
	{
		return &(vec.x);
	}

	//! Return the constant address to the data of the input parameter.
	/// @see gtc_type_ptr
	template<typename T, precision P>
	GLM_FUNC_QUALIFIER T const * value_ptr
	(
		detail::tmat2x2<T, P> const & mat
	)
	{
		return &(mat[0].x);
	}

	//! Return the constant address to the data of the input parameter.
	/// @see gtc_type_ptr
	template<typename T, precision P>
	GLM_FUNC_QUALIFIER T * value_ptr
	(
		detail::tmat2x2<T, P> & mat
	)
	{
		return &(mat[0].x);
	}
		
	//! Return the constant address to the data of the input parameter.
	/// @see gtc_type_ptr
	template<typename T, precision P>
	GLM_FUNC_QUALIFIER T const * value_ptr
	(
		detail::tmat3x3<T, P> const & mat
	)
	{
		return &(mat[0].x);
	}

	//! Return the constant address to the data of the input parameter.
	/// @see gtc_type_ptr
	template<typename T, precision P>
	GLM_FUNC_QUALIFIER T * value_ptr
	(
		detail::tmat3x3<T, P> & mat
	)
	{
		return &(mat[0].x);
	}
		
	//! Return the constant address to the data of the input parameter.
	/// @see gtc_type_ptr
	template<typename T, precision P>
	GLM_FUNC_QUALIFIER T const * value_ptr
	(
		detail::tmat4x4<T, P> const & mat
	)
	{
		return &(mat[0].x);
	}

	//! Return the constant address to the data of the input parameter.
	//! From GLM_GTC_type_ptr extension.
	template<typename T, precision P>
	GLM_FUNC_QUALIFIER T * value_ptr
	(
		detail::tmat4x4<T, P> & mat
	)
	{
		return &(mat[0].x);
	}

	//! Return the constant address to the data of the input parameter.
	/// @see gtc_type_ptr
	template<typename T, precision P>
	GLM_FUNC_QUALIFIER T const * value_ptr
	(
		detail::tmat2x3<T, P> const & mat
	)
	{
		return &(mat[0].x);
	}

	//! Return the constant address to the data of the input parameter.
	/// @see gtc_type_ptr
	template<typename T, precision P>
	GLM_FUNC_QUALIFIER T * value_ptr
	(
		detail::tmat2x3<T, P> & mat
	)
	{
		return &(mat[0].x);
	}
		
	//! Return the constant address to the data of the input parameter.
	/// @see gtc_type_ptr
	template<typename T, precision P>
	GLM_FUNC_QUALIFIER T const * value_ptr
	(
		detail::tmat3x2<T, P> const & mat
	)
	{
		return &(mat[0].x);
	}

	//! Return the constant address to the data of the input parameter.
	/// @see gtc_type_ptr
	template<typename T, precision P>
	GLM_FUNC_QUALIFIER T * value_ptr
	(
		detail::tmat3x2<T, P> & mat
	)
	{
		return &(mat[0].x);
	}
		
	//! Return the constant address to the data of the input parameter.
	/// @see gtc_type_ptr
	template<typename T, precision P>
	GLM_FUNC_QUALIFIER T const * value_ptr
	(
		detail::tmat2x4<T, P> const & mat
	)
	{
		return &(mat[0].x);
	}

	//! Return the constant address to the data of the input parameter.
	/// @see gtc_type_ptr
	template<typename T, precision P>
	GLM_FUNC_QUALIFIER T * value_ptr
	(
		detail::tmat2x4<T, P> & mat
	)
	{
		return &(mat[0].x);
	}
		
	//! Return the constant address to the data of the input parameter.
	/// @see gtc_type_ptr
	template<typename T, precision P>
	GLM_FUNC_QUALIFIER T const * value_ptr
	(
		detail::tmat4x2<T, P> const & mat
	)
	{
		return &(mat[0].x);
	}

	//! Return the constant address to the data of the input parameter.
	/// @see gtc_type_ptr
	template<typename T, precision P>
	GLM_FUNC_QUALIFIER T * value_ptr
	(	
		detail::tmat4x2<T, P> & mat
	)
	{
		return &(mat[0].x);
	}
		
	//! Return the constant address to the data of the input parameter.
	/// @see gtc_type_ptr
	template<typename T, precision P>
	GLM_FUNC_QUALIFIER T const * value_ptr
	(
		detail::tmat3x4<T, P> const & mat
	)
	{
		return &(mat[0].x);
	}

	//! Return the constant address to the data of the input parameter.
	/// @see gtc_type_ptr
	template<typename T, precision P>
	GLM_FUNC_QUALIFIER T * value_ptr
	(
		detail::tmat3x4<T, P> & mat
	)
	{
		return &(mat[0].x);
	}
		
	//! Return the constant address to the data of the input parameter.
	/// @see gtc_type_ptr
	template<typename T, precision P>
	GLM_FUNC_QUALIFIER T const * value_ptr
	(
		detail::tmat4x3<T, P> const & mat
	)
	{
		return &(mat[0].x);
	}
<<<<<<< HEAD

=======
    
	//! Get the address of the matrix content.
	/// @see gtc_type_ptr
	template<typename T>
	GLM_FUNC_QUALIFIER T * value_ptr(detail::tmat4x3<T> & mat)
	{
		return &(mat[0].x);
	}
    
>>>>>>> 5b525ced
	//! Return the constant address to the data of the input parameter.
	/// @see gtc_type_ptr
	template<typename T, precision P>
	GLM_FUNC_QUALIFIER T const * value_ptr
	(
		detail::tquat<T, P> const & q
	)
	{
		return &(q[0]);
	}
<<<<<<< HEAD

	//! Get the address of the matrix content.
	/// @see gtc_type_ptr
	template<typename T, precision P>
	GLM_FUNC_QUALIFIER T * value_ptr(detail::tmat4x3<T, P> & mat)
=======
    
	//! Return the constant address to the data of the input parameter.
	/// @see gtc_type_ptr
	template<typename T>
	GLM_FUNC_QUALIFIER T * value_ptr
	(
        detail::tquat<T> & q
    )
>>>>>>> 5b525ced
	{
		return &(q[0]);
	}

	//! Build a vector from a pointer.
	/// @see gtc_type_ptr
	template <typename T>
	GLM_FUNC_QUALIFIER detail::tvec2<T, defaultp> make_vec2(T const * const ptr)
	{
		detail::tvec2<T, defaultp> Result;
		memcpy(value_ptr(Result), ptr, sizeof(detail::tvec2<T, defaultp>));
		return Result;
	}

	//! Build a vector from a pointer.
	/// @see gtc_type_ptr
	template <typename T>
	GLM_FUNC_QUALIFIER detail::tvec3<T, defaultp> make_vec3(T const * const ptr)
	{
		detail::tvec3<T, defaultp> Result;
		memcpy(value_ptr(Result), ptr, sizeof(detail::tvec3<T, defaultp>));
		return Result;
	}

	//! Build a vector from a pointer.
	/// @see gtc_type_ptr
	template <typename T>
	GLM_FUNC_QUALIFIER detail::tvec4<T, defaultp> make_vec4(T const * const ptr)
	{
		detail::tvec4<T, defaultp> Result;
		memcpy(value_ptr(Result), ptr, sizeof(detail::tvec4<T, defaultp>));
		return Result;
	}

	//! Build a matrix from a pointer.
	/// @see gtc_type_ptr
	template <typename T>
	GLM_FUNC_QUALIFIER detail::tmat2x2<T, defaultp> make_mat2x2(T const * const ptr)
	{
		detail::tmat2x2<T, defaultp> Result;
		memcpy(value_ptr(Result), ptr, sizeof(detail::tmat2x2<T, defaultp>));
		return Result;
	}

	//! Build a matrix from a pointer.
	/// @see gtc_type_ptr
	template <typename T>
	GLM_FUNC_QUALIFIER detail::tmat2x3<T, defaultp> make_mat2x3(T const * const ptr)
	{
		detail::tmat2x3<T, defaultp> Result;
		memcpy(value_ptr(Result), ptr, sizeof(detail::tmat2x3<T, defaultp>));
		return Result;
	}

	//! Build a matrix from a pointer.
	/// @see gtc_type_ptr
	template <typename T>
	GLM_FUNC_QUALIFIER detail::tmat2x4<T, defaultp> make_mat2x4(T const * const ptr)
	{
		detail::tmat2x4<T, defaultp> Result;
		memcpy(value_ptr(Result), ptr, sizeof(detail::tmat2x4<T, defaultp>));
		return Result;
	}

	//! Build a matrix from a pointer.
	/// @see gtc_type_ptr
	template <typename T>
	GLM_FUNC_QUALIFIER detail::tmat3x2<T, defaultp> make_mat3x2(T const * const ptr)
	{
		detail::tmat3x2<T, defaultp> Result;
		memcpy(value_ptr(Result), ptr, sizeof(detail::tmat3x2<T, defaultp>));
		return Result;
	}

	//! Build a matrix from a pointer.
	/// @see gtc_type_ptr
	template <typename T>
	GLM_FUNC_QUALIFIER detail::tmat3x3<T, defaultp> make_mat3x3(T const * const ptr)
	{
		detail::tmat3x3<T, defaultp> Result;
		memcpy(value_ptr(Result), ptr, sizeof(detail::tmat3x3<T, defaultp>));
		return Result;
	}

	//! Build a matrix from a pointer.
	/// @see gtc_type_ptr
	template <typename T>
	GLM_FUNC_QUALIFIER detail::tmat3x4<T, defaultp> make_mat3x4(T const * const ptr)
	{
		detail::tmat3x4<T, defaultp> Result;
		memcpy(value_ptr(Result), ptr, sizeof(detail::tmat3x4<T, defaultp>));
		return Result;
	}

	//! Build a matrix from a pointer.
	/// @see gtc_type_ptr
	template <typename T>
	GLM_FUNC_QUALIFIER detail::tmat4x2<T, defaultp> make_mat4x2(T const * const ptr)
	{
		detail::tmat4x2<T, defaultp> Result;
		memcpy(value_ptr(Result), ptr, sizeof(detail::tmat4x2<T, defaultp>));
		return Result;
	}

	//! Build a matrix from a pointer.
	/// @see gtc_type_ptr
	template <typename T>
	GLM_FUNC_QUALIFIER detail::tmat4x3<T, defaultp> make_mat4x3(T const * const ptr)
	{
		detail::tmat4x3<T, defaultp> Result;
		memcpy(value_ptr(Result), ptr, sizeof(detail::tmat4x3<T, defaultp>));
		return Result;
	}

	//! Build a matrix from a pointer.
	/// @see gtc_type_ptr
	template <typename T>
	GLM_FUNC_QUALIFIER detail::tmat4x4<T, defaultp> make_mat4x4(T const * const ptr)
	{
		detail::tmat4x4<T, defaultp> Result;
		memcpy(value_ptr(Result), ptr, sizeof(detail::tmat4x4<T, defaultp>));
		return Result;
	}

	//! Build a matrix from a pointer.
	/// @see gtc_type_ptr
	template <typename T>
	GLM_FUNC_QUALIFIER detail::tmat2x2<T, defaultp> make_mat2(T const * const ptr)
	{
		return make_mat2x2(ptr);
	}

	//! Build a matrix from a pointer.
	/// @see gtc_type_ptr
	template <typename T>
	GLM_FUNC_QUALIFIER detail::tmat3x3<T, defaultp> make_mat3(T const * const ptr)
	{
		return make_mat3x3(ptr);
	}
		
	//! Build a matrix from a pointer.
	/// @see gtc_type_ptr
	template <typename T>
	GLM_FUNC_QUALIFIER detail::tmat4x4<T, defaultp> make_mat4(T const * const ptr)
	{
		return make_mat4x4(ptr);
	}

	//! Build a quaternion from a pointer.
	/// @see gtc_type_ptr
	template <typename T>
	GLM_FUNC_QUALIFIER detail::tquat<T, defaultp> make_quat(T const * const ptr)
	{
		detail::tquat<T, defaultp> Result;
		memcpy(value_ptr(Result), ptr, sizeof(detail::tquat<T, defaultp>));
		return Result;
	}

	/// @}
}//namespace glm
<|MERGE_RESOLUTION|>--- conflicted
+++ resolved
@@ -31,7 +31,7 @@
 	/// @addtogroup gtc_type_ptr
 	/// @{
 
-	/// Return the constant address to the data of the input parameter.
+	/// Return the constant address to the data of the vector input.
 	/// @see gtc_type_ptr
 	template<typename T, precision P>
 	GLM_FUNC_QUALIFIER T const * value_ptr
@@ -42,7 +42,7 @@
 		return &(vec.x);
 	}
 
-	//! Return the constant address to the data of the input parameter.
+	//! Return the address to the data of the vector input.
 	/// @see gtc_type_ptr
 	template<typename T, precision P>
 	GLM_FUNC_QUALIFIER T * value_ptr
@@ -53,7 +53,7 @@
 		return &(vec.x);
 	}
 
-	//! Return the constant address to the data of the input parameter.
+	/// Return the constant address to the data of the vector input.
 	/// @see gtc_type_ptr
 	template<typename T, precision P>
 	GLM_FUNC_QUALIFIER T const * value_ptr
@@ -64,7 +64,7 @@
 		return &(vec.x);
 	}
 
-	//! Return the constant address to the data of the input parameter.
+	//! Return the address to the data of the vector input.
 	/// @see gtc_type_ptr
 	template<typename T, precision P>
 	GLM_FUNC_QUALIFIER T * value_ptr
@@ -75,7 +75,7 @@
 		return &(vec.x);
 	}
 		
-	//! Return the constant address to the data of the input parameter.
+	/// Return the constant address to the data of the vector input.
 	/// @see gtc_type_ptr
 	template<typename T, precision P>
 	GLM_FUNC_QUALIFIER T const * value_ptr
@@ -86,7 +86,7 @@
 		return &(vec.x);
 	}
 
-	//! Return the constant address to the data of the input parameter.
+	//! Return the address to the data of the vector input.
 	//! From GLM_GTC_type_ptr extension.
 	template<typename T, precision P>
 	GLM_FUNC_QUALIFIER T * value_ptr
@@ -97,7 +97,7 @@
 		return &(vec.x);
 	}
 
-	//! Return the constant address to the data of the input parameter.
+	/// Return the constant address to the data of the matrix input.
 	/// @see gtc_type_ptr
 	template<typename T, precision P>
 	GLM_FUNC_QUALIFIER T const * value_ptr
@@ -108,7 +108,7 @@
 		return &(mat[0].x);
 	}
 
-	//! Return the constant address to the data of the input parameter.
+	//! Return the address to the data of the matrix input.
 	/// @see gtc_type_ptr
 	template<typename T, precision P>
 	GLM_FUNC_QUALIFIER T * value_ptr
@@ -119,7 +119,7 @@
 		return &(mat[0].x);
 	}
 		
-	//! Return the constant address to the data of the input parameter.
+	/// Return the constant address to the data of the matrix input.
 	/// @see gtc_type_ptr
 	template<typename T, precision P>
 	GLM_FUNC_QUALIFIER T const * value_ptr
@@ -130,7 +130,7 @@
 		return &(mat[0].x);
 	}
 
-	//! Return the constant address to the data of the input parameter.
+	//! Return the address to the data of the matrix input.
 	/// @see gtc_type_ptr
 	template<typename T, precision P>
 	GLM_FUNC_QUALIFIER T * value_ptr
@@ -141,7 +141,7 @@
 		return &(mat[0].x);
 	}
 		
-	//! Return the constant address to the data of the input parameter.
+	/// Return the constant address to the data of the matrix input.
 	/// @see gtc_type_ptr
 	template<typename T, precision P>
 	GLM_FUNC_QUALIFIER T const * value_ptr
@@ -152,7 +152,7 @@
 		return &(mat[0].x);
 	}
 
-	//! Return the constant address to the data of the input parameter.
+	//! Return the address to the data of the matrix input.
 	//! From GLM_GTC_type_ptr extension.
 	template<typename T, precision P>
 	GLM_FUNC_QUALIFIER T * value_ptr
@@ -163,7 +163,7 @@
 		return &(mat[0].x);
 	}
 
-	//! Return the constant address to the data of the input parameter.
+	/// Return the constant address to the data of the matrix input.
 	/// @see gtc_type_ptr
 	template<typename T, precision P>
 	GLM_FUNC_QUALIFIER T const * value_ptr
@@ -174,7 +174,7 @@
 		return &(mat[0].x);
 	}
 
-	//! Return the constant address to the data of the input parameter.
+	//! Return the address to the data of the matrix input.
 	/// @see gtc_type_ptr
 	template<typename T, precision P>
 	GLM_FUNC_QUALIFIER T * value_ptr
@@ -185,7 +185,7 @@
 		return &(mat[0].x);
 	}
 		
-	//! Return the constant address to the data of the input parameter.
+	/// Return the constant address to the data of the matrix input.
 	/// @see gtc_type_ptr
 	template<typename T, precision P>
 	GLM_FUNC_QUALIFIER T const * value_ptr
@@ -196,7 +196,7 @@
 		return &(mat[0].x);
 	}
 
-	//! Return the constant address to the data of the input parameter.
+	//! Return the address to the data of the matrix input.
 	/// @see gtc_type_ptr
 	template<typename T, precision P>
 	GLM_FUNC_QUALIFIER T * value_ptr
@@ -207,7 +207,7 @@
 		return &(mat[0].x);
 	}
 		
-	//! Return the constant address to the data of the input parameter.
+	/// Return the constant address to the data of the matrix input.
 	/// @see gtc_type_ptr
 	template<typename T, precision P>
 	GLM_FUNC_QUALIFIER T const * value_ptr
@@ -218,7 +218,7 @@
 		return &(mat[0].x);
 	}
 
-	//! Return the constant address to the data of the input parameter.
+	//! Return the address to the data of the matrix input.
 	/// @see gtc_type_ptr
 	template<typename T, precision P>
 	GLM_FUNC_QUALIFIER T * value_ptr
@@ -229,7 +229,7 @@
 		return &(mat[0].x);
 	}
 		
-	//! Return the constant address to the data of the input parameter.
+	/// Return the constant address to the data of the matrix input.
 	/// @see gtc_type_ptr
 	template<typename T, precision P>
 	GLM_FUNC_QUALIFIER T const * value_ptr
@@ -240,7 +240,7 @@
 		return &(mat[0].x);
 	}
 
-	//! Return the constant address to the data of the input parameter.
+	//! Return the address to the data of the matrix input.
 	/// @see gtc_type_ptr
 	template<typename T, precision P>
 	GLM_FUNC_QUALIFIER T * value_ptr
@@ -251,7 +251,7 @@
 		return &(mat[0].x);
 	}
 		
-	//! Return the constant address to the data of the input parameter.
+	/// Return the constant address to the data of the matrix input.
 	/// @see gtc_type_ptr
 	template<typename T, precision P>
 	GLM_FUNC_QUALIFIER T const * value_ptr
@@ -262,7 +262,7 @@
 		return &(mat[0].x);
 	}
 
-	//! Return the constant address to the data of the input parameter.
+    //! Return the address to the data of the matrix input.
 	/// @see gtc_type_ptr
 	template<typename T, precision P>
 	GLM_FUNC_QUALIFIER T * value_ptr
@@ -273,7 +273,7 @@
 		return &(mat[0].x);
 	}
 		
-	//! Return the constant address to the data of the input parameter.
+	/// Return the constant address to the data of the matrix input.
 	/// @see gtc_type_ptr
 	template<typename T, precision P>
 	GLM_FUNC_QUALIFIER T const * value_ptr
@@ -283,11 +283,8 @@
 	{
 		return &(mat[0].x);
 	}
-<<<<<<< HEAD
-
-=======
-    
-	//! Get the address of the matrix content.
+
+	//! Return the address to the data of the matrix input.
 	/// @see gtc_type_ptr
 	template<typename T>
 	GLM_FUNC_QUALIFIER T * value_ptr(detail::tmat4x3<T> & mat)
@@ -295,8 +292,7 @@
 		return &(mat[0].x);
 	}
     
->>>>>>> 5b525ced
-	//! Return the constant address to the data of the input parameter.
+	/// Return the constant address to the data of the quaternion input.
 	/// @see gtc_type_ptr
 	template<typename T, precision P>
 	GLM_FUNC_QUALIFIER T const * value_ptr
@@ -306,22 +302,14 @@
 	{
 		return &(q[0]);
 	}
-<<<<<<< HEAD
-
-	//! Get the address of the matrix content.
-	/// @see gtc_type_ptr
-	template<typename T, precision P>
-	GLM_FUNC_QUALIFIER T * value_ptr(detail::tmat4x3<T, P> & mat)
-=======
     
-	//! Return the constant address to the data of the input parameter.
+	//! Return the address to the data of the quaternion input.
 	/// @see gtc_type_ptr
 	template<typename T>
 	GLM_FUNC_QUALIFIER T * value_ptr
 	(
         detail::tquat<T> & q
     )
->>>>>>> 5b525ced
 	{
 		return &(q[0]);
 	}
