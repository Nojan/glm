--- conflicted
+++ resolved
@@ -145,158 +145,76 @@
 	};
 
 	// Binary operators
-<<<<<<< HEAD
-	template <typename T, precision P>
-	tmat4x3<T, P> operator+ (
-		tmat4x3<T, P> const & m,
-		typename tmat4x3<T, P>::value_type const & s);
-
-	template <typename T, precision P>
-	tmat4x3<T, P> operator+ (
+	template <typename T, precision P>
+	GLM_FUNC_DECL tmat4x3<T, P> operator+ (
+		tmat4x3<T, P> const & m,
+		typename tmat4x3<T, P>::value_type const & s);
+
+	template <typename T, precision P>
+	GLM_FUNC_DECL tmat4x3<T, P> operator+ (
 		tmat4x3<T, P> const & m1,
 		tmat4x3<T, P> const & m2);
 
 	template <typename T, precision P>
-	tmat4x3<T, P> operator- (
-		tmat4x3<T, P> const & m,
-		typename tmat4x3<T, P>::value_type const & s);
-
-	template <typename T, precision P>
-	tmat4x3<T, P> operator- (
+	GLM_FUNC_DECL tmat4x3<T, P> operator- (
+		tmat4x3<T, P> const & m,
+		typename tmat4x3<T, P>::value_type const & s);
+
+	template <typename T, precision P>
+	GLM_FUNC_DECL tmat4x3<T, P> operator- (
 		tmat4x3<T, P> const & m1,
 		tmat4x3<T, P> const & m2);
 
 	template <typename T, precision P>
-	tmat4x3<T, P> operator* (
-		tmat4x3<T, P> const & m,
-		typename tmat4x3<T, P>::value_type const & s);
-
-	template <typename T, precision P>
-	tmat4x3<T, P> operator* (
+	GLM_FUNC_DECL tmat4x3<T, P> operator* (
+		tmat4x3<T, P> const & m,
+		typename tmat4x3<T, P>::value_type const & s);
+
+	template <typename T, precision P>
+	GLM_FUNC_DECL tmat4x3<T, P> operator* (
 		typename tmat4x3<T, P>::value_type const & s,
 		tmat4x3<T, P> const & m);
 
 	template <typename T, precision P>
-	typename tmat4x3<T, P>::col_type operator* (
+	GLM_FUNC_DECL typename tmat4x3<T, P>::col_type operator* (
 		tmat4x3<T, P> const & m,
 		typename tmat4x3<T, P>::row_type const & v);
 
 	template <typename T, precision P>
-	typename tmat4x3<T, P>::row_type operator* (
+	GLM_FUNC_DECL typename tmat4x3<T, P>::row_type operator* (
 		typename tmat4x3<T, P>::col_type const & v,
 		tmat4x3<T, P> const & m);
 
 	template <typename T, precision P>
-	tmat2x3<T, P> operator* (
+	GLM_FUNC_DECL tmat2x3<T, P> operator* (
 		tmat4x3<T, P> const & m1,
 		tmat2x4<T, P> const & m2);
 
 	template <typename T, precision P>
-	tmat3x3<T, P> operator* (
+	GLM_FUNC_DECL tmat3x3<T, P> operator* (
 		tmat4x3<T, P> const & m1,
 		tmat3x4<T, P> const & m2);
 		
 	template <typename T, precision P>
-	tmat4x3<T, P> operator* (
+	GLM_FUNC_DECL tmat4x3<T, P> operator* (
 		tmat4x3<T, P> const & m1,
 		tmat4x4<T, P> const & m2);
 
 	template <typename T, precision P>
-	tmat4x3<T, P> operator/ (
-		tmat4x3<T, P> const & m,
-		typename tmat4x3<T, P>::value_type const & s);
-
-	template <typename T, precision P>
-	tmat4x3<T, P> operator/ (
+	GLM_FUNC_DECL tmat4x3<T, P> operator/ (
+		tmat4x3<T, P> const & m,
+		typename tmat4x3<T, P>::value_type const & s);
+
+	template <typename T, precision P>
+	GLM_FUNC_DECL tmat4x3<T, P> operator/ (
 		typename tmat4x3<T, P>::value_type const & s,
 		tmat4x3<T, P> const & m);
 
 	// Unary constant operators
 	template <typename T, precision P>
-	tmat4x3<T, P> const operator- (
-		tmat4x3<T, P> const & m);
-
-=======
-	template <typename T> 
-	GLM_FUNC_DECL tmat4x3<T> operator+ (
-		tmat4x3<T> const & m, 
-		typename tmat4x3<T>::value_type const & s);
-
-	template <typename T> 
-	GLM_FUNC_DECL tmat4x3<T> operator+ (
-		tmat4x3<T> const & m1, 
-		tmat4x3<T> const & m2);
-
-	template <typename T> 
-	GLM_FUNC_DECL tmat4x3<T> operator- (
-		tmat4x3<T> const & m, 
-		typename tmat4x3<T>::value_type const & s);
-
-	template <typename T> 
-	GLM_FUNC_DECL tmat4x3<T> operator- (
-		tmat4x3<T> const & m1, 
-		tmat4x3<T> const & m2);
-
-	template <typename T> 
-	GLM_FUNC_DECL tmat4x3<T> operator* (
-		tmat4x3<T> const & m, 
-		typename tmat4x3<T>::value_type const & s);
-
-	template <typename T> 
-	GLM_FUNC_DECL tmat4x3<T> operator* (
-		typename tmat4x3<T>::value_type const & s, 
-		tmat4x3<T> const & m);
-
-	template <typename T>
-	GLM_FUNC_DECL typename tmat4x3<T>::col_type operator* (
-		tmat4x3<T> const & m, 
-		typename tmat4x3<T>::row_type const & v);
-
-	template <typename T> 
-	GLM_FUNC_DECL typename tmat4x3<T>::row_type operator* (
-		typename tmat4x3<T>::col_type const & v, 
-		tmat4x3<T> const & m);
-
-	template <typename T> 
-	GLM_FUNC_DECL tmat2x3<T> operator* (
-		tmat4x3<T> const & m1, 
-		tmat2x4<T> const & m2);
-
-	template <typename T> 
-	GLM_FUNC_DECL tmat3x3<T> operator* (
-		tmat4x3<T> const & m1, 
-		tmat3x4<T> const & m2);
-		
-	template <typename T>
-	GLM_FUNC_DECL tmat4x3<T> operator* (
-		tmat4x3<T> const & m1, 
-		tmat4x4<T> const & m2);
-
-	template <typename T> 
-	GLM_FUNC_DECL tmat4x3<T> operator/ (
-		tmat4x3<T> const & m, 
-		typename tmat4x3<T>::value_type const & s);
-
-	template <typename T> 
-	GLM_FUNC_DECL tmat4x3<T> operator/ (
-		typename tmat4x3<T>::value_type const & s, 
-		tmat4x3<T> const & m);
-
-	// Unary constant operators
-	template <typename T> 
-	GLM_FUNC_DECL tmat4x3<T> const operator- (
-		tmat4x3<T> const & m);
-
-	template <typename T> 
-	GLM_FUNC_DECL tmat4x3<T> const operator-- (
-		tmat4x3<T> const & m, 
-		int);
-
-	template <typename T> 
-	GLM_FUNC_DECL tmat4x3<T> const operator++ (
-		tmat4x3<T> const & m, 
-		int);
->>>>>>> 38f2d35f
+	GLM_FUNC_DECL tmat4x3<T, P> const operator- (
+		tmat4x3<T, P> const & m);
+
 }//namespace detail
 }//namespace glm
 
