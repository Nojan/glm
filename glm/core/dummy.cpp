--- conflicted
+++ resolved
@@ -265,9 +265,6 @@
 	ThreadA.join();
 	ThreadB.join();
 
-	//auto d = 90.0_deg;
-
-<<<<<<< HEAD
 	//int t = 2 * 3 % 10;
 
 	int Error(0);
@@ -336,7 +333,4 @@
 
 	//glm::vec3 v{0, 1, 2};
 	return 0;
-=======
-	//glm::vec3 v{0, 1, 2};
->>>>>>> ebd38a0a
 }