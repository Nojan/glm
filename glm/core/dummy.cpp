///////////////////////////////////////////////////////////////////////////////////
/// OpenGL Mathematics (glm.g-truc.net)
///
/// Copyright (c) 2005 - 2013 G-Truc Creation (www.g-truc.net)
/// Permission is hereby granted, free of charge, to any person obtaining a copy
/// of this software and associated documentation files (the "Software"), to deal
/// in the Software without restriction, including without limitation the rights
/// to use, copy, modify, merge, publish, distribute, sublicense, and/or sell
/// copies of the Software, and to permit persons to whom the Software is
/// furnished to do so, subject to the following conditions:
/// 
/// The above copyright notice and this permission notice shall be included in
/// all copies or substantial portions of the Software.
/// 
/// THE SOFTWARE IS PROVIDED "AS IS", WITHOUT WARRANTY OF ANY KIND, EXPRESS OR
/// IMPLIED, INCLUDING BUT NOT LIMITED TO THE WARRANTIES OF MERCHANTABILITY,
/// FITNESS FOR A PARTICULAR PURPOSE AND NONINFRINGEMENT. IN NO EVENT SHALL THE
/// AUTHORS OR COPYRIGHT HOLDERS BE LIABLE FOR ANY CLAIM, DAMAGES OR OTHER
/// LIABILITY, WHETHER IN AN ACTION OF CONTRACT, TORT OR OTHERWISE, ARISING FROM,
/// OUT OF OR IN CONNECTION WITH THE SOFTWARE OR THE USE OR OTHER DEALINGS IN
/// THE SOFTWARE.
///
/// @ref core
/// @file glm/core/dummy.cpp
/// @date 2011-01-19 / 2011-06-15
/// @author Christophe Riccio
///
/// GLM is a header only library. There is nothing to compile. 
/// dummy.cpp exist only a wordaround for CMake file.
///////////////////////////////////////////////////////////////////////////////////

#define GLM_MESSAGES
#include "../glm.hpp"
<<<<<<< HEAD

#include <vector>
#include <array>
#include <cstdio>
#include <functional>
#include <thread>
#include <mutex>

class base
{
public: 
	typedef void (base::*method)() const;

	method do_method;

	void (base::*do_print)() const;

	void call_print()
	{
		do_print = &base::print;
		(this->*do_print)();
	}

	void call_method()
	{
		do_method = &base::print;
		(this->*do_method)();
	}

	virtual void print() const {printf("B\n");}
};

template <typename T>
class tmpl
{
public:
	template <typename U>
	void print(U const & u) const
	{
		printf("tmpl::print()\n");
	}
};

class derived : public base
{
public: 
	virtual void print(){printf("D\n");}
};

template<typename T>
void test_tmpl()
{
	tmpl<T> Tmpl;
	Tmpl.template print<float>(76.f);
}

int test_class()
{
	base Base;
	Base.print();

	derived Derived;
	Derived.print();

	base & Ref = Derived;
	Ref.print();

	base * Ptr = &Derived;
	Ptr->print();

	auto Auto = std::bind(&derived::print, Derived);
	Auto();

	Base.do_print = &base::print;
	(Base.*Base.do_print)();
	Base.call_print();
	Base.call_method();
	(Base.*Base.do_method)();

	return 0;
}

void bind_print(int i)
{
	printf("bind_print: %d\n", i);
}

void bind_print2(int i, int j)
{
	printf("bind_print2: %d, %d\n", i, j);
}

using namespace std::placeholders; 

int test_bind()
{
	auto A = std::bind(bind_print, _1);
	A(76);

	auto B = std::bind(bind_print2, _1, _2);
	B(76, 82);

	return 0;
}

int test()
{
	std::vector<int> v;
	for(int i = 0; i < 5; ++i)
		v.push_back(i);

	std::vector<int>::iterator itA = v.begin();
	std::vector<int>::iterator itB = v.begin();

	std::vector<int>::iterator itX = itA++;
	std::vector<int>::iterator itY = ++itB;

	return 0;
}

class workerA
{
public:
	void operator()() const
	{
		printf("workerA\n");
	}

private:
	std::vector<int> Lists;
};

class workerB
{
public:
	void run()
	{
		printf("workerB\n");
	}
};

int foo(int val) 
{ 
	int n=0; 
	while (val) 
	{ 
		val &= val-1; 
		n++;
	} 
	return n; 
}

class workerMutex
{
public:
	workerMutex
	(
		int const Id,
		std::vector<std::pair<int, std::size_t>> & Lists,
		std::mutex & Mutex
	) :
		Id(Id),
		Lists(Lists),
		Mutex(Mutex)
	{}

	bool insert()
	{
		Mutex.lock();
		std::size_t Size = Lists.size();
		Lists.push_back(std::pair<int, std::size_t>(this->Id, Size));
		Mutex.unlock();

		return Size < 1000;
	}

	void operator()()
	{
		printf("workerMutex\n");
		while(this->insert());
	}

private:
	int const Id;
	std::vector<std::pair<int, std::size_t>> & Lists;
	std::mutex & Mutex;
};

int test_mutex()
{
	std::mutex Mutex;
	std::vector<std::pair<int, std::size_t>> Lists;

	workerMutex WorkerA(1, Lists, Mutex);
	workerMutex WorkerB(2, Lists, Mutex);

	std::thread ThreadA(std::ref(WorkerA));
	std::thread ThreadB(std::ref(WorkerB));

	ThreadA.join();
	ThreadB.join();

	for(std::size_t i = 0; i < Lists.size(); ++i)
		printf("(%d, %d), ", Lists[i].first, Lists[i].second);

	return 0;
}
=======
/*
#if(GLM_ARCH & GLM_ARCH_SSE2)
struct float4
{
	union
	{
		struct {float r, g, b, a;};
		struct {float s, t, p, q;};
		struct {float x, y, z, w;};
		__m128 data;
	};
};

int test_simd()
{
	float4 f;


>>>>>>> ef15d061

	return 0;
}

#endif//GLM_ARCH
*/
int main()
{
<<<<<<< HEAD
	test_mutex();

	{
		int A = foo(0);
		int B = foo(1);
		int C = foo(2);
		int D = foo(3);
		int E = foo(4);
		int F = foo(5);
		int G = foo(6);
		int H = foo(7);
		int I = foo(8);
		int J = foo(9);
	}

	workerA WorkerA;
	workerB WorkerB;

	std::thread ThreadA(std::ref(WorkerA));
	std::thread ThreadB(&workerB::run, &WorkerB);

	ThreadA.join();
	ThreadB.join();

	//int t = 2 * 3 % 10;

	int Error(0);

	{
		int* a[10];
		int (*b)[10];
		int c;
		int d[10];
		int e[5][10];
		int (*f)[5][10];

		a[0] = &c;
		b = &d;
		b = &e[0];
		f = &e;
	}

	test();
	test_class();
	test_bind();
	test_tmpl<float>();

	{
		int (*ptr)[10];
		int* gni[10];

		int Array[10];

		ptr = &Array;
		gni[0] = &Array[0];
	}

	{
		int s1 = 3;
		int s2 = 3;

		int sA = s1++;
		int sB = ++s2;

		glm::ivec2 v1(3);
		glm::ivec2 v2(3);

		glm::ivec2 vA = v1++;
		glm::ivec2 vB = ++v2;

		Error += 0;
	}

	{
		int x = -2<<2;

		int j = 2;
		printf("%d, %d\n", ++j, ++j);

		Error += 0;

		char c=48;
		int i, mask=01;
		for(i=1; i<=5; i++)
		{
			printf("%c", c|mask);
			mask = mask<<1;
		}
	}

	//glm::vec3 v{0, 1, 2};
=======
	glm::mat4 A(1.0f);
	glm::vec4 B(1.0f);
	glm::vec4 C = A * B;
	
/*
#	if(GLM_ARCH & GLM_ARCH_SSE2)
		test_simd();
#	endif
*/
>>>>>>> ef15d061
	return 0;
}<|MERGE_RESOLUTION|>--- conflicted
+++ resolved
@@ -31,7 +31,6 @@
 
 #define GLM_MESSAGES
 #include "../glm.hpp"
-<<<<<<< HEAD
 
 #include <vector>
 #include <array>
@@ -239,35 +238,9 @@
 
 	return 0;
 }
-=======
-/*
-#if(GLM_ARCH & GLM_ARCH_SSE2)
-struct float4
-{
-	union
-	{
-		struct {float r, g, b, a;};
-		struct {float s, t, p, q;};
-		struct {float x, y, z, w;};
-		__m128 data;
-	};
-};
-
-int test_simd()
-{
-	float4 f;
-
-
->>>>>>> ef15d061
-
-	return 0;
-}
-
-#endif//GLM_ARCH
-*/
+
 int main()
 {
-<<<<<<< HEAD
 	test_mutex();
 
 	{
@@ -358,17 +331,5 @@
 		}
 	}
 
-	//glm::vec3 v{0, 1, 2};
-=======
-	glm::mat4 A(1.0f);
-	glm::vec4 B(1.0f);
-	glm::vec4 C = A * B;
-	
-/*
-#	if(GLM_ARCH & GLM_ARCH_SSE2)
-		test_simd();
-#	endif
-*/
->>>>>>> ef15d061
 	return 0;
 }