--- conflicted
+++ resolved
@@ -54,7 +54,10 @@
 #	if(GLM_COMPONENT == GLM_COMPONENT_CXXMS)
 		union 
 		{
-<<<<<<< HEAD
+			struct {value_type r, g, b, a;};
+			struct {value_type s, t, p, q;};
+			struct {value_type x, y, z, w;};
+			
 #			if(defined(GLM_SWIZZLE))
 				_GLM_SWIZZLE4_2_MEMBERS(T, P, tvec2, x, y, z, w)
 				_GLM_SWIZZLE4_2_MEMBERS(T, P, tvec2, r, g, b, a)
@@ -66,27 +69,6 @@
 				_GLM_SWIZZLE4_4_MEMBERS(T, P, tvec4, r, g, b, a)
 				_GLM_SWIZZLE4_4_MEMBERS(T, P, tvec4, s, t, p, q)
 #			endif//(defined(GLM_SWIZZLE))
-
-			struct {value_type r, g, b, a;};
-			struct {value_type s, t, p, q;};
-			struct {value_type x, y, z, w;};
-=======
-			struct{value_type x, y, z, w;};
-			struct{value_type r, g, b, a;};
-			struct{value_type s, t, p, q;};
-
-#		if(defined(GLM_SWIZZLE))
-			_GLM_SWIZZLE4_2_MEMBERS(value_type, glm::detail::tvec2<value_type>, x, y, z, w)
-			_GLM_SWIZZLE4_2_MEMBERS(value_type, glm::detail::tvec2<value_type>, r, g, b, a)
-			_GLM_SWIZZLE4_2_MEMBERS(value_type, glm::detail::tvec2<value_type>, s, t, p, q)
-			_GLM_SWIZZLE4_3_MEMBERS(value_type, glm::detail::tvec3<value_type>, x, y, z, w)
-			_GLM_SWIZZLE4_3_MEMBERS(value_type, glm::detail::tvec3<value_type>, r, g, b, a)
-			_GLM_SWIZZLE4_3_MEMBERS(value_type, glm::detail::tvec3<value_type>, s, t, p, q)
-			_GLM_SWIZZLE4_4_MEMBERS(value_type, glm::detail::tvec4<value_type>, x, y, z, w)
-			_GLM_SWIZZLE4_4_MEMBERS(value_type, glm::detail::tvec4<value_type>, r, g, b, a)
-			_GLM_SWIZZLE4_4_MEMBERS(value_type, glm::detail::tvec4<value_type>, s, t, p, q)
-#		endif//(defined(GLM_SWIZZLE))
->>>>>>> 5b525ced
 		};
 #	elif(GLM_COMPONENT == GLM_COMPONENT_CXX98)
 		union {value_type x, r, s;};
