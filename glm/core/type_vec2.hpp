///////////////////////////////////////////////////////////////////////////////////
/// OpenGL Mathematics (glm.g-truc.net)
///
/// Copyright (c) 2005 - 2013 G-Truc Creation (www.g-truc.net)
/// Permission is hereby granted, free of charge, to any person obtaining a copy
/// of this software and associated documentation files (the "Software"), to deal
/// in the Software without restriction, including without limitation the rights
/// to use, copy, modify, merge, publish, distribute, sublicense, and/or sell
/// copies of the Software, and to permit persons to whom the Software is
/// furnished to do so, subject to the following conditions:
/// 
/// The above copyright notice and this permission notice shall be included in
/// all copies or substantial portions of the Software.
/// 
/// THE SOFTWARE IS PROVIDED "AS IS", WITHOUT WARRANTY OF ANY KIND, EXPRESS OR
/// IMPLIED, INCLUDING BUT NOT LIMITED TO THE WARRANTIES OF MERCHANTABILITY,
/// FITNESS FOR A PARTICULAR PURPOSE AND NONINFRINGEMENT. IN NO EVENT SHALL THE
/// AUTHORS OR COPYRIGHT HOLDERS BE LIABLE FOR ANY CLAIM, DAMAGES OR OTHER
/// LIABILITY, WHETHER IN AN ACTION OF CONTRACT, TORT OR OTHERWISE, ARISING FROM,
/// OUT OF OR IN CONNECTION WITH THE SOFTWARE OR THE USE OR OTHER DEALINGS IN
/// THE SOFTWARE.
///
/// @ref core
/// @file glm/core/type_vec2.hpp
/// @date 2008-08-18 / 2011-06-15
/// @author Christophe Riccio
///////////////////////////////////////////////////////////////////////////////////

#ifndef glm_core_type_gentype2
#define glm_core_type_gentype2

#include "../fwd.hpp"
#include "type_vec.hpp"
#include "_swizzle.hpp"

namespace glm{
namespace detail
{
	template <typename T, precision P>
	struct tvec2
	{
		enum ctor{_null};

		typedef T value_type;
		typedef std::size_t size_type;
		typedef tvec2<T, P> type;
		typedef tvec2<bool, P> bool_type;

		GLM_FUNC_DECL GLM_CONSTEXPR size_type length() const;

		//////////////////////////////////////
		// Data

#	if(GLM_COMPONENT == GLM_COMPONENT_CXXMS)
		union 
		{
			struct{value_type x, y;};
			struct{value_type r, g;};
			struct{value_type s, t;};

#		if(defined(GLM_SWIZZLE))
			_GLM_SWIZZLE2_2_MEMBERS(T, P, tvec2, x, y)
			_GLM_SWIZZLE2_2_MEMBERS(T, P, tvec2, r, g)
			_GLM_SWIZZLE2_2_MEMBERS(T, P, tvec2, s, t)
			_GLM_SWIZZLE2_3_MEMBERS(T, P, tvec3, x, y)
			_GLM_SWIZZLE2_3_MEMBERS(T, P, tvec3, r, g)
			_GLM_SWIZZLE2_3_MEMBERS(T, P, tvec3, s, t)
			_GLM_SWIZZLE2_4_MEMBERS(T, P, tvec4, x, y)
			_GLM_SWIZZLE2_4_MEMBERS(T, P, tvec4, r, g)
			_GLM_SWIZZLE2_4_MEMBERS(T, P, tvec4, s, t)
#		endif//(defined(GLM_SWIZZLE))
<<<<<<< HEAD

			struct {value_type r, g;};
			struct {value_type s, t;};
			struct {value_type x, y;};
=======
>>>>>>> 5b525ced
		};
#	elif(GLM_COMPONENT == GLM_COMPONENT_CXX98)
		union {value_type x, r, s;};
		union {value_type y, g, t;};

#		if(defined(GLM_SWIZZLE))
			// Defines all he swizzle operator as functions
			GLM_SWIZZLE_GEN_REF_FROM_VEC2(value_type, P, detail::tvec2, detail::tref2)
			GLM_SWIZZLE_GEN_VEC_FROM_VEC2(value_type, P, detail::tvec2, detail::tvec2, detail::tvec3, detail::tvec4)
#		endif//(defined(GLM_SWIZZLE))
#	else //(GLM_COMPONENT == GLM_COMPONENT_ONLY_XYZW)
		value_type x, y;

#		if(defined(GLM_SWIZZLE))
			// Defines all he swizzle operator as functions
			GLM_SWIZZLE_GEN_REF2_FROM_VEC2_SWIZZLE(value_type, P, detail::tvec2, detail::tref2, x, y)
			GLM_SWIZZLE_GEN_VEC_FROM_VEC2_COMP(value_type, P, detail::tvec2, detail::tvec2, detail::tvec3, detail::tvec4, x, y)
#		endif//(defined(GLM_SWIZZLE))
#	endif//GLM_COMPONENT

		//////////////////////////////////////
		// Accesses

		GLM_FUNC_DECL value_type & operator[](size_type i);
		GLM_FUNC_DECL value_type const & operator[](size_type i) const;

		//////////////////////////////////////
		// Implicit basic constructors

		GLM_FUNC_DECL tvec2();
		GLM_FUNC_DECL tvec2(tvec2<T, P> const & v);

		//////////////////////////////////////
		// Explicit basic constructors

		GLM_FUNC_DECL explicit tvec2(
			ctor);
		GLM_FUNC_DECL explicit tvec2(
			value_type const & s);
		GLM_FUNC_DECL explicit tvec2(
			value_type const & s1,
			value_type const & s2);

		//////////////////////////////////////
		// Swizzle constructors

		GLM_FUNC_DECL tvec2(tref2<T, P> const & r);

		template <int E0, int E1>
		GLM_FUNC_DECL tvec2(_swizzle<2,T, P, tvec2<T, P>, E0, E1,-1,-2> const & that)
		{
			*this = that();
		}

		//////////////////////////////////////
		// Convertion constructors

		//! Explicit converions (From section 5.4.1 Conversion and scalar constructors of GLSL 1.30.08 specification)
		template <typename U>
		GLM_FUNC_DECL explicit tvec2(
			U const & x);
		//! Explicit converions (From section 5.4.1 Conversion and scalar constructors of GLSL 1.30.08 specification)
		template <typename U, typename V>
		GLM_FUNC_DECL explicit tvec2(
			U const & x,
			V const & y);

		//////////////////////////////////////
		// Convertion vector constructors

		//! Explicit conversions (From section 5.4.1 Conversion and scalar constructors of GLSL 1.30.08 specification)
		template <typename U, precision Q>
		GLM_FUNC_DECL explicit tvec2(tvec2<U, Q> const & v);
		//! Explicit conversions (From section 5.4.1 Conversion and scalar constructors of GLSL 1.30.08 specification)
		template <typename U, precision Q>
		GLM_FUNC_DECL explicit tvec2(tvec3<U, Q> const & v);
		//! Explicit conversions (From section 5.4.1 Conversion and scalar constructors of GLSL 1.30.08 specification)
		template <typename U, precision Q>
		GLM_FUNC_DECL explicit tvec2(tvec4<U, Q> const & v);

		//////////////////////////////////////
		// Unary arithmetic operators

		GLM_FUNC_DECL tvec2<T, P> & operator= (tvec2<T, P> const & v);
		template <typename U> 
		GLM_FUNC_DECL tvec2<T, P> & operator= (tvec2<U, P> const & v);

		template <typename U> 
		GLM_FUNC_DECL tvec2<T, P> & operator+=(U const & s);
		template <typename U> 
		GLM_FUNC_DECL tvec2<T, P> & operator+=(tvec2<U, P> const & v);
		template <typename U> 
		GLM_FUNC_DECL tvec2<T, P> & operator-=(U const & s);
		template <typename U> 
		GLM_FUNC_DECL tvec2<T, P> & operator-=(tvec2<U, P> const & v);
		template <typename U> 
		GLM_FUNC_DECL tvec2<T, P> & operator*=(U const & s);
		template <typename U> 
		GLM_FUNC_DECL tvec2<T, P> & operator*=(tvec2<U, P> const & v);
		template <typename U> 
		GLM_FUNC_DECL tvec2<T, P> & operator/=(U const & s);
		template <typename U> 
		GLM_FUNC_DECL tvec2<T, P> & operator/=(tvec2<U, P> const & v);

		//////////////////////////////////////
		// Increment and decrement operators

		GLM_FUNC_DECL tvec2<T, P> & operator++();
		GLM_FUNC_DECL tvec2<T, P> & operator--();
		GLM_FUNC_DECL tvec2<T, P> operator++(int);
		GLM_FUNC_DECL tvec2<T, P> operator--(int);

		//////////////////////////////////////
		// Unary bit operators

		template <typename U> 
		GLM_FUNC_DECL tvec2<T, P> & operator%= (U const & s);
		template <typename U> 
		GLM_FUNC_DECL tvec2<T, P> & operator%= (tvec2<U, P> const & v);
		template <typename U> 
		GLM_FUNC_DECL tvec2<T, P> & operator&= (U const & s);
		template <typename U> 
		GLM_FUNC_DECL tvec2<T, P> & operator&= (tvec2<U, P> const & v);
		template <typename U> 
		GLM_FUNC_DECL tvec2<T, P> & operator|= (U const & s);
		template <typename U> 
		GLM_FUNC_DECL tvec2<T, P> & operator|= (tvec2<U, P> const & v);
		template <typename U> 
		GLM_FUNC_DECL tvec2<T, P> & operator^= (U const & s);
		template <typename U> 
		GLM_FUNC_DECL tvec2<T, P> & operator^= (tvec2<U, P> const & v);
		template <typename U> 
		GLM_FUNC_DECL tvec2<T, P> & operator<<=(U const & s);
		template <typename U> 
		GLM_FUNC_DECL tvec2<T, P> & operator<<=(tvec2<U, P> const & v);
		template <typename U> 
		GLM_FUNC_DECL tvec2<T, P> & operator>>=(U const & s);
		template <typename U> 
		GLM_FUNC_DECL tvec2<T, P> & operator>>=(tvec2<U, P> const & v);

		//////////////////////////////////////
		// Swizzle operators

		GLM_FUNC_DECL value_type swizzle(comp X) const;
		GLM_FUNC_DECL tvec2<T, P> swizzle(comp X, comp Y) const;
		GLM_FUNC_DECL tvec3<T, P> swizzle(comp X, comp Y, comp Z) const;
		GLM_FUNC_DECL tvec4<T, P> swizzle(comp X, comp Y, comp Z, comp W) const;
		GLM_FUNC_DECL tref2<T, P> swizzle(comp X, comp Y);
	};

	template <typename T, precision P>
	struct tref2
	{
		GLM_FUNC_DECL tref2(T & x, T & y);
		GLM_FUNC_DECL tref2(tref2<T, P> const & r);
		GLM_FUNC_DECL explicit tref2(tvec2<T, P> const & v);
		GLM_FUNC_DECL tref2<T, P> & operator= (tref2<T, P> const & r);
		GLM_FUNC_DECL tref2<T, P> & operator= (tvec2<T, P> const & v);
		GLM_FUNC_DECL tvec2<T, P> operator() ();

		T & x;
		T & y;
	};

	GLM_DETAIL_IS_VECTOR(tvec2);

	template <typename T, precision P>
	GLM_FUNC_DECL tvec2<T, P> operator+(tvec2<T, P> const & v, T const & s);

	template <typename T, precision P>
	GLM_FUNC_DECL tvec2<T, P> operator+(T const & s, tvec2<T, P> const & v);

	template <typename T, precision P>
	GLM_FUNC_DECL tvec2<T, P> operator+(tvec2<T, P> const & v1, tvec2<T, P> const & v2);

	template <typename T, precision P>
	GLM_FUNC_DECL tvec2<T, P> operator-(tvec2<T, P> const & v, T const & s);

	template <typename T, precision P>
	GLM_FUNC_DECL tvec2<T, P> operator-(T const & s, tvec2<T, P> const & v);

	template <typename T, precision P>
	GLM_FUNC_DECL tvec2<T, P> operator-	(tvec2<T, P> const & v1, tvec2<T, P> const & v2);

	template <typename T, precision P>
	GLM_FUNC_DECL tvec2<T, P> operator*(tvec2<T, P> const & v, T const & s);

	template <typename T, precision P>
	GLM_FUNC_DECL tvec2<T, P> operator*(T const & s, tvec2<T, P> const & v);

	template <typename T, precision P>
	GLM_FUNC_DECL tvec2<T, P> operator*(tvec2<T, P> const & v1, tvec2<T, P> const & v2);

	template <typename T, precision P>
	GLM_FUNC_DECL tvec2<T, P> operator/(tvec2<T, P> const & v, T const & s);

	template <typename T, precision P>
	GLM_FUNC_DECL tvec2<T, P> operator/(T const & s, tvec2<T, P> const & v);

	template <typename T, precision P>
	GLM_FUNC_DECL tvec2<T, P> operator/(tvec2<T, P> const & v1, tvec2<T, P> const & v2);

	template <typename T, precision P>
	GLM_FUNC_DECL tvec2<T, P> operator-(tvec2<T, P> const & v);

	template <typename T, precision P>
	GLM_FUNC_DECL tvec2<T, P> operator%(tvec2<T, P> const & v, T const & s);

	template <typename T, precision P>
	GLM_FUNC_DECL tvec2<T, P> operator%(T const & s, tvec2<T, P> const & v);

	template <typename T, precision P>
	GLM_FUNC_DECL tvec2<T, P> operator%(tvec2<T, P> const & v1, tvec2<T, P> const & v2);

	template <typename T, precision P>
	GLM_FUNC_DECL tvec2<T, P> operator&(tvec2<T, P> const & v, T const & s);

	template <typename T, precision P>
	GLM_FUNC_DECL tvec2<T, P> operator&(T const & s, tvec2<T, P> const & v);

	template <typename T, precision P>
	GLM_FUNC_DECL tvec2<T, P> operator&(tvec2<T, P> const & v1, tvec2<T, P> const & v2);

	template <typename T, precision P>
	GLM_FUNC_DECL tvec2<T, P> operator|(tvec2<T, P> const & v, T const & s);

	template <typename T, precision P>
	GLM_FUNC_DECL tvec2<T, P> operator|(T const & s, tvec2<T, P> const & v);

	template <typename T, precision P>
	GLM_FUNC_DECL tvec2<T, P> operator|(tvec2<T, P> const & v1, tvec2<T, P> const & v2);

	template <typename T, precision P>
	GLM_FUNC_DECL tvec2<T, P> operator^(tvec2<T, P> const & v, T const & s);

	template <typename T, precision P>
	GLM_FUNC_DECL tvec2<T, P> operator^(T const & s, tvec2<T, P> const & v);

	template <typename T, precision P>
	GLM_FUNC_DECL tvec2<T, P> operator^(tvec2<T, P> const & v1, tvec2<T, P> const & v2);

	template <typename T, precision P>
	GLM_FUNC_DECL tvec2<T, P> operator<<(tvec2<T, P> const & v, T const & s);

	template <typename T, precision P>
	GLM_FUNC_DECL tvec2<T, P> operator<<(T const & s, tvec2<T, P> const & v);

	template <typename T, precision P>
	GLM_FUNC_DECL tvec2<T, P> operator<<(tvec2<T, P> const & v1, tvec2<T, P> const & v2);

	template <typename T, precision P>
	GLM_FUNC_DECL tvec2<T, P> operator>>(tvec2<T, P> const & v, T const & s);

	template <typename T, precision P>
	GLM_FUNC_DECL tvec2<T, P> operator>>(T const & s, tvec2<T, P> const & v);

	template <typename T, precision P>
	GLM_FUNC_DECL tvec2<T, P> operator>>(tvec2<T, P> const & v1, tvec2<T, P> const & v2);

	template <typename T, precision P>
	GLM_FUNC_DECL tvec2<T, P> operator~(tvec2<T, P> const & v);

}//namespace detail
}//namespace glm

#ifndef GLM_EXTERNAL_TEMPLATE
#include "type_vec2.inl"
#endif//GLM_EXTERNAL_TEMPLATE

#endif//glm_core_type_gentype2<|MERGE_RESOLUTION|>--- conflicted
+++ resolved
@@ -58,24 +58,17 @@
 			struct{value_type r, g;};
 			struct{value_type s, t;};
 
-#		if(defined(GLM_SWIZZLE))
-			_GLM_SWIZZLE2_2_MEMBERS(T, P, tvec2, x, y)
-			_GLM_SWIZZLE2_2_MEMBERS(T, P, tvec2, r, g)
-			_GLM_SWIZZLE2_2_MEMBERS(T, P, tvec2, s, t)
-			_GLM_SWIZZLE2_3_MEMBERS(T, P, tvec3, x, y)
-			_GLM_SWIZZLE2_3_MEMBERS(T, P, tvec3, r, g)
-			_GLM_SWIZZLE2_3_MEMBERS(T, P, tvec3, s, t)
-			_GLM_SWIZZLE2_4_MEMBERS(T, P, tvec4, x, y)
-			_GLM_SWIZZLE2_4_MEMBERS(T, P, tvec4, r, g)
-			_GLM_SWIZZLE2_4_MEMBERS(T, P, tvec4, s, t)
-#		endif//(defined(GLM_SWIZZLE))
-<<<<<<< HEAD
-
-			struct {value_type r, g;};
-			struct {value_type s, t;};
-			struct {value_type x, y;};
-=======
->>>>>>> 5b525ced
+#           if(defined(GLM_SWIZZLE))
+                _GLM_SWIZZLE2_2_MEMBERS(T, P, tvec2, x, y)
+                _GLM_SWIZZLE2_2_MEMBERS(T, P, tvec2, r, g)
+                _GLM_SWIZZLE2_2_MEMBERS(T, P, tvec2, s, t)
+                _GLM_SWIZZLE2_3_MEMBERS(T, P, tvec3, x, y)
+                _GLM_SWIZZLE2_3_MEMBERS(T, P, tvec3, r, g)
+                _GLM_SWIZZLE2_3_MEMBERS(T, P, tvec3, s, t)
+                _GLM_SWIZZLE2_4_MEMBERS(T, P, tvec4, x, y)
+                _GLM_SWIZZLE2_4_MEMBERS(T, P, tvec4, r, g)
+                _GLM_SWIZZLE2_4_MEMBERS(T, P, tvec4, s, t)
+#           endif//(defined(GLM_SWIZZLE))
 		};
 #	elif(GLM_COMPONENT == GLM_COMPONENT_CXX98)
 		union {value_type x, r, s;};
