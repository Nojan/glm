--- conflicted
+++ resolved
@@ -423,17 +423,6 @@
 	{
 		enum{ID = float_or_int_value::FLOAT};
 	};
-<<<<<<< HEAD
-
-	template <>
-	struct float_or_int_trait<float64>
-	{
-		enum{ID = float_or_int_value::FLOAT};
-	};
-
-}//namespace detail
-=======
->>>>>>> 62086197
 
 	template <>
 	struct float_or_int_trait<float64>
