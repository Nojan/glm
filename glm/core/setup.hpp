///////////////////////////////////////////////////////////////////////////////////
/// OpenGL Mathematics (glm.g-truc.net)
///
/// Copyright (c) 2005 - 2013 G-Truc Creation (www.g-truc.net)
/// Permission is hereby granted, free of charge, to any person obtaining a copy
/// of this software and associated documentation files (the "Software"), to deal
/// in the Software without restriction, including without limitation the rights
/// to use, copy, modify, merge, publish, distribute, sublicense, and/or sell
/// copies of the Software, and to permit persons to whom the Software is
/// furnished to do so, subject to the following conditions:
/// 
/// The above copyright notice and this permission notice shall be included in
/// all copies or substantial portions of the Software.
/// 
/// THE SOFTWARE IS PROVIDED "AS IS", WITHOUT WARRANTY OF ANY KIND, EXPRESS OR
/// IMPLIED, INCLUDING BUT NOT LIMITED TO THE WARRANTIES OF MERCHANTABILITY,
/// FITNESS FOR A PARTICULAR PURPOSE AND NONINFRINGEMENT. IN NO EVENT SHALL THE
/// AUTHORS OR COPYRIGHT HOLDERS BE LIABLE FOR ANY CLAIM, DAMAGES OR OTHER
/// LIABILITY, WHETHER IN AN ACTION OF CONTRACT, TORT OR OTHERWISE, ARISING FROM,
/// OUT OF OR IN CONNECTION WITH THE SOFTWARE OR THE USE OR OTHER DEALINGS IN
/// THE SOFTWARE.
///
/// @ref core
/// @file glm/core/setup.hpp
/// @date 2006-11-13 / 2013-03-30
/// @author Christophe Riccio
///////////////////////////////////////////////////////////////////////////////////

#ifndef GLM_SETUP_INCLUDED
#define GLM_SETUP_INCLUDED

#include <cassert>

///////////////////////////////////////////////////////////////////////////////////////////////////
// Version

#define GLM_VERSION					95
#define GLM_VERSION_MAJOR			0
#define GLM_VERSION_MINOR			9
#define GLM_VERSION_PATCH			5
#define GLM_VERSION_REVISION		0

///////////////////////////////////////////////////////////////////////////////////////////////////
// Platform

#define GLM_PLATFORM_UNKNOWN		0x00000000
#define GLM_PLATFORM_WINDOWS		0x00010000
#define GLM_PLATFORM_LINUX			0x00020000
#define GLM_PLATFORM_APPLE			0x00040000
//#define GLM_PLATFORM_IOS			0x00080000
#define GLM_PLATFORM_ANDROID		0x00100000
#define GLM_PLATFORM_CHROME_NACL	0x00200000
#define GLM_PLATFORM_UNIX			0x00400000
#define GLM_PLATFORM_QNXNTO			0x00800000
#define GLM_PLATFORM_WINCE			0x01000000

#ifdef GLM_FORCE_PLATFORM_UNKNOWN
#	define GLM_PLATFORM GLM_PLATFORM_UNKNOWN
#elif defined(__QNXNTO__)
#	define GLM_PLATFORM GLM_PLATFORM_QNXNTO
#elif defined(__APPLE__)
#	define GLM_PLATFORM GLM_PLATFORM_APPLE
#elif defined(WINCE)
#	define GLM_PLATFORM GLM_PLATFORM_WINCE
#elif defined(_WIN32)
#	define GLM_PLATFORM GLM_PLATFORM_WINDOWS
#elif defined(__native_client__)
#	define GLM_PLATFORM GLM_PLATFORM_CHROME_NACL
#elif defined(__ANDROID__)
#	define GLM_PLATFORM GLM_PLATFORM_ANDROID
#elif defined(__linux)
#	define GLM_PLATFORM GLM_PLATFORM_LINUX
#elif defined(__unix)
#	define GLM_PLATFORM GLM_PLATFORM_UNIX
#else
#	define GLM_PLATFORM GLM_PLATFORM_UNKNOWN
#endif//

// Report platform detection
#if(defined(GLM_MESSAGES) && !defined(GLM_MESSAGE_PLATFORM_DISPLAYED))
#	define GLM_MESSAGE_PLATFORM_DISPLAYED
#	if(GLM_PLATFORM & GLM_PLATFORM_QNXNTO)
#		pragma message("GLM: QNX platform detected")
//#	elif(GLM_PLATFORM & GLM_PLATFORM_IOS)
//#		pragma message("GLM: iOS platform detected")
#	elif(GLM_PLATFORM & GLM_PLATFORM_APPLE)
#		pragma message("GLM: Apple platform detected")
#	elif(GLM_PLATFORM & GLM_PLATFORM_WINCE)
#		pragma message("GLM: WinCE platform detected")
#	elif(GLM_PLATFORM & GLM_PLATFORM_WINDOWS)
#		pragma message("GLM: Windows platform detected")
#	elif(GLM_PLATFORM & GLM_PLATFORM_CHROME_NACL)
#		pragma message("GLM: Native Client detected")
#	elif(GLM_PLATFORM & GLM_PLATFORM_ANDROID)
#		pragma message("GLM: Android platform detected")
#	elif(GLM_PLATFORM & GLM_PLATFORM_LINUX)
#		pragma message("GLM: Linux platform detected")
#	elif(GLM_PLATFORM & GLM_PLATFORM_UNIX)
#		pragma message("GLM: UNIX platform detected")
#	elif(GLM_PLATFORM & GLM_PLATFORM_UNKNOWN)
#		pragma message("GLM: platform unknown")
#	else
#		pragma message("GLM: platform not detected")
#	endif
#endif//GLM_MESSAGE

///////////////////////////////////////////////////////////////////////////////////////////////////
// Compiler

// User defines: GLM_FORCE_COMPILER_UNKNOWN
// TODO ? __llvm__ 

#define GLM_COMPILER_UNKNOWN		0x00000000

// Intel
#define GLM_COMPILER_INTEL			0x00100000
#define GLM_COMPILER_INTEL9			0x00100010
#define GLM_COMPILER_INTEL10_0		0x00100020
#define GLM_COMPILER_INTEL10_1		0x00100030
#define GLM_COMPILER_INTEL11_0		0x00100040
#define GLM_COMPILER_INTEL11_1		0x00100050
#define GLM_COMPILER_INTEL12_0		0x00100060
#define GLM_COMPILER_INTEL12_1		0x00100070
#define GLM_COMPILER_INTEL13_0		0x00100080

// Visual C++ defines
#define GLM_COMPILER_VC				0x01000000
#define GLM_COMPILER_VC2			0x01000010
#define GLM_COMPILER_VC4			0x01000020
#define GLM_COMPILER_VC5			0x01000030
#define GLM_COMPILER_VC6			0x01000040
#define GLM_COMPILER_VC2002			0x01000050
#define GLM_COMPILER_VC2003			0x01000060
#define GLM_COMPILER_VC2005			0x01000070
#define GLM_COMPILER_VC2008			0x01000080
#define GLM_COMPILER_VC2010			0x01000090
#define GLM_COMPILER_VC2012			0x010000A0
#define GLM_COMPILER_VC2013			0x010000B0

// GCC defines
#define GLM_COMPILER_GCC			0x02000000
#define GLM_COMPILER_GCC_LLVM		0x02000001
#define GLM_COMPILER_GCC_CLANG		0x02000002
#define GLM_COMPILER_GCC30			0x02000010
#define GLM_COMPILER_GCC31			0x02000020
#define GLM_COMPILER_GCC32			0x02000030
#define GLM_COMPILER_GCC33			0x02000040
#define GLM_COMPILER_GCC34			0x02000050
#define GLM_COMPILER_GCC35			0x02000060
#define GLM_COMPILER_GCC40			0x02000070
#define GLM_COMPILER_GCC41			0x02000080
#define GLM_COMPILER_GCC42			0x02000090
#define GLM_COMPILER_GCC43			0x020000A0
#define GLM_COMPILER_GCC44			0x020000B0
#define GLM_COMPILER_GCC45			0x020000C0
#define GLM_COMPILER_GCC46			0x020000D0
#define GLM_COMPILER_GCC47			0x020000E0
#define GLM_COMPILER_GCC48			0x020000F0

// G++ command line to display defined
// echo "" | g++ -E -dM -x c++ - | sort

// Borland C++ defines. How to identify BC?
#define GLM_COMPILER_BC				0x04000000
#define GLM_COMPILER_BCB4			0x04000100
#define GLM_COMPILER_BCB5			0x04000200
#define GLM_COMPILER_BCB6			0x04000300
//#define GLM_COMPILER_BCBX			0x04000400 // What's the version value?
#define GLM_COMPILER_BCB2009		0x04000500

// CodeWarrior
#define GLM_COMPILER_CODEWARRIOR	0x08000000

// CUDA
#define GLM_COMPILER_CUDA			0x10000000
#define GLM_COMPILER_CUDA30			0x10000010
#define GLM_COMPILER_CUDA31			0x10000020
#define GLM_COMPILER_CUDA32			0x10000030
#define GLM_COMPILER_CUDA40			0x10000040
#define GLM_COMPILER_CUDA41			0x10000050
#define GLM_COMPILER_CUDA42			0x10000060

// Clang
#define GLM_COMPILER_CLANG			0x20000000
#define GLM_COMPILER_CLANG26		0x20000010
#define GLM_COMPILER_CLANG27		0x20000020
#define GLM_COMPILER_CLANG28		0x20000030
#define GLM_COMPILER_CLANG29		0x20000040
#define GLM_COMPILER_CLANG30		0x20000050
#define GLM_COMPILER_CLANG31		0x20000060
#define GLM_COMPILER_CLANG32		0x20000070
#define GLM_COMPILER_CLANG33		0x20000080
#define GLM_COMPILER_CLANG40		0x20000090
#define GLM_COMPILER_CLANG41		0x200000A0
#define GLM_COMPILER_CLANG42		0x200000B0
#define GLM_COMPILER_CLANG43		0x200000C0

// LLVM GCC
#define GLM_COMPILER_LLVM_GCC		0x40000000

// Build model
#define GLM_MODEL_32				0x00000010
#define GLM_MODEL_64				0x00000020

// Force generic C++ compiler
#ifdef GLM_FORCE_COMPILER_UNKNOWN
#	define GLM_COMPILER GLM_COMPILER_UNKNOWN

#elif defined(__INTEL_COMPILER)
#	if __INTEL_COMPILER == 900
#		define GLM_COMPILER GLM_COMPILER_INTEL9
#	elif __INTEL_COMPILER == 1000
#		define GLM_COMPILER GLM_COMPILER_INTEL10_0
#	elif __INTEL_COMPILER == 1010
#		define GLM_COMPILER GLM_COMPILER_INTEL10_1
#	elif __INTEL_COMPILER == 1100
#		define GLM_COMPILER GLM_COMPILER_INTEL11_0
#	elif __INTEL_COMPILER == 1110
#		define GLM_COMPILER GLM_COMPILER_INTEL11_1
#	elif __INTEL_COMPILER == 1200
#		define GLM_COMPILER GLM_COMPILER_INTEL12_0
#	elif __INTEL_COMPILER == 1210
#		define GLM_COMPILER GLM_COMPILER_INTEL12_1
#	elif __INTEL_COMPILER >= 1300
#		define GLM_COMPILER GLM_COMPILER_INTEL13_0
#	else
#		define GLM_COMPILER GLM_COMPILER_INTEL
#	endif

// CUDA
#elif defined(__CUDACC__)
#	if CUDA_VERSION < 3000
#		error "GLM requires CUDA 3.0 or higher"
#	else
#		define GLM_COMPILER GLM_COMPILER_CUDA
#	endif

// Visual C++
#elif defined(_MSC_VER)
#	if _MSC_VER < 1400
#		error "GLM requires Visual C++ 2005 or higher"
#	elif _MSC_VER == 1400
#		define GLM_COMPILER GLM_COMPILER_VC2005
#	elif _MSC_VER == 1500
#		define GLM_COMPILER GLM_COMPILER_VC2008
#	elif _MSC_VER == 1600
#		define GLM_COMPILER GLM_COMPILER_VC2010
#	elif _MSC_VER == 1700
#		define GLM_COMPILER GLM_COMPILER_VC2012
#	elif _MSC_VER >= 1800
#		define GLM_COMPILER GLM_COMPILER_VC2013
#	else//_MSC_VER
#		define GLM_COMPILER GLM_COMPILER_VC
#	endif//_MSC_VER

// Clang
#elif defined(__clang__)
#	if (__clang_major__ <= 1) || ((__clang_major__ == 2) && (__clang_minor__ < 6))
#		error "GLM requires Clang 2.6 or higher"
#	elif(__clang_major__ == 2) && (__clang_minor__ == 6)
#		define GLM_COMPILER GLM_COMPILER_CLANG26
#	elif(__clang_major__ == 2) && (__clang_minor__ == 7)
#		define GLM_COMPILER GLM_COMPILER_CLANG27
#	elif(__clang_major__ == 2) && (__clang_minor__ == 8)
#		define GLM_COMPILER GLM_COMPILER_CLANG28
#	elif(__clang_major__ == 2) && (__clang_minor__ == 9)
#		define GLM_COMPILER GLM_COMPILER_CLANG29
#	elif(__clang_major__ == 3) && (__clang_minor__ == 0)
#		define GLM_COMPILER GLM_COMPILER_CLANG30
#	elif(__clang_major__ == 3) && (__clang_minor__ == 1)
#		define GLM_COMPILER GLM_COMPILER_CLANG31
#	elif(__clang_major__ == 3) && (__clang_minor__ == 2)
#		define GLM_COMPILER GLM_COMPILER_CLANG32
#	elif(__clang_major__ == 3) && (__clang_minor__ == 3)
#		define GLM_COMPILER GLM_COMPILER_CLANG33
#	elif(__clang_major__ == 4) && (__clang_minor__ == 0)
#		define GLM_COMPILER GLM_COMPILER_CLANG40
#	elif(__clang_major__ == 4) && (__clang_minor__ == 1)
#		define GLM_COMPILER GLM_COMPILER_CLANG41
#	elif(__clang_major__ == 4) && (__clang_minor__ == 2)
#		define GLM_COMPILER GLM_COMPILER_CLANG42
#	elif(__clang_major__ == 4) && (__clang_minor__ >= 3)
#		define GLM_COMPILER GLM_COMPILER_CLANG43
#	elif(__clang_major__ > 4)
#		define GLM_COMPILER GLM_COMPILER_CLANG43
#	else
#		define GLM_COMPILER GLM_COMPILER_CLANG
#	endif

// G++ 
#elif(defined(__GNUC__) || defined(__MINGW32__))// || defined(__llvm__) || defined(__clang__)
#	if   (__GNUC__ == 3) && (__GNUC_MINOR__ == 2)
#		define GLM_COMPILER GLM_COMPILER_GCC32
#	elif (__GNUC__ == 3) && (__GNUC_MINOR__ == 3)
#		define GLM_COMPILER GLM_COMPILER_GCC33
#	elif (__GNUC__ == 3) && (__GNUC_MINOR__ == 4)
#		define GLM_COMPILER GLM_COMPILER_GCC34
#	elif (__GNUC__ == 3) && (__GNUC_MINOR__ == 5)
#		define GLM_COMPILER GLM_COMPILER_GCC35
#	elif (__GNUC__ == 4) && (__GNUC_MINOR__ == 0)
#		define GLM_COMPILER (GLM_COMPILER_GCC40)
#	elif (__GNUC__ == 4) && (__GNUC_MINOR__ == 1)
#		define GLM_COMPILER (GLM_COMPILER_GCC41)
#	elif (__GNUC__ == 4) && (__GNUC_MINOR__ == 2)
#		define GLM_COMPILER (GLM_COMPILER_GCC42)
#	elif (__GNUC__ == 4) && (__GNUC_MINOR__ == 3)
#		define GLM_COMPILER (GLM_COMPILER_GCC43)
#	elif (__GNUC__ == 4) && (__GNUC_MINOR__ == 4)
#		define GLM_COMPILER (GLM_COMPILER_GCC44)
#	elif (__GNUC__ == 4) && (__GNUC_MINOR__ == 5)
#		define GLM_COMPILER (GLM_COMPILER_GCC45)
#	elif (__GNUC__ == 4) && (__GNUC_MINOR__ == 6)
#		define GLM_COMPILER (GLM_COMPILER_GCC46)
#	elif (__GNUC__ == 4) && (__GNUC_MINOR__ == 7)
#		define GLM_COMPILER (GLM_COMPILER_GCC47)
#	elif (__GNUC__ == 4) && (__GNUC_MINOR__ == 8)
#		define GLM_COMPILER (GLM_COMPILER_GCC48)
#	elif (__GNUC__ == 4) && (__GNUC_MINOR__ >= 9)
#		define GLM_COMPILER (GLM_COMPILER_GCC49)
#	elif (__GNUC__ > 4 )
#		define GLM_COMPILER (GLM_COMPILER_GCC49)
#	else
#		define GLM_COMPILER (GLM_COMPILER_GCC)
#	endif

// Borland C++
#elif defined(_BORLANDC_)
#	define GLM_COMPILER GLM_COMPILER_BC

// Codewarrior
#elif defined(__MWERKS__)
#	define GLM_COMPILER GLM_COMPILER_CODEWARRIOR

#else
#	define GLM_COMPILER GLM_COMPILER_UNKNOWN
#endif

#ifndef GLM_COMPILER
#error "GLM_COMPILER undefined, your compiler may not be supported by GLM. Add #define GLM_COMPILER 0 to ignore this message."
#endif//GLM_COMPILER

// Report compiler detection
#if(defined(GLM_MESSAGES) && !defined(GLM_MESSAGE_COMPILER_DISPLAYED))
#	define GLM_MESSAGE_COMPILER_DISPLAYED
#	if(GLM_COMPILER & GLM_COMPILER_CUDA)
#		pragma message("GLM: CUDA compiler detected")
#	elif(GLM_COMPILER & GLM_COMPILER_VC)
#		pragma message("GLM: Visual C++ compiler detected")
#	elif(GLM_COMPILER & GLM_COMPILER_CLANG)
#		pragma message("GLM: Clang compiler detected")
#	elif(GLM_COMPILER & GLM_COMPILER_LLVM_GCC)
#		pragma message("GLM: LLVM GCC compiler detected")
#	elif(GLM_COMPILER & GLM_COMPILER_INTEL)
#		pragma message("GLM: Intel Compiler detected")
#	elif(GLM_COMPILER & GLM_COMPILER_GCC)
#		if(GLM_COMPILER == GLM_COMPILER_GCC_LLVM)
#			pragma message("GLM: LLVM GCC compiler detected")
#		elif(GLM_COMPILER == GLM_COMPILER_GCC_CLANG)
#			pragma message("GLM: CLANG compiler detected")
#		else
#			pragma message("GLM: GCC compiler detected")
#		endif
#	elif(GLM_COMPILER & GLM_COMPILER_BC)
#		pragma message("GLM: Borland compiler detected but not supported")
#	elif(GLM_COMPILER & GLM_COMPILER_CODEWARRIOR)
#		pragma message("GLM: Codewarrior compiler detected but not supported")
#	else
#		pragma message("GLM: Compiler not detected")
#	endif
#endif//GLM_MESSAGE

/////////////////
// Build model //

#if(defined(__arch64__) || defined(__LP64__) || defined(_M_X64) || defined(__ppc64__) || defined(__x86_64__))
#		define GLM_MODEL	GLM_MODEL_64
#elif(defined(__i386__) || defined(__ppc__))
#	define GLM_MODEL	GLM_MODEL_32
#else
#	define GLM_MODEL	GLM_MODEL_32
#endif//

#if(!defined(GLM_MODEL) && GLM_COMPILER != 0)
#	error "GLM_MODEL undefined, your compiler may not be supported by GLM. Add #define GLM_MODEL 0 to ignore this message."
#endif//GLM_MODEL

#if(defined(GLM_MESSAGES) && !defined(GLM_MESSAGE_MODEL_DISPLAYED))
#	define GLM_MESSAGE_MODEL_DISPLAYED
#	if(GLM_MODEL == GLM_MODEL_64)
#		pragma message("GLM: 64 bits model")
#	elif(GLM_MODEL == GLM_MODEL_32)
#		pragma message("GLM: 32 bits model")
#	endif//GLM_MODEL
#endif//GLM_MESSAGE

/////////////////
// C++ Version //

// User defines: GLM_FORCE_CXX98

#define GLM_LANG_CXX_FLAG			(1 << 0)
#define GLM_LANG_CXX98_FLAG			(1 << 1)
#define GLM_LANG_CXX03_FLAG			(1 << 2)
#define GLM_LANG_CXX0X_FLAG			(1 << 3)
#define GLM_LANG_CXX11_FLAG			(1 << 4)
#define GLM_LANG_CXXMS_FLAG			(1 << 5)
#define GLM_LANG_CXXGNU_FLAG		(1 << 6)

#define GLM_LANG_CXX			GLM_LANG_CXX_FLAG
#define GLM_LANG_CXX98			(GLM_LANG_CXX | GLM_LANG_CXX98_FLAG)
#define GLM_LANG_CXX03			(GLM_LANG_CXX98 | GLM_LANG_CXX03_FLAG)
#define GLM_LANG_CXX0X			(GLM_LANG_CXX03 | GLM_LANG_CXX0X_FLAG)
#define GLM_LANG_CXX11			(GLM_LANG_CXX0X | GLM_LANG_CXX11_FLAG)
#define GLM_LANG_CXXMS			GLM_LANG_CXXMS_FLAG
#define GLM_LANG_CXXGNU			GLM_LANG_CXXGNU_FLAG

#if(defined(GLM_FORCE_CXX11))
#	define GLM_LANG GLM_LANG_CXX11
#elif(defined(GLM_FORCE_CXX03))
#	define GLM_LANG GLM_LANG_CXX03
#elif(defined(GLM_FORCE_CXX98))
#	define GLM_LANG GLM_LANG_CXX98
#else
#	if(__cplusplus >= 201103L)
#		define GLM_LANG GLM_LANG_CXX11
<<<<<<< HEAD
//  -std=c++0x or -std=gnu++0x
=======
#	elif((GLM_COMPILER & GLM_COMPILER_CLANG) == GLM_COMPILER_CLANG)
#		if(GLM_PLATFORM == GLM_PLATFORM_APPLE)
#			define GLM_DETAIL_MAJOR 1
#		else
#			define GLM_DETAIL_MAJOR 0
#		endif
#		if(__clang_major__ < (2 + GLM_DETAIL_MAJOR))
#			define GLM_LANG GLM_LANG_CXX
#		elif(__has_feature(cxx_auto_type))
#			define GLM_LANG GLM_LANG_CXX0X
#		else
#			define GLM_LANG GLM_LANG_CXX98
#		endif
>>>>>>> 9464e5b5
#	elif((GLM_COMPILER & GLM_COMPILER_GCC) == GLM_COMPILER_GCC)
#		if defined(__GXX_EXPERIMENTAL_CXX0X__)
#			define GLM_LANG GLM_LANG_CXX0X
#		else
#			define GLM_LANG GLM_LANG_CXX98
#		endif
#	elif(GLM_COMPILER & GLM_COMPILER_VC)
#		if(defined(_MSC_EXTENSIONS))
#			if(GLM_COMPILER >= GLM_COMPILER_VC2010)
#				define GLM_LANG (GLM_LANG_CXX0X | GLM_LANG_CXXMS_FLAG)
#			else
#				define GLM_LANG (GLM_LANG_CXX98 | GLM_LANG_CXXMS_FLAG)
#			endif
#		else
#			if(GLM_COMPILER >= GLM_COMPILER_VC2010)
#				define GLM_LANG GLM_LANG_CXX0X
#			else
#				define GLM_LANG GLM_LANG_CXX98
#			endif
#		endif
#	elif(GLM_COMPILER & GLM_COMPILER_INTEL)
#		if(defined(_MSC_EXTENSIONS))
#			if(GLM_COMPILER >= GLM_COMPILER_INTEL13_0)
#				define GLM_LANG (GLM_LANG_CXX0X | GLM_LANG_CXXMS_FLAG)
#			else
#				define GLM_LANG (GLM_LANG_CXX98 | GLM_LANG_CXXMS_FLAG)
#			endif
#		else
#			if(GLM_COMPILER >= GLM_COMPILER_INTEL13_0)
#				define GLM_LANG (GLM_LANG_CXX0X)
#			else
#				define GLM_LANG (GLM_LANG_CXX98)
#			endif
#		endif
#	elif(__cplusplus >= 199711L)
#		define GLM_LANG GLM_LANG_CXX98
#	else
#		define GLM_LANG GLM_LANG_CXX
#	endif
#endif

#if(defined(GLM_MESSAGES) && !defined(GLM_MESSAGE_LANG_DISPLAYED))
#	define GLM_MESSAGE_LANG_DISPLAYED
#	if(GLM_LANG & GLM_LANG_CXXGNU_FLAG)
#		pragma message("GLM: C++ with language extensions")
#	elif(GLM_LANG & GLM_LANG_CXXMS_FLAG)
#		pragma message("GLM: C++ with language extensions")
#	elif(GLM_LANG & GLM_LANG_CXX11_FLAG)
#		pragma message("GLM: C++11")
#	elif(GLM_LANG & GLM_LANG_CXX0X_FLAG)
#		pragma message("GLM: C++0x")
#	elif(GLM_LANG & GLM_LANG_CXX03_FLAG)
#		pragma message("GLM: C++03")
#	elif(GLM_LANG & GLM_LANG_CXX98_FLAG)
#		pragma message("GLM: C++98")
#	else
#		pragma message("GLM: C++ language undetected")
#	endif//GLM_MODEL
#endif//GLM_MESSAGE

/////////////////
// Platform 

// User defines: GLM_FORCE_PURE GLM_FORCE_SSE2 GLM_FORCE_AVX

#define GLM_ARCH_PURE		0x0000
#define GLM_ARCH_SSE2		0x0001
#define GLM_ARCH_SSE3		0x0002// | GLM_ARCH_SSE2
#define GLM_ARCH_SSE4		0x0004// | GLM_ARCH_SSE3 | GLM_ARCH_SSE2
#define GLM_ARCH_AVX		0x0008// | GLM_ARCH_SSE4 | GLM_ARCH_SSE3 | GLM_ARCH_SSE2
#define GLM_ARCH_AVX2		0x0010// | GLM_ARCH_AVX | GLM_ARCH_SSE4 | GLM_ARCH_SSE3 | GLM_ARCH_SSE2

#if(defined(GLM_FORCE_PURE))
#	define GLM_ARCH GLM_ARCH_PURE
#elif(defined(GLM_FORCE_AVX2))
#	define GLM_ARCH (GLM_ARCH_AVX2 | GLM_ARCH_AVX | GLM_ARCH_SSE3 | GLM_ARCH_SSE2)
#elif(defined(GLM_FORCE_AVX))
#	define GLM_ARCH (GLM_ARCH_AVX | GLM_ARCH_SSE3 | GLM_ARCH_SSE2)
#elif(defined(GLM_FORCE_SSE4))
#	define GLM_ARCH (GLM_ARCH_SSE4 | GLM_ARCH_SSE3 | GLM_ARCH_SSE2)
#elif(defined(GLM_FORCE_SSE3))
#	define GLM_ARCH (GLM_ARCH_SSE3 | GLM_ARCH_SSE2)
#elif(defined(GLM_FORCE_SSE2))
#	define GLM_ARCH (GLM_ARCH_SSE2)
#elif((GLM_COMPILER & GLM_COMPILER_VC) && (defined(_M_IX86) || defined(_M_X64)))
#	if(GLM_PLATFORM == GLM_PLATFORM_WINCE)
#		define GLM_ARCH GLM_ARCH_PURE
#	elif(defined(_M_CEE_PURE))
#		define GLM_ARCH GLM_ARCH_PURE
/* TODO: Explore auto detection of instruction set support
#	elif(defined(_M_IX86_FP))
#		if(_M_IX86_FP >= 3)
#			define GLM_ARCH (GLM_ARCH_AVX | GLM_ARCH_SSE3 | GLM_ARCH_SSE2)
#		elif(_M_IX86_FP >= 2)
#			define GLM_ARCH (GLM_ARCH_SSE2)
#		else
#			define GLM_ARCH GLM_ARCH_PURE
#		endif
*/
#	elif(GLM_COMPILER >= GLM_COMPILER_VC2012)
#		define GLM_ARCH (GLM_ARCH_AVX | GLM_ARCH_SSE3 | GLM_ARCH_SSE2)
#	elif(GLM_COMPILER >= GLM_COMPILER_VC2010)
#		if(_MSC_FULL_VER >= 160031118) //160031118: VC2010 SP1 beta full version
#			define GLM_ARCH (GLM_ARCH_AVX | GLM_ARCH_SSE3 | GLM_ARCH_SSE2)//GLM_ARCH_AVX (Require SP1)
#		else
#			define GLM_ARCH (GLM_ARCH_SSE3 | GLM_ARCH_SSE2)
#		endif
#	elif(GLM_COMPILER >= GLM_COMPILER_VC2008) 
#		define GLM_ARCH (GLM_ARCH_SSE3 | GLM_ARCH_SSE2)
#	elif(GLM_COMPILER >= GLM_COMPILER_VC2005)
#		define GLM_ARCH GLM_ARCH_SSE2
#	else
#		define GLM_ARCH GLM_ARCH_PURE
#	endif
#elif((GLM_PLATFORM & GLM_PLATFORM_APPLE) && (GLM_COMPILER & GLM_COMPILER_GCC))
#	define GLM_ARCH GLM_ARCH_PURE
#elif(((GLM_COMPILER & GLM_COMPILER_GCC) && (defined(__i386__) || defined(__x86_64__))) || (GLM_COMPILER & GLM_COMPILER_LLVM_GCC))
#	define GLM_ARCH (GLM_ARCH_PURE \
| (defined(__AVX2__) ? GLM_ARCH_AVX2 : 0) \
| (defined(__AVX__) ? GLM_ARCH_AVX : 0) \
| (defined(__SSE4__) ? GLM_ARCH_SSE4 : 0) \
| (defined(__SSE3__) ? GLM_ARCH_SSE3 : 0) \
| (defined(__SSE2__) ? GLM_ARCH_SSE2 : 0))
#else
#	define GLM_ARCH GLM_ARCH_PURE
#endif

// With MinGW-W64, including intrinsic headers before intrin.h will produce some errors. The problem is
// that windows.h (and maybe other headers) will silently include intrin.h, which of course causes problems.
// To fix, we just explicitly include intrin.h here.
#if defined(__MINGW32__) && (GLM_ARCH != GLM_ARCH_PURE)
#	include <intrin.h>
#endif

//#if(GLM_ARCH != GLM_ARCH_PURE)
#if(GLM_ARCH & GLM_ARCH_AVX2)
#	include <immintrin.h>
#endif//GLM_ARCH
#if(GLM_ARCH & GLM_ARCH_AVX)
#	include <immintrin.h>
#endif//GLM_ARCH
#if(GLM_ARCH & GLM_ARCH_SSE4)
#	include <smmintrin.h>
#endif//GLM_ARCH
#if(GLM_ARCH & GLM_ARCH_SSE3)
#	include <pmmintrin.h>
#endif//GLM_ARCH
#if(GLM_ARCH & GLM_ARCH_SSE2)
#	include <emmintrin.h>
#endif//GLM_ARCH
//#endif//(GLM_ARCH != GLM_ARCH_PURE)

#if(defined(GLM_MESSAGES) && !defined(GLM_MESSAGE_ARCH_DISPLAYED))
#	define GLM_MESSAGE_ARCH_DISPLAYED
#	if(GLM_ARCH == GLM_ARCH_PURE)
#		pragma message("GLM: Platform independent")
#	elif(GLM_ARCH & GLM_ARCH_SSE2)
#		pragma message("GLM: SSE2 instruction set")
#	elif(GLM_ARCH & GLM_ARCH_SSE3)
#		pragma message("GLM: SSE3 instruction set")
#	elif(GLM_ARCH & GLM_ARCH_SSE4)
#		pragma message("GLM: SSE4 instruction set")
#	elif(GLM_ARCH & GLM_ARCH_AVX)
#		pragma message("GLM: AVX instruction set")
#	elif(GLM_ARCH & GLM_ARCH_AVX2)
#		pragma message("GLM: AVX2 instruction set")
#	endif//GLM_ARCH
#endif//GLM_MESSAGE

///////////////////////////////////////////////////////////////////////////////////////////////////
// Support check macros

#define GLM_SUPPORT_ANONYMOUS_UNION() \
	(GLM_LANG & GLM_LANG_CXX98_FLAG)

#define GLM_SUPPORT_ANONYMOUS_UNION_OF_STRUCTURE() \
	((GLM_LANG & GLM_LANG_CXXMS_FLAG) && (GLM_COMPILER & GLM_COMPILER_VC))

#define GLM_SUPPORT_SWIZZLE_OPERATOR() \
	(defined(GLM_SWIZZLE) && GLM_SUPPORT_ANONYMOUS_UNION_OF_STRUCTURE())

#define GLM_SUPPORT_SWIZZLE_FUNCTION() defined(GLM_SWIZZLE)

///////////////////////////////////////////////////////////////////////////////////////////////////
// Components

//#define GLM_FORCE_ONLY_XYZW
#define GLM_COMPONENT_ONLY_XYZW				0 // To disable multiple vector component names access.
#define GLM_COMPONENT_CXX98					1 //  
#define GLM_COMPONENT_CXXMS					2 // To use anonymous union to provide multiple component names access for class valType. Visual C++ only.

#if(GLM_SUPPORT_ANONYMOUS_UNION_OF_STRUCTURE() && !defined(GLM_FORCE_ONLY_XYZW))
#	define GLM_COMPONENT GLM_COMPONENT_CXXMS
#elif(GLM_SUPPORT_ANONYMOUS_UNION() && !defined(GLM_FORCE_ONLY_XYZW))
#	define GLM_COMPONENT GLM_COMPONENT_CXX98
#else
#	define GLM_COMPONENT GLM_COMPONENT_ONLY_XYZW
#endif

#if(defined(GLM_MESSAGES) && !defined(GLM_MESSAGE_COMPONENT_DISPLAYED))
#	define GLM_MESSAGE_COMPONENT_DISPLAYED
#	if(GLM_COMPONENT == GLM_COMPONENT_CXX98)
#		pragma message("GLM: x,y,z,w; r,g,b,a; s,t,p,q component names except of half based vector types")
#	elif(GLM_COMPONENT == GLM_COMPONENT_ONLY_XYZW)
#		pragma message("GLM: x,y,z,w component names for all vector types")
#	elif(GLM_COMPONENT == GLM_COMPONENT_CXXMS)
#		pragma message("GLM: x,y,z,w; r,g,b,a; s,t,p,q component names for all vector types")
#	else
#		error "GLM: GLM_COMPONENT value unknown"
#	endif//GLM_MESSAGE_COMPONENT_DISPLAYED
#endif//GLM_MESSAGE

///////////////////////////////////////////////////////////////////////////////////////////////////
// Radians

//#define GLM_FORCE_RADIANS

///////////////////////////////////////////////////////////////////////////////////////////////////
// Static assert

#if((GLM_LANG & GLM_LANG_CXX0X) == GLM_LANG_CXX0X)
#	define GLM_STATIC_ASSERT(x, message) static_assert(x, message)
#elif(defined(BOOST_STATIC_ASSERT))
#	define GLM_STATIC_ASSERT(x, message) BOOST_STATIC_ASSERT(x)
#elif(GLM_COMPILER & GLM_COMPILER_VC)
#	define GLM_STATIC_ASSERT(x, message) typedef char __CASSERT__##__LINE__[(x) ? 1 : -1]
#else
#	define GLM_STATIC_ASSERT(x, message)
#	define GLM_STATIC_ASSERT_NULL
#endif//GLM_LANG

///////////////////////////////////////////////////////////////////////////////////////////////////
// Qualifiers 

// User defines: GLM_FORCE_INLINE GLM_FORCE_CUDA

#if(defined(GLM_FORCE_CUDA) || (GLM_COMPILER & GLM_COMPILER_CUDA))
#	define GLM_CUDA_FUNC_DEF __device__ __host__ 
#	define GLM_CUDA_FUNC_DECL __device__ __host__ 
#else
#	define GLM_CUDA_FUNC_DEF
#	define GLM_CUDA_FUNC_DECL
#endif

#if GLM_COMPILER & GLM_COMPILER_GCC
#	define GLM_VAR_USED __attribute__ ((unused))
#else
#	define GLM_VAR_USED
#endif

#if(defined(GLM_FORCE_INLINE))
#	if((GLM_COMPILER & GLM_COMPILER_VC) && (GLM_COMPILER >= GLM_COMPILER_VC2005))
#		define GLM_INLINE __forceinline
#	elif((GLM_COMPILER & GLM_COMPILER_GCC) && (GLM_COMPILER >= GLM_COMPILER_GCC34))
#		define GLM_INLINE __attribute__((always_inline))
#	elif(GLM_COMPILER & GLM_COMPILER_CLANG)
#		define GLM_INLINE __attribute__((always_inline))
#	else
#		define GLM_INLINE inline
#	endif//GLM_COMPILER
#else
#	define GLM_INLINE inline
#endif//defined(GLM_FORCE_INLINE)

#define GLM_FUNC_DECL GLM_CUDA_FUNC_DECL
#define GLM_FUNC_QUALIFIER GLM_CUDA_FUNC_DEF GLM_INLINE

///////////////////////////////////////////////////////////////////////////////////////////////////
// Swizzle operators

// User defines: GLM_SWIZZLE

#if(defined(GLM_MESSAGES) && !defined(GLM_MESSAGE_SWIZZLE_DISPLAYED))
#	define GLM_MESSAGE_SWIZZLE_DISPLAYED
#	if(GLM_SUPPORT_SWIZZLE_OPERATOR())
#		pragma message("GLM: Swizzling operators enabled")
#	elif(GLM_SUPPORT_SWIZZLE_FUNCTION())
#		pragma message("GLM: Swizzling operators supported through swizzling functions")
#	else
#		pragma message("GLM: Swizzling operators disabled")
#	endif
#endif//GLM_MESSAGE

///////////////////////////////////////////////////////////////////////////////////////////////////
// Qualifiers

#if((GLM_COMPILER & GLM_COMPILER_VC) && (GLM_COMPILER >= GLM_COMPILER_VC2005))
#	define GLM_DEPRECATED __declspec(deprecated)
#	define GLM_ALIGN(x) __declspec(align(x))
#	define GLM_ALIGNED_STRUCT(x) __declspec(align(x)) struct
#	define GLM_RESTRICT __declspec(restrict)
#	define GLM_RESTRICT_VAR __restrict
#	define GLM_CONSTEXPR
#elif(GLM_COMPILER & GLM_COMPILER_INTEL)
#	define GLM_DEPRECATED
#	define GLM_ALIGN(x) __declspec(align(x))
#	define GLM_ALIGNED_STRUCT(x) __declspec(align(x)) struct
#	define GLM_RESTRICT
#	define GLM_RESTRICT_VAR __restrict
#	define GLM_CONSTEXPR
#elif(((GLM_COMPILER & (GLM_COMPILER_GCC | GLM_COMPILER_LLVM_GCC)) && (GLM_COMPILER >= GLM_COMPILER_GCC31)) || (GLM_COMPILER & GLM_COMPILER_CLANG))
#	define GLM_DEPRECATED __attribute__((__deprecated__))
#	define GLM_ALIGN(x) __attribute__((aligned(x)))
#	define GLM_ALIGNED_STRUCT(x) struct __attribute__((aligned(x)))
#	if(GLM_COMPILER >= GLM_COMPILER_GCC33)
#		define GLM_RESTRICT __restrict__
#		define GLM_RESTRICT_VAR __restrict__
#	else
#		define GLM_RESTRICT
#		define GLM_RESTRICT_VAR
#	endif
#	define GLM_RESTRICT __restrict__
#	define GLM_RESTRICT_VAR __restrict__
#	if((GLM_COMPILER >= GLM_COMPILER_GCC47) && ((GLM_LANG & GLM_LANG_CXX0X) == GLM_LANG_CXX0X))
#		define GLM_CONSTEXPR constexpr
#	else
#		define GLM_CONSTEXPR
#	endif
#else
#	define GLM_DEPRECATED
#	define GLM_ALIGN
#	define GLM_ALIGNED_STRUCT(x)
#	define GLM_RESTRICT
#	define GLM_RESTRICT_VAR
#	define GLM_CONSTEXPR
#endif//GLM_COMPILER

#endif//GLM_SETUP_INCLUDED<|MERGE_RESOLUTION|>--- conflicted
+++ resolved
@@ -423,9 +423,6 @@
 #else
 #	if(__cplusplus >= 201103L)
 #		define GLM_LANG GLM_LANG_CXX11
-<<<<<<< HEAD
-//  -std=c++0x or -std=gnu++0x
-=======
 #	elif((GLM_COMPILER & GLM_COMPILER_CLANG) == GLM_COMPILER_CLANG)
 #		if(GLM_PLATFORM == GLM_PLATFORM_APPLE)
 #			define GLM_DETAIL_MAJOR 1
@@ -439,7 +436,6 @@
 #		else
 #			define GLM_LANG GLM_LANG_CXX98
 #		endif
->>>>>>> 9464e5b5
 #	elif((GLM_COMPILER & GLM_COMPILER_GCC) == GLM_COMPILER_GCC)
 #		if defined(__GXX_EXPERIMENTAL_CXX0X__)
 #			define GLM_LANG GLM_LANG_CXX0X
