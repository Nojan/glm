///////////////////////////////////////////////////////////////////////////////////
/// OpenGL Mathematics (glm.g-truc.net)
///
/// Copyright (c) 2005 - 2013 G-Truc Creation (www.g-truc.net)
/// Permission is hereby granted, free of charge, to any person obtaining a copy
/// of this software and associated documentation files (the "Software"), to deal
/// in the Software without restriction, including without limitation the rights
/// to use, copy, modify, merge, publish, distribute, sublicense, and/or sell
/// copies of the Software, and to permit persons to whom the Software is
/// furnished to do so, subject to the following conditions:
/// 
/// The above copyright notice and this permission notice shall be included in
/// all copies or substantial portions of the Software.
/// 
/// THE SOFTWARE IS PROVIDED "AS IS", WITHOUT WARRANTY OF ANY KIND, EXPRESS OR
/// IMPLIED, INCLUDING BUT NOT LIMITED TO THE WARRANTIES OF MERCHANTABILITY,
/// FITNESS FOR A PARTICULAR PURPOSE AND NONINFRINGEMENT. IN NO EVENT SHALL THE
/// AUTHORS OR COPYRIGHT HOLDERS BE LIABLE FOR ANY CLAIM, DAMAGES OR OTHER
/// LIABILITY, WHETHER IN AN ACTION OF CONTRACT, TORT OR OTHERWISE, ARISING FROM,
/// OUT OF OR IN CONNECTION WITH THE SOFTWARE OR THE USE OR OTHER DEALINGS IN
/// THE SOFTWARE.
///
/// @ref core
/// @file glm/core/_swizzle.hpp
/// @date 2006-04-20 / 2011-02-16
/// @author Christophe Riccio
///////////////////////////////////////////////////////////////////////////////////

#ifndef glm_core_swizzle
#define glm_core_swizzle

#include "_swizzle_func.hpp"

namespace glm
{
	enum comp
	{
		X = 0,
		R = 0,
		S = 0,
		Y = 1,
		G = 1,
		T = 1,
		Z = 2,
		B = 2,
		P = 2,
		W = 3,
		A = 3,
		Q = 3
	};
}//namespace glm

namespace glm{
namespace detail
{
	// Internal class for implementing swizzle operators
	template <typename T, int N>
	struct _swizzle_base0
	{
		typedef T       value_type;

	protected:
		value_type&         elem   (size_t i)       { return (reinterpret_cast<value_type*>(_buffer))[i]; }
		const value_type&   elem   (size_t i) const { return (reinterpret_cast<const value_type*>(_buffer))[i]; }

		// Use an opaque buffer to *ensure* the compiler doesn't call a constructor.
		// The size 1 buffer is assumed to aligned to the actual members so that the
		// elem() 
		char    _buffer[1];
	};

	template <typename T, precision P, typename V, int E0, int E1, int E2, int E3, int N>
	struct _swizzle_base1 : public _swizzle_base0<T, N>
	{
	};

	template <typename T, precision P, typename V, int E0, int E1>
	struct _swizzle_base1<T, P, V,E0,E1,-1,-2,2> : public _swizzle_base0<T, 2>
	{
		V operator ()()  const { return V(this->elem(E0), this->elem(E1)); }
	};

	template <typename T, precision P, typename V, int E0, int E1, int E2>
	struct _swizzle_base1<T, P, V,E0,E1,E2,-1,3> : public _swizzle_base0<T, 3>
	{
		V operator ()()  const { return V(this->elem(E0), this->elem(E1), this->elem(E2)); }
	};

	template <typename T, precision P, typename V, int E0, int E1, int E2, int E3>
	struct _swizzle_base1<T, P, V,E0,E1,E2,E3,4> : public _swizzle_base0<T, 4>
	{ 
		V operator ()()  const { return V(this->elem(E0), this->elem(E1), this->elem(E2), this->elem(E3)); }
	};

	// Internal class for implementing swizzle operators
	/*
		Template parameters:

		ValueType = type of scalar values (e.g. float, double)
		VecType   = class the swizzle is applies to (e.g. tvec3<float>)
		N         = number of components in the vector (e.g. 3)
		E0...3    = what index the n-th element of this swizzle refers to in the unswizzled vec

		DUPLICATE_ELEMENTS = 1 if there is a repeated element, 0 otherwise (used to specialize swizzles
			containing duplicate elements so that they cannot be used as r-values).            
	*/
	template <typename ValueType, precision P, typename VecType, int N, int E0, int E1, int E2, int E3, int DUPLICATE_ELEMENTS>
	struct _swizzle_base2 : public _swizzle_base1<ValueType, P, VecType,E0,E1,E2,E3,N>
	{
		typedef VecType vec_type;
		typedef ValueType value_type;

		_swizzle_base2& operator= (const ValueType& t)
		{
			for (int i = 0; i < N; ++i)
				(*this)[i] = t;
			return *this;
		}

		_swizzle_base2& operator= (const VecType& that)
		{
			struct op { 
				void operator() (value_type& e, value_type& t) { e = t; } 
			};
			_apply_op(that, op());
			return *this;
		}

		void operator -= (const VecType& that)
		{
			struct op { 
				void operator() (value_type& e, value_type& t) { e -= t; } 
			};
			_apply_op(that, op());
		}

		void operator += (const VecType& that)
		{
			struct op { 
				void operator() (value_type& e, value_type& t) { e += t; } 
			};
			_apply_op(that, op());
		}

		void operator *= (const VecType& that)
		{
			struct op { 
				void operator() (value_type& e, value_type& t) { e *= t; } 
			};
			_apply_op(that, op());
		}

		void operator /= (const VecType& that)
		{
			struct op { 
				void operator() (value_type& e, value_type& t) { e /= t; } 
			};
			_apply_op(that, op());
		}

		value_type& operator[]  (size_t i)
		{
			static const int offset_dst[4] = { E0, E1, E2, E3 };
			return this->elem(offset_dst[i]);
		}
		value_type  operator[]  (size_t i) const
		{
			static const int offset_dst[4] = { E0, E1, E2, E3 };
			return this->elem(offset_dst[i]);
		}
	protected:
		template <typename T>
		void _apply_op(const VecType& that, T op)
		{
			// Make a copy of the data in this == &that.
			// The copier should optimize out the copy in cases where the function is
			// properly inlined and the copy is not necessary.
			ValueType t[N];
			for (int i = 0; i < N; ++i)
				t[i] = that[i];
			for (int i = 0; i < N; ++i)
				op( (*this)[i], t[i] );
		}
	};

	// Specialization for swizzles containing duplicate elements.  These cannot be modified.
	template <typename ValueType, precision P, typename VecType, int N, int E0, int E1, int E2, int E3>
	struct _swizzle_base2<ValueType, P, VecType,N,E0,E1,E2,E3,1> : public _swizzle_base1<ValueType, P, VecType,E0,E1,E2,E3,N>
	{
		typedef VecType         vec_type;        
		typedef ValueType       value_type;

		struct Stub {};
		_swizzle_base2& operator= (Stub const &) {}

		value_type  operator[]  (size_t i) const
		{
			static const int offset_dst[4] = { E0, E1, E2, E3 };
			return this->elem(offset_dst[i]);
		}
	};

	template <int N,typename ValueType, precision P, typename VecType, int E0,int E1,int E2,int E3>
	struct _swizzle : public _swizzle_base2<ValueType, P, VecType, N,E0,E1,E2,E3,(E0==E1||E0==E2||E0==E3||E1==E2||E1==E3||E2==E3)>
	{
		typedef _swizzle_base2<ValueType, P, VecType,N,E0,E1,E2,E3,(E0==E1||E0==E2||E0==E3||E1==E2||E1==E3||E2==E3)> base_type;

		using base_type::operator=;

		operator VecType () const { return (*this)(); }
	};

//
// To prevent the C++ syntax from getting entirely overwhelming, define some alias macros
//
#define _GLM_SWIZZLE_TEMPLATE1   template <int N, typename T, precision P, typename V, int E0, int E1, int E2, int E3>
#define _GLM_SWIZZLE_TEMPLATE2   template <int N, typename T, precision P, typename V, int E0, int E1, int E2, int E3, int F0, int F1, int F2, int F3>
#define _GLM_SWIZZLE_TYPE1       _swizzle<N, T, P, V, E0, E1, E2, E3>
#define _GLM_SWIZZLE_TYPE2       _swizzle<N, T, P, V, F0, F1, F2, F3>

//
// Wrapper for a binary operator (e.g. u.yy + v.zy)
//
#define _GLM_SWIZZLE_VECTOR_BINARY_OPERATOR_IMPLEMENTATION(OPERAND)                 \
	_GLM_SWIZZLE_TEMPLATE2                                                          \
	V operator OPERAND ( const _GLM_SWIZZLE_TYPE1& a, const _GLM_SWIZZLE_TYPE2& b)  \
	{                                                                               \
		return a() OPERAND b();                                                     \
	}                                                                               \
	_GLM_SWIZZLE_TEMPLATE1                                                          \
	V operator OPERAND ( const _GLM_SWIZZLE_TYPE1& a, const V& b)                   \
	{                                                                               \
		return a() OPERAND b;                                                       \
	}                                                                               \
	_GLM_SWIZZLE_TEMPLATE1                                                          \
	V operator OPERAND ( const V& a, const _GLM_SWIZZLE_TYPE1& b)                   \
	{                                                                               \
		return a OPERAND b();                                                       \
	}

//
// Wrapper for a operand between a swizzle and a binary (e.g. 1.0f - u.xyz)
//
#define _GLM_SWIZZLE_SCALAR_BINARY_OPERATOR_IMPLEMENTATION(OPERAND)                 \
	_GLM_SWIZZLE_TEMPLATE1                                                          \
	V operator OPERAND ( const _GLM_SWIZZLE_TYPE1& a, const T& b)                   \
	{                                                                               \
		return a() OPERAND b;                                                       \
	}                                                                               \
	_GLM_SWIZZLE_TEMPLATE1                                                          \
	V operator OPERAND ( const T& a, const _GLM_SWIZZLE_TYPE1& b)                   \
	{                                                                               \
		return a OPERAND b();                                                       \
	}

//
// Macro for wrapping a function taking one argument (e.g. abs())
//
#define _GLM_SWIZZLE_FUNCTION_1_ARGS(RETURN_TYPE,FUNCTION)                          \
	_GLM_SWIZZLE_TEMPLATE1                                                          \
	typename _GLM_SWIZZLE_TYPE1::RETURN_TYPE FUNCTION(const _GLM_SWIZZLE_TYPE1& a)  \
	{                                                                               \
		return FUNCTION(a());                                                       \
	}

//
// Macro for wrapping a function taking two vector arguments (e.g. dot()).
//
#define _GLM_SWIZZLE_FUNCTION_2_ARGS(RETURN_TYPE,FUNCTION)                                                      \
	_GLM_SWIZZLE_TEMPLATE2                                                                                      \
	typename _GLM_SWIZZLE_TYPE1::RETURN_TYPE FUNCTION(const _GLM_SWIZZLE_TYPE1& a, const _GLM_SWIZZLE_TYPE2& b) \
	{                                                                                                           \
		return FUNCTION(a(), b());                                                                              \
	}                                                                                                           \
	_GLM_SWIZZLE_TEMPLATE1                                                                                      \
	typename _GLM_SWIZZLE_TYPE1::RETURN_TYPE FUNCTION(const _GLM_SWIZZLE_TYPE1& a, const _GLM_SWIZZLE_TYPE1& b) \
	{                                                                                                           \
		return FUNCTION(a(), b());                                                                              \
	}                                                                                                           \
	_GLM_SWIZZLE_TEMPLATE1                                                                                      \
	typename _GLM_SWIZZLE_TYPE1::RETURN_TYPE FUNCTION(const _GLM_SWIZZLE_TYPE1& a, const typename V& b)         \
	{                                                                                                           \
		return FUNCTION(a(), b);                                                                                \
	}                                                                                                           \
	_GLM_SWIZZLE_TEMPLATE1                                                                                      \
	typename _GLM_SWIZZLE_TYPE1::RETURN_TYPE FUNCTION(const V& a, const _GLM_SWIZZLE_TYPE1& b)                  \
	{                                                                                                           \
		return FUNCTION(a, b());                                                                                \
	} 

//
// Macro for wrapping a function take 2 vec arguments followed by a scalar (e.g. mix()).
//
#define _GLM_SWIZZLE_FUNCTION_2_ARGS_SCALAR(RETURN_TYPE,FUNCTION)                                                             \
	_GLM_SWIZZLE_TEMPLATE2                                                                                                    \
	typename _GLM_SWIZZLE_TYPE1::RETURN_TYPE FUNCTION(const _GLM_SWIZZLE_TYPE1& a, const _GLM_SWIZZLE_TYPE2& b, const T& c)   \
	{                                                                                                                         \
		return FUNCTION(a(), b(), c);                                                                                         \
	}                                                                                                                         \
	_GLM_SWIZZLE_TEMPLATE1                                                                                                    \
	typename _GLM_SWIZZLE_TYPE1::RETURN_TYPE FUNCTION(const _GLM_SWIZZLE_TYPE1& a, const _GLM_SWIZZLE_TYPE1& b, const T& c)   \
	{                                                                                                                         \
		return FUNCTION(a(), b(), c);                                                                                         \
	}                                                                                                                         \
	_GLM_SWIZZLE_TEMPLATE1                                                                                                    \
	typename _GLM_SWIZZLE_TYPE1::RETURN_TYPE FUNCTION(const _GLM_SWIZZLE_TYPE1& a, const typename S0::vec_type& b, const T& c)\
	{                                                                                                                         \
		return FUNCTION(a(), b, c);                                                                                           \
	}                                                                                                                         \
	_GLM_SWIZZLE_TEMPLATE1                                                                                                    \
	typename _GLM_SWIZZLE_TYPE1::RETURN_TYPE FUNCTION(const typename V& a, const _GLM_SWIZZLE_TYPE1& b, const T& c)           \
	{                                                                                                                         \
		return FUNCTION(a, b(), c);                                                                                           \
	} 
 
}//namespace detail 
}//namespace glm

namespace glm
{
	namespace detail
	{
		_GLM_SWIZZLE_SCALAR_BINARY_OPERATOR_IMPLEMENTATION(-)
		_GLM_SWIZZLE_SCALAR_BINARY_OPERATOR_IMPLEMENTATION(*)
		_GLM_SWIZZLE_VECTOR_BINARY_OPERATOR_IMPLEMENTATION(+)
		_GLM_SWIZZLE_VECTOR_BINARY_OPERATOR_IMPLEMENTATION(-)
		_GLM_SWIZZLE_VECTOR_BINARY_OPERATOR_IMPLEMENTATION(*)
		_GLM_SWIZZLE_VECTOR_BINARY_OPERATOR_IMPLEMENTATION(/)
	}

	//
	// Swizzles are distinct types from the unswizzled type.  The below macros will
	// provide template specializations for the swizzle types for the given functions
	// so that the compiler does not have any ambiguity to choosing how to handle
	// the function.
	//
	// The alternative is to use the operator()() when calling the function in order
	// to explicitly convert the swizzled type to the unswizzled type.
	//

	//_GLM_SWIZZLE_FUNCTION_1_ARGS(vec_type,    abs);
	//_GLM_SWIZZLE_FUNCTION_1_ARGS(vec_type,    acos);
	//_GLM_SWIZZLE_FUNCTION_1_ARGS(vec_type,    acosh);
	//_GLM_SWIZZLE_FUNCTION_1_ARGS(vec_type,    all);
	//_GLM_SWIZZLE_FUNCTION_1_ARGS(vec_type,    any);

	//_GLM_SWIZZLE_FUNCTION_2_ARGS(value_type,  dot);
	//_GLM_SWIZZLE_FUNCTION_2_ARGS(vec_type,    cross);
	//_GLM_SWIZZLE_FUNCTION_2_ARGS(vec_type,    step);    
	//_GLM_SWIZZLE_FUNCTION_2_ARGS_SCALAR(vec_type, mix);
}

<<<<<<< HEAD
#define _GLM_SWIZZLE2_2_MEMBERS(T, P, V, E0,E1) \
	struct { _swizzle<2, T, P, V<T, P>, 0,0,-1,-2> E0 ## E0; }; \
	struct { _swizzle<2, T, P, V<T, P>, 0,1,-1,-2> E0 ## E1; }; \
	struct { _swizzle<2, T, P, V<T, P>, 1,0,-1,-2> E1 ## E0; }; \
	struct { _swizzle<2, T, P, V<T, P>, 1,1,-1,-2> E1 ## E1; }; 

#define _GLM_SWIZZLE2_3_MEMBERS(T, P, V, E0,E1) \
	struct { _swizzle<3,T, P, V<T, P>, 0,0,0,-1> E0 ## E0 ## E0; }; \
	struct { _swizzle<3,T, P, V<T, P>, 0,0,1,-1> E0 ## E0 ## E1; }; \
	struct { _swizzle<3,T, P, V<T, P>, 0,1,0,-1> E0 ## E1 ## E0; }; \
	struct { _swizzle<3,T, P, V<T, P>, 0,1,1,-1> E0 ## E1 ## E1; }; \
	struct { _swizzle<3,T, P, V<T, P>, 1,0,0,-1> E1 ## E0 ## E0; }; \
	struct { _swizzle<3,T, P, V<T, P>, 1,0,1,-1> E1 ## E0 ## E1; }; \
	struct { _swizzle<3,T, P, V<T, P>, 1,1,0,-1> E1 ## E1 ## E0; }; \
	struct { _swizzle<3,T, P, V<T, P>, 1,1,1,-1> E1 ## E1 ## E1; };  

#define _GLM_SWIZZLE2_4_MEMBERS(T, P, V, E0,E1) \
	struct { _swizzle<4,T, P, V<T, P>, 0,0,0,0> E0 ## E0 ## E0 ## E0; }; \
	struct { _swizzle<4,T, P, V<T, P>, 0,0,0,1> E0 ## E0 ## E0 ## E1; }; \
	struct { _swizzle<4,T, P, V<T, P>, 0,0,1,0> E0 ## E0 ## E1 ## E0; }; \
	struct { _swizzle<4,T, P, V<T, P>, 0,0,1,1> E0 ## E0 ## E1 ## E1; }; \
	struct { _swizzle<4,T, P, V<T, P>, 0,1,0,0> E0 ## E1 ## E0 ## E0; }; \
	struct { _swizzle<4,T, P, V<T, P>, 0,1,0,1> E0 ## E1 ## E0 ## E1; }; \
	struct { _swizzle<4,T, P, V<T, P>, 0,1,1,0> E0 ## E1 ## E1 ## E0; }; \
	struct { _swizzle<4,T, P, V<T, P>, 0,1,1,1> E0 ## E1 ## E1 ## E1; }; \
	struct { _swizzle<4,T, P, V<T, P>, 1,0,0,0> E1 ## E0 ## E0 ## E0; }; \
	struct { _swizzle<4,T, P, V<T, P>, 1,0,0,1> E1 ## E0 ## E0 ## E1; }; \
	struct { _swizzle<4,T, P, V<T, P>, 1,0,1,0> E1 ## E0 ## E1 ## E0; }; \
	struct { _swizzle<4,T, P, V<T, P>, 1,0,1,1> E1 ## E0 ## E1 ## E1; }; \
	struct { _swizzle<4,T, P, V<T, P>, 1,1,0,0> E1 ## E1 ## E0 ## E0; }; \
	struct { _swizzle<4,T, P, V<T, P>, 1,1,0,1> E1 ## E1 ## E0 ## E1; }; \
	struct { _swizzle<4,T, P, V<T, P>, 1,1,1,0> E1 ## E1 ## E1 ## E0; }; \
	struct { _swizzle<4,T, P, V<T, P>, 1,1,1,1> E1 ## E1 ## E1 ## E1; };  

#define _GLM_SWIZZLE3_2_MEMBERS(T, P, V, E0,E1,E2) \
	struct { _swizzle<2,T, P, V<T, P>, 0,0,-1,-2> E0 ## E0; }; \
	struct { _swizzle<2,T, P, V<T, P>, 0,1,-1,-2> E0 ## E1; }; \
	struct { _swizzle<2,T, P, V<T, P>, 0,2,-1,-2> E0 ## E2; }; \
	struct { _swizzle<2,T, P, V<T, P>, 1,0,-1,-2> E1 ## E0; }; \
	struct { _swizzle<2,T, P, V<T, P>, 1,1,-1,-2> E1 ## E1; }; \
	struct { _swizzle<2,T, P, V<T, P>, 1,2,-1,-2> E1 ## E2; }; \
	struct { _swizzle<2,T, P, V<T, P>, 2,0,-1,-2> E2 ## E0; }; \
	struct { _swizzle<2,T, P, V<T, P>, 2,1,-1,-2> E2 ## E1; }; \
	struct { _swizzle<2,T, P, V<T, P>, 2,2,-1,-2> E2 ## E2; }; 

#define _GLM_SWIZZLE3_3_MEMBERS(T, P, V ,E0,E1,E2) \
	struct { _swizzle<3,T,P, V<T, P>, 0,0,0,-1> E0 ## E0 ## E0; }; \
	struct { _swizzle<3,T,P, V<T, P>, 0,0,1,-1> E0 ## E0 ## E1; }; \
	struct { _swizzle<3,T,P, V<T, P>, 0,0,2,-1> E0 ## E0 ## E2; }; \
	struct { _swizzle<3,T,P, V<T, P>, 0,1,0,-1> E0 ## E1 ## E0; }; \
	struct { _swizzle<3,T,P, V<T, P>, 0,1,1,-1> E0 ## E1 ## E1; }; \
	struct { _swizzle<3,T,P, V<T, P>, 0,1,2,-1> E0 ## E1 ## E2; }; \
	struct { _swizzle<3,T,P, V<T, P>, 0,2,0,-1> E0 ## E2 ## E0; }; \
	struct { _swizzle<3,T,P, V<T, P>, 0,2,1,-1> E0 ## E2 ## E1; }; \
	struct { _swizzle<3,T,P, V<T, P>, 0,2,2,-1> E0 ## E2 ## E2; }; \
	struct { _swizzle<3,T,P, V<T, P>, 1,0,0,-1> E1 ## E0 ## E0; }; \
	struct { _swizzle<3,T,P, V<T, P>, 1,0,1,-1> E1 ## E0 ## E1; }; \
	struct { _swizzle<3,T,P, V<T, P>, 1,0,2,-1> E1 ## E0 ## E2; }; \
	struct { _swizzle<3,T,P, V<T, P>, 1,1,0,-1> E1 ## E1 ## E0; }; \
	struct { _swizzle<3,T,P, V<T, P>, 1,1,1,-1> E1 ## E1 ## E1; }; \
	struct { _swizzle<3,T,P, V<T, P>, 1,1,2,-1> E1 ## E1 ## E2; }; \
	struct { _swizzle<3,T,P, V<T, P>, 1,2,0,-1> E1 ## E2 ## E0; }; \
	struct { _swizzle<3,T,P, V<T, P>, 1,2,1,-1> E1 ## E2 ## E1; }; \
	struct { _swizzle<3,T,P, V<T, P>, 1,2,2,-1> E1 ## E2 ## E2; }; \
	struct { _swizzle<3,T,P, V<T, P>, 2,0,0,-1> E2 ## E0 ## E0; }; \
	struct { _swizzle<3,T,P, V<T, P>, 2,0,1,-1> E2 ## E0 ## E1; }; \
	struct { _swizzle<3,T,P, V<T, P>, 2,0,2,-1> E2 ## E0 ## E2; }; \
	struct { _swizzle<3,T,P, V<T, P>, 2,1,0,-1> E2 ## E1 ## E0; }; \
	struct { _swizzle<3,T,P, V<T, P>, 2,1,1,-1> E2 ## E1 ## E1; }; \
	struct { _swizzle<3,T,P, V<T, P>, 2,1,2,-1> E2 ## E1 ## E2; }; \
	struct { _swizzle<3,T,P, V<T, P>, 2,2,0,-1> E2 ## E2 ## E0; }; \
	struct { _swizzle<3,T,P, V<T, P>, 2,2,1,-1> E2 ## E2 ## E1; }; \
	struct { _swizzle<3,T,P, V<T, P>, 2,2,2,-1> E2 ## E2 ## E2; };

#define _GLM_SWIZZLE3_4_MEMBERS(T, P, V, E0,E1,E2) \
	struct { _swizzle<4,T, P, V<T, P>, 0,0,0,0> E0 ## E0 ## E0 ## E0; }; \
	struct { _swizzle<4,T, P, V<T, P>, 0,0,0,1> E0 ## E0 ## E0 ## E1; }; \
	struct { _swizzle<4,T, P, V<T, P>, 0,0,0,2> E0 ## E0 ## E0 ## E2; }; \
	struct { _swizzle<4,T, P, V<T, P>, 0,0,1,0> E0 ## E0 ## E1 ## E0; }; \
	struct { _swizzle<4,T, P, V<T, P>, 0,0,1,1> E0 ## E0 ## E1 ## E1; }; \
	struct { _swizzle<4,T, P, V<T, P>, 0,0,1,2> E0 ## E0 ## E1 ## E2; }; \
	struct { _swizzle<4,T, P, V<T, P>, 0,0,2,0> E0 ## E0 ## E2 ## E0; }; \
	struct { _swizzle<4,T, P, V<T, P>, 0,0,2,1> E0 ## E0 ## E2 ## E1; }; \
	struct { _swizzle<4,T, P, V<T, P>, 0,0,2,2> E0 ## E0 ## E2 ## E2; }; \
	struct { _swizzle<4,T, P, V<T, P>, 0,1,0,0> E0 ## E1 ## E0 ## E0; }; \
	struct { _swizzle<4,T, P, V<T, P>, 0,1,0,1> E0 ## E1 ## E0 ## E1; }; \
	struct { _swizzle<4,T, P, V<T, P>, 0,1,0,2> E0 ## E1 ## E0 ## E2; }; \
	struct { _swizzle<4,T, P, V<T, P>, 0,1,1,0> E0 ## E1 ## E1 ## E0; }; \
	struct { _swizzle<4,T, P, V<T, P>, 0,1,1,1> E0 ## E1 ## E1 ## E1; }; \
	struct { _swizzle<4,T, P, V<T, P>, 0,1,1,2> E0 ## E1 ## E1 ## E2; }; \
	struct { _swizzle<4,T, P, V<T, P>, 0,1,2,0> E0 ## E1 ## E2 ## E0; }; \
	struct { _swizzle<4,T, P, V<T, P>, 0,1,2,1> E0 ## E1 ## E2 ## E1; }; \
	struct { _swizzle<4,T, P, V<T, P>, 0,1,2,2> E0 ## E1 ## E2 ## E2; }; \
	struct { _swizzle<4,T, P, V<T, P>, 0,2,0,0> E0 ## E2 ## E0 ## E0; }; \
	struct { _swizzle<4,T, P, V<T, P>, 0,2,0,1> E0 ## E2 ## E0 ## E1; }; \
	struct { _swizzle<4,T, P, V<T, P>, 0,2,0,2> E0 ## E2 ## E0 ## E2; }; \
	struct { _swizzle<4,T, P, V<T, P>, 0,2,1,0> E0 ## E2 ## E1 ## E0; }; \
	struct { _swizzle<4,T, P, V<T, P>, 0,2,1,1> E0 ## E2 ## E1 ## E1; }; \
	struct { _swizzle<4,T, P, V<T, P>, 0,2,1,2> E0 ## E2 ## E1 ## E2; }; \
	struct { _swizzle<4,T, P, V<T, P>, 0,2,2,0> E0 ## E2 ## E2 ## E0; }; \
	struct { _swizzle<4,T, P, V<T, P>, 0,2,2,1> E0 ## E2 ## E2 ## E1; }; \
	struct { _swizzle<4,T, P, V<T, P>, 0,2,2,2> E0 ## E2 ## E2 ## E2; }; \
	struct { _swizzle<4,T, P, V<T, P>, 1,0,0,0> E1 ## E0 ## E0 ## E0; }; \
	struct { _swizzle<4,T, P, V<T, P>, 1,0,0,1> E1 ## E0 ## E0 ## E1; }; \
	struct { _swizzle<4,T, P, V<T, P>, 1,0,0,2> E1 ## E0 ## E0 ## E2; }; \
	struct { _swizzle<4,T, P, V<T, P>, 1,0,1,0> E1 ## E0 ## E1 ## E0; }; \
	struct { _swizzle<4,T, P, V<T, P>, 1,0,1,1> E1 ## E0 ## E1 ## E1; }; \
	struct { _swizzle<4,T, P, V<T, P>, 1,0,1,2> E1 ## E0 ## E1 ## E2; }; \
	struct { _swizzle<4,T, P, V<T, P>, 1,0,2,0> E1 ## E0 ## E2 ## E0; }; \
	struct { _swizzle<4,T, P, V<T, P>, 1,0,2,1> E1 ## E0 ## E2 ## E1; }; \
	struct { _swizzle<4,T, P, V<T, P>, 1,0,2,2> E1 ## E0 ## E2 ## E2; }; \
	struct { _swizzle<4,T, P, V<T, P>, 1,1,0,0> E1 ## E1 ## E0 ## E0; }; \
	struct { _swizzle<4,T, P, V<T, P>, 1,1,0,1> E1 ## E1 ## E0 ## E1; }; \
	struct { _swizzle<4,T, P, V<T, P>, 1,1,0,2> E1 ## E1 ## E0 ## E2; }; \
	struct { _swizzle<4,T, P, V<T, P>, 1,1,1,0> E1 ## E1 ## E1 ## E0; }; \
	struct { _swizzle<4,T, P, V<T, P>, 1,1,1,1> E1 ## E1 ## E1 ## E1; }; \
	struct { _swizzle<4,T, P, V<T, P>, 1,1,1,2> E1 ## E1 ## E1 ## E2; }; \
	struct { _swizzle<4,T, P, V<T, P>, 1,1,2,0> E1 ## E1 ## E2 ## E0; }; \
	struct { _swizzle<4,T, P, V<T, P>, 1,1,2,1> E1 ## E1 ## E2 ## E1; }; \
	struct { _swizzle<4,T, P, V<T, P>, 1,1,2,2> E1 ## E1 ## E2 ## E2; }; \
	struct { _swizzle<4,T, P, V<T, P>, 1,2,0,0> E1 ## E2 ## E0 ## E0; }; \
	struct { _swizzle<4,T, P, V<T, P>, 1,2,0,1> E1 ## E2 ## E0 ## E1; }; \
	struct { _swizzle<4,T, P, V<T, P>, 1,2,0,2> E1 ## E2 ## E0 ## E2; }; \
	struct { _swizzle<4,T, P, V<T, P>, 1,2,1,0> E1 ## E2 ## E1 ## E0; }; \
	struct { _swizzle<4,T, P, V<T, P>, 1,2,1,1> E1 ## E2 ## E1 ## E1; }; \
	struct { _swizzle<4,T, P, V<T, P>, 1,2,1,2> E1 ## E2 ## E1 ## E2; }; \
	struct { _swizzle<4,T, P, V<T, P>, 1,2,2,0> E1 ## E2 ## E2 ## E0; }; \
	struct { _swizzle<4,T, P, V<T, P>, 1,2,2,1> E1 ## E2 ## E2 ## E1; }; \
	struct { _swizzle<4,T, P, V<T, P>, 1,2,2,2> E1 ## E2 ## E2 ## E2; }; \
	struct { _swizzle<4,T, P, V<T, P>, 2,0,0,0> E2 ## E0 ## E0 ## E0; }; \
	struct { _swizzle<4,T, P, V<T, P>, 2,0,0,1> E2 ## E0 ## E0 ## E1; }; \
	struct { _swizzle<4,T, P, V<T, P>, 2,0,0,2> E2 ## E0 ## E0 ## E2; }; \
	struct { _swizzle<4,T, P, V<T, P>, 2,0,1,0> E2 ## E0 ## E1 ## E0; }; \
	struct { _swizzle<4,T, P, V<T, P>, 2,0,1,1> E2 ## E0 ## E1 ## E1; }; \
	struct { _swizzle<4,T, P, V<T, P>, 2,0,1,2> E2 ## E0 ## E1 ## E2; }; \
	struct { _swizzle<4,T, P, V<T, P>, 2,0,2,0> E2 ## E0 ## E2 ## E0; }; \
	struct { _swizzle<4,T, P, V<T, P>, 2,0,2,1> E2 ## E0 ## E2 ## E1; }; \
	struct { _swizzle<4,T, P, V<T, P>, 2,0,2,2> E2 ## E0 ## E2 ## E2; }; \
	struct { _swizzle<4,T, P, V<T, P>, 2,1,0,0> E2 ## E1 ## E0 ## E0; }; \
	struct { _swizzle<4,T, P, V<T, P>, 2,1,0,1> E2 ## E1 ## E0 ## E1; }; \
	struct { _swizzle<4,T, P, V<T, P>, 2,1,0,2> E2 ## E1 ## E0 ## E2; }; \
	struct { _swizzle<4,T, P, V<T, P>, 2,1,1,0> E2 ## E1 ## E1 ## E0; }; \
	struct { _swizzle<4,T, P, V<T, P>, 2,1,1,1> E2 ## E1 ## E1 ## E1; }; \
	struct { _swizzle<4,T, P, V<T, P>, 2,1,1,2> E2 ## E1 ## E1 ## E2; }; \
	struct { _swizzle<4,T, P, V<T, P>, 2,1,2,0> E2 ## E1 ## E2 ## E0; }; \
	struct { _swizzle<4,T, P, V<T, P>, 2,1,2,1> E2 ## E1 ## E2 ## E1; }; \
	struct { _swizzle<4,T, P, V<T, P>, 2,1,2,2> E2 ## E1 ## E2 ## E2; }; \
	struct { _swizzle<4,T, P, V<T, P>, 2,2,0,0> E2 ## E2 ## E0 ## E0; }; \
	struct { _swizzle<4,T, P, V<T, P>, 2,2,0,1> E2 ## E2 ## E0 ## E1; }; \
	struct { _swizzle<4,T, P, V<T, P>, 2,2,0,2> E2 ## E2 ## E0 ## E2; }; \
	struct { _swizzle<4,T, P, V<T, P>, 2,2,1,0> E2 ## E2 ## E1 ## E0; }; \
	struct { _swizzle<4,T, P, V<T, P>, 2,2,1,1> E2 ## E2 ## E1 ## E1; }; \
	struct { _swizzle<4,T, P, V<T, P>, 2,2,1,2> E2 ## E2 ## E1 ## E2; }; \
	struct { _swizzle<4,T, P, V<T, P>, 2,2,2,0> E2 ## E2 ## E2 ## E0; }; \
	struct { _swizzle<4,T, P, V<T, P>, 2,2,2,1> E2 ## E2 ## E2 ## E1; }; \
	struct { _swizzle<4,T, P, V<T, P>, 2,2,2,2> E2 ## E2 ## E2 ## E2; }; 

#define _GLM_SWIZZLE4_2_MEMBERS(T, P, V, E0,E1,E2,E3) \
	struct { _swizzle<2,T, P, V<T, P>, 0,0,-1,-2> E0 ## E0; }; \
	struct { _swizzle<2,T, P, V<T, P>, 0,1,-1,-2> E0 ## E1; }; \
	struct { _swizzle<2,T, P, V<T, P>, 0,2,-1,-2> E0 ## E2; }; \
	struct { _swizzle<2,T, P, V<T, P>, 0,3,-1,-2> E0 ## E3; }; \
	struct { _swizzle<2,T, P, V<T, P>, 1,0,-1,-2> E1 ## E0; }; \
	struct { _swizzle<2,T, P, V<T, P>, 1,1,-1,-2> E1 ## E1; }; \
	struct { _swizzle<2,T, P, V<T, P>, 1,2,-1,-2> E1 ## E2; }; \
	struct { _swizzle<2,T, P, V<T, P>, 1,3,-1,-2> E1 ## E3; }; \
	struct { _swizzle<2,T, P, V<T, P>, 2,0,-1,-2> E2 ## E0; }; \
	struct { _swizzle<2,T, P, V<T, P>, 2,1,-1,-2> E2 ## E1; }; \
	struct { _swizzle<2,T, P, V<T, P>, 2,2,-1,-2> E2 ## E2; }; \
	struct { _swizzle<2,T, P, V<T, P>, 2,3,-1,-2> E2 ## E3; }; \
	struct { _swizzle<2,T, P, V<T, P>, 3,0,-1,-2> E3 ## E0; }; \
	struct { _swizzle<2,T, P, V<T, P>, 3,1,-1,-2> E3 ## E1; }; \
	struct { _swizzle<2,T, P, V<T, P>, 3,2,-1,-2> E3 ## E2; }; \
	struct { _swizzle<2,T, P, V<T, P>, 3,3,-1,-2> E3 ## E3; }; 

#define _GLM_SWIZZLE4_3_MEMBERS(T,P, V, E0,E1,E2,E3) \
	struct { _swizzle<3,T,P, V<T, P>, 0,0,0,-1> E0 ## E0 ## E0; }; \
	struct { _swizzle<3,T,P, V<T, P>, 0,0,1,-1> E0 ## E0 ## E1; }; \
	struct { _swizzle<3,T,P, V<T, P>, 0,0,2,-1> E0 ## E0 ## E2; }; \
	struct { _swizzle<3,T,P, V<T, P>, 0,0,3,-1> E0 ## E0 ## E3; }; \
	struct { _swizzle<3,T,P, V<T, P>, 0,1,0,-1> E0 ## E1 ## E0; }; \
	struct { _swizzle<3,T,P, V<T, P>, 0,1,1,-1> E0 ## E1 ## E1; }; \
	struct { _swizzle<3,T,P, V<T, P>, 0,1,2,-1> E0 ## E1 ## E2; }; \
	struct { _swizzle<3,T,P, V<T, P>, 0,1,3,-1> E0 ## E1 ## E3; }; \
	struct { _swizzle<3,T,P, V<T, P>, 0,2,0,-1> E0 ## E2 ## E0; }; \
	struct { _swizzle<3,T,P, V<T, P>, 0,2,1,-1> E0 ## E2 ## E1; }; \
	struct { _swizzle<3,T,P, V<T, P>, 0,2,2,-1> E0 ## E2 ## E2; }; \
	struct { _swizzle<3,T,P, V<T, P>, 0,2,3,-1> E0 ## E2 ## E3; }; \
	struct { _swizzle<3,T,P, V<T, P>, 0,3,0,-1> E0 ## E3 ## E0; }; \
	struct { _swizzle<3,T,P, V<T, P>, 0,3,1,-1> E0 ## E3 ## E1; }; \
	struct { _swizzle<3,T,P, V<T, P>, 0,3,2,-1> E0 ## E3 ## E2; }; \
	struct { _swizzle<3,T,P, V<T, P>, 0,3,3,-1> E0 ## E3 ## E3; }; \
	struct { _swizzle<3,T,P, V<T, P>, 1,0,0,-1> E1 ## E0 ## E0; }; \
	struct { _swizzle<3,T,P, V<T, P>, 1,0,1,-1> E1 ## E0 ## E1; }; \
	struct { _swizzle<3,T,P, V<T, P>, 1,0,2,-1> E1 ## E0 ## E2; }; \
	struct { _swizzle<3,T,P, V<T, P>, 1,0,3,-1> E1 ## E0 ## E3; }; \
	struct { _swizzle<3,T,P, V<T, P>, 1,1,0,-1> E1 ## E1 ## E0; }; \
	struct { _swizzle<3,T,P, V<T, P>, 1,1,1,-1> E1 ## E1 ## E1; }; \
	struct { _swizzle<3,T,P, V<T, P>, 1,1,2,-1> E1 ## E1 ## E2; }; \
	struct { _swizzle<3,T,P, V<T, P>, 1,1,3,-1> E1 ## E1 ## E3; }; \
	struct { _swizzle<3,T,P, V<T, P>, 1,2,0,-1> E1 ## E2 ## E0; }; \
	struct { _swizzle<3,T,P, V<T, P>, 1,2,1,-1> E1 ## E2 ## E1; }; \
	struct { _swizzle<3,T,P, V<T, P>, 1,2,2,-1> E1 ## E2 ## E2; }; \
	struct { _swizzle<3,T,P, V<T, P>, 1,2,3,-1> E1 ## E2 ## E3; }; \
	struct { _swizzle<3,T,P, V<T, P>, 1,3,0,-1> E1 ## E3 ## E0; }; \
	struct { _swizzle<3,T,P, V<T, P>, 1,3,1,-1> E1 ## E3 ## E1; }; \
	struct { _swizzle<3,T,P, V<T, P>, 1,3,2,-1> E1 ## E3 ## E2; }; \
	struct { _swizzle<3,T,P, V<T, P>, 1,3,3,-1> E1 ## E3 ## E3; }; \
	struct { _swizzle<3,T,P, V<T, P>, 2,0,0,-1> E2 ## E0 ## E0; }; \
	struct { _swizzle<3,T,P, V<T, P>, 2,0,1,-1> E2 ## E0 ## E1; }; \
	struct { _swizzle<3,T,P, V<T, P>, 2,0,2,-1> E2 ## E0 ## E2; }; \
	struct { _swizzle<3,T,P, V<T, P>, 2,0,3,-1> E2 ## E0 ## E3; }; \
	struct { _swizzle<3,T,P, V<T, P>, 2,1,0,-1> E2 ## E1 ## E0; }; \
	struct { _swizzle<3,T,P, V<T, P>, 2,1,1,-1> E2 ## E1 ## E1; }; \
	struct { _swizzle<3,T,P, V<T, P>, 2,1,2,-1> E2 ## E1 ## E2; }; \
	struct { _swizzle<3,T,P, V<T, P>, 2,1,3,-1> E2 ## E1 ## E3; }; \
	struct { _swizzle<3,T,P, V<T, P>, 2,2,0,-1> E2 ## E2 ## E0; }; \
	struct { _swizzle<3,T,P, V<T, P>, 2,2,1,-1> E2 ## E2 ## E1; }; \
	struct { _swizzle<3,T,P, V<T, P>, 2,2,2,-1> E2 ## E2 ## E2; }; \
	struct { _swizzle<3,T,P, V<T, P>, 2,2,3,-1> E2 ## E2 ## E3; }; \
	struct { _swizzle<3,T,P, V<T, P>, 2,3,0,-1> E2 ## E3 ## E0; }; \
	struct { _swizzle<3,T,P, V<T, P>, 2,3,1,-1> E2 ## E3 ## E1; }; \
	struct { _swizzle<3,T,P, V<T, P>, 2,3,2,-1> E2 ## E3 ## E2; }; \
	struct { _swizzle<3,T,P, V<T, P>, 2,3,3,-1> E2 ## E3 ## E3; }; \
	struct { _swizzle<3,T,P, V<T, P>, 3,0,0,-1> E3 ## E0 ## E0; }; \
	struct { _swizzle<3,T,P, V<T, P>, 3,0,1,-1> E3 ## E0 ## E1; }; \
	struct { _swizzle<3,T,P, V<T, P>, 3,0,2,-1> E3 ## E0 ## E2; }; \
	struct { _swizzle<3,T,P, V<T, P>, 3,0,3,-1> E3 ## E0 ## E3; }; \
	struct { _swizzle<3,T,P, V<T, P>, 3,1,0,-1> E3 ## E1 ## E0; }; \
	struct { _swizzle<3,T,P, V<T, P>, 3,1,1,-1> E3 ## E1 ## E1; }; \
	struct { _swizzle<3,T,P, V<T, P>, 3,1,2,-1> E3 ## E1 ## E2; }; \
	struct { _swizzle<3,T,P, V<T, P>, 3,1,3,-1> E3 ## E1 ## E3; }; \
	struct { _swizzle<3,T,P, V<T, P>, 3,2,0,-1> E3 ## E2 ## E0; }; \
	struct { _swizzle<3,T,P, V<T, P>, 3,2,1,-1> E3 ## E2 ## E1; }; \
	struct { _swizzle<3,T,P, V<T, P>, 3,2,2,-1> E3 ## E2 ## E2; }; \
	struct { _swizzle<3,T,P, V<T, P>, 3,2,3,-1> E3 ## E2 ## E3; }; \
	struct { _swizzle<3,T,P, V<T, P>, 3,3,0,-1> E3 ## E3 ## E0; }; \
	struct { _swizzle<3,T,P, V<T, P>, 3,3,1,-1> E3 ## E3 ## E1; }; \
	struct { _swizzle<3,T,P, V<T, P>, 3,3,2,-1> E3 ## E3 ## E2; }; \
	struct { _swizzle<3,T,P, V<T, P>, 3,3,3,-1> E3 ## E3 ## E3; };  

#define _GLM_SWIZZLE4_4_MEMBERS(T, P, V, E0,E1,E2,E3) \
	struct { _swizzle<4, T, P, V<T, P>, 0,0,0,0> E0 ## E0 ## E0 ## E0; }; \
	struct { _swizzle<4, T, P, V<T, P>, 0,0,0,1> E0 ## E0 ## E0 ## E1; }; \
	struct { _swizzle<4, T, P, V<T, P>, 0,0,0,2> E0 ## E0 ## E0 ## E2; }; \
	struct { _swizzle<4, T, P, V<T, P>, 0,0,0,3> E0 ## E0 ## E0 ## E3; }; \
	struct { _swizzle<4, T, P, V<T, P>, 0,0,1,0> E0 ## E0 ## E1 ## E0; }; \
	struct { _swizzle<4, T, P, V<T, P>, 0,0,1,1> E0 ## E0 ## E1 ## E1; }; \
	struct { _swizzle<4, T, P, V<T, P>, 0,0,1,2> E0 ## E0 ## E1 ## E2; }; \
	struct { _swizzle<4, T, P, V<T, P>, 0,0,1,3> E0 ## E0 ## E1 ## E3; }; \
	struct { _swizzle<4, T, P, V<T, P>, 0,0,2,0> E0 ## E0 ## E2 ## E0; }; \
	struct { _swizzle<4, T, P, V<T, P>, 0,0,2,1> E0 ## E0 ## E2 ## E1; }; \
	struct { _swizzle<4, T, P, V<T, P>, 0,0,2,2> E0 ## E0 ## E2 ## E2; }; \
	struct { _swizzle<4, T, P, V<T, P>, 0,0,2,3> E0 ## E0 ## E2 ## E3; }; \
	struct { _swizzle<4, T, P, V<T, P>, 0,0,3,0> E0 ## E0 ## E3 ## E0; }; \
	struct { _swizzle<4, T, P, V<T, P>, 0,0,3,1> E0 ## E0 ## E3 ## E1; }; \
	struct { _swizzle<4, T, P, V<T, P>, 0,0,3,2> E0 ## E0 ## E3 ## E2; }; \
	struct { _swizzle<4, T, P, V<T, P>, 0,0,3,3> E0 ## E0 ## E3 ## E3; }; \
	struct { _swizzle<4, T, P, V<T, P>, 0,1,0,0> E0 ## E1 ## E0 ## E0; }; \
	struct { _swizzle<4, T, P, V<T, P>, 0,1,0,1> E0 ## E1 ## E0 ## E1; }; \
	struct { _swizzle<4, T, P, V<T, P>, 0,1,0,2> E0 ## E1 ## E0 ## E2; }; \
	struct { _swizzle<4, T, P, V<T, P>, 0,1,0,3> E0 ## E1 ## E0 ## E3; }; \
	struct { _swizzle<4, T, P, V<T, P>, 0,1,1,0> E0 ## E1 ## E1 ## E0; }; \
	struct { _swizzle<4, T, P, V<T, P>, 0,1,1,1> E0 ## E1 ## E1 ## E1; }; \
	struct { _swizzle<4, T, P, V<T, P>, 0,1,1,2> E0 ## E1 ## E1 ## E2; }; \
	struct { _swizzle<4, T, P, V<T, P>, 0,1,1,3> E0 ## E1 ## E1 ## E3; }; \
	struct { _swizzle<4, T, P, V<T, P>, 0,1,2,0> E0 ## E1 ## E2 ## E0; }; \
	struct { _swizzle<4, T, P, V<T, P>, 0,1,2,1> E0 ## E1 ## E2 ## E1; }; \
	struct { _swizzle<4, T, P, V<T, P>, 0,1,2,2> E0 ## E1 ## E2 ## E2; }; \
	struct { _swizzle<4, T, P, V<T, P>, 0,1,2,3> E0 ## E1 ## E2 ## E3; }; \
	struct { _swizzle<4, T, P, V<T, P>, 0,1,3,0> E0 ## E1 ## E3 ## E0; }; \
	struct { _swizzle<4, T, P, V<T, P>, 0,1,3,1> E0 ## E1 ## E3 ## E1; }; \
	struct { _swizzle<4, T, P, V<T, P>, 0,1,3,2> E0 ## E1 ## E3 ## E2; }; \
	struct { _swizzle<4, T, P, V<T, P>, 0,1,3,3> E0 ## E1 ## E3 ## E3; }; \
	struct { _swizzle<4, T, P, V<T, P>, 0,2,0,0> E0 ## E2 ## E0 ## E0; }; \
	struct { _swizzle<4, T, P, V<T, P>, 0,2,0,1> E0 ## E2 ## E0 ## E1; }; \
	struct { _swizzle<4, T, P, V<T, P>, 0,2,0,2> E0 ## E2 ## E0 ## E2; }; \
	struct { _swizzle<4, T, P, V<T, P>, 0,2,0,3> E0 ## E2 ## E0 ## E3; }; \
	struct { _swizzle<4, T, P, V<T, P>, 0,2,1,0> E0 ## E2 ## E1 ## E0; }; \
	struct { _swizzle<4, T, P, V<T, P>, 0,2,1,1> E0 ## E2 ## E1 ## E1; }; \
	struct { _swizzle<4, T, P, V<T, P>, 0,2,1,2> E0 ## E2 ## E1 ## E2; }; \
	struct { _swizzle<4, T, P, V<T, P>, 0,2,1,3> E0 ## E2 ## E1 ## E3; }; \
	struct { _swizzle<4, T, P, V<T, P>, 0,2,2,0> E0 ## E2 ## E2 ## E0; }; \
	struct { _swizzle<4, T, P, V<T, P>, 0,2,2,1> E0 ## E2 ## E2 ## E1; }; \
	struct { _swizzle<4, T, P, V<T, P>, 0,2,2,2> E0 ## E2 ## E2 ## E2; }; \
	struct { _swizzle<4, T, P, V<T, P>, 0,2,2,3> E0 ## E2 ## E2 ## E3; }; \
	struct { _swizzle<4, T, P, V<T, P>, 0,2,3,0> E0 ## E2 ## E3 ## E0; }; \
	struct { _swizzle<4, T, P, V<T, P>, 0,2,3,1> E0 ## E2 ## E3 ## E1; }; \
	struct { _swizzle<4, T, P, V<T, P>, 0,2,3,2> E0 ## E2 ## E3 ## E2; }; \
	struct { _swizzle<4, T, P, V<T, P>, 0,2,3,3> E0 ## E2 ## E3 ## E3; }; \
	struct { _swizzle<4, T, P, V<T, P>, 1,0,0,0> E1 ## E0 ## E0 ## E0; }; \
	struct { _swizzle<4, T, P, V<T, P>, 1,0,0,1> E1 ## E0 ## E0 ## E1; }; \
	struct { _swizzle<4, T, P, V<T, P>, 1,0,0,2> E1 ## E0 ## E0 ## E2; }; \
	struct { _swizzle<4, T, P, V<T, P>, 1,0,0,3> E1 ## E0 ## E0 ## E3; }; \
	struct { _swizzle<4, T, P, V<T, P>, 1,0,1,0> E1 ## E0 ## E1 ## E0; }; \
	struct { _swizzle<4, T, P, V<T, P>, 1,0,1,1> E1 ## E0 ## E1 ## E1; }; \
	struct { _swizzle<4, T, P, V<T, P>, 1,0,1,2> E1 ## E0 ## E1 ## E2; }; \
	struct { _swizzle<4, T, P, V<T, P>, 1,0,1,3> E1 ## E0 ## E1 ## E3; }; \
	struct { _swizzle<4, T, P, V<T, P>, 1,0,2,0> E1 ## E0 ## E2 ## E0; }; \
	struct { _swizzle<4, T, P, V<T, P>, 1,0,2,1> E1 ## E0 ## E2 ## E1; }; \
	struct { _swizzle<4, T, P, V<T, P>, 1,0,2,2> E1 ## E0 ## E2 ## E2; }; \
	struct { _swizzle<4, T, P, V<T, P>, 1,0,2,3> E1 ## E0 ## E2 ## E3; }; \
	struct { _swizzle<4, T, P, V<T, P>, 1,0,3,0> E1 ## E0 ## E3 ## E0; }; \
	struct { _swizzle<4, T, P, V<T, P>, 1,0,3,1> E1 ## E0 ## E3 ## E1; }; \
	struct { _swizzle<4, T, P, V<T, P>, 1,0,3,2> E1 ## E0 ## E3 ## E2; }; \
	struct { _swizzle<4, T, P, V<T, P>, 1,0,3,3> E1 ## E0 ## E3 ## E3; }; \
	struct { _swizzle<4, T, P, V<T, P>, 1,1,0,0> E1 ## E1 ## E0 ## E0; }; \
	struct { _swizzle<4, T, P, V<T, P>, 1,1,0,1> E1 ## E1 ## E0 ## E1; }; \
	struct { _swizzle<4, T, P, V<T, P>, 1,1,0,2> E1 ## E1 ## E0 ## E2; }; \
	struct { _swizzle<4, T, P, V<T, P>, 1,1,0,3> E1 ## E1 ## E0 ## E3; }; \
	struct { _swizzle<4, T, P, V<T, P>, 1,1,1,0> E1 ## E1 ## E1 ## E0; }; \
	struct { _swizzle<4, T, P, V<T, P>, 1,1,1,1> E1 ## E1 ## E1 ## E1; }; \
	struct { _swizzle<4, T, P, V<T, P>, 1,1,1,2> E1 ## E1 ## E1 ## E2; }; \
	struct { _swizzle<4, T, P, V<T, P>, 1,1,1,3> E1 ## E1 ## E1 ## E3; }; \
	struct { _swizzle<4, T, P, V<T, P>, 1,1,2,0> E1 ## E1 ## E2 ## E0; }; \
	struct { _swizzle<4, T, P, V<T, P>, 1,1,2,1> E1 ## E1 ## E2 ## E1; }; \
	struct { _swizzle<4, T, P, V<T, P>, 1,1,2,2> E1 ## E1 ## E2 ## E2; }; \
	struct { _swizzle<4, T, P, V<T, P>, 1,1,2,3> E1 ## E1 ## E2 ## E3; }; \
	struct { _swizzle<4, T, P, V<T, P>, 1,1,3,0> E1 ## E1 ## E3 ## E0; }; \
	struct { _swizzle<4, T, P, V<T, P>, 1,1,3,1> E1 ## E1 ## E3 ## E1; }; \
	struct { _swizzle<4, T, P, V<T, P>, 1,1,3,2> E1 ## E1 ## E3 ## E2; }; \
	struct { _swizzle<4, T, P, V<T, P>, 1,1,3,3> E1 ## E1 ## E3 ## E3; }; \
	struct { _swizzle<4, T, P, V<T, P>, 1,2,0,0> E1 ## E2 ## E0 ## E0; }; \
	struct { _swizzle<4, T, P, V<T, P>, 1,2,0,1> E1 ## E2 ## E0 ## E1; }; \
	struct { _swizzle<4, T, P, V<T, P>, 1,2,0,2> E1 ## E2 ## E0 ## E2; }; \
	struct { _swizzle<4, T, P, V<T, P>, 1,2,0,3> E1 ## E2 ## E0 ## E3; }; \
	struct { _swizzle<4, T, P, V<T, P>, 1,2,1,0> E1 ## E2 ## E1 ## E0; }; \
	struct { _swizzle<4, T, P, V<T, P>, 1,2,1,1> E1 ## E2 ## E1 ## E1; }; \
	struct { _swizzle<4, T, P, V<T, P>, 1,2,1,2> E1 ## E2 ## E1 ## E2; }; \
	struct { _swizzle<4, T, P, V<T, P>, 1,2,1,3> E1 ## E2 ## E1 ## E3; }; \
	struct { _swizzle<4, T, P, V<T, P>, 1,2,2,0> E1 ## E2 ## E2 ## E0; }; \
	struct { _swizzle<4, T, P, V<T, P>, 1,2,2,1> E1 ## E2 ## E2 ## E1; }; \
	struct { _swizzle<4, T, P, V<T, P>, 1,2,2,2> E1 ## E2 ## E2 ## E2; }; \
	struct { _swizzle<4, T, P, V<T, P>, 1,2,2,3> E1 ## E2 ## E2 ## E3; }; \
	struct { _swizzle<4, T, P, V<T, P>, 1,2,3,0> E1 ## E2 ## E3 ## E0; }; \
	struct { _swizzle<4, T, P, V<T, P>, 1,2,3,1> E1 ## E2 ## E3 ## E1; }; \
	struct { _swizzle<4, T, P, V<T, P>, 1,2,3,2> E1 ## E2 ## E3 ## E2; }; \
	struct { _swizzle<4, T, P, V<T, P>, 1,2,3,3> E1 ## E2 ## E3 ## E3; }; \
	struct { _swizzle<4, T, P, V<T, P>, 1,3,0,0> E1 ## E3 ## E0 ## E0; }; \
	struct { _swizzle<4, T, P, V<T, P>, 1,3,0,1> E1 ## E3 ## E0 ## E1; }; \
	struct { _swizzle<4, T, P, V<T, P>, 1,3,0,2> E1 ## E3 ## E0 ## E2; }; \
	struct { _swizzle<4, T, P, V<T, P>, 1,3,0,3> E1 ## E3 ## E0 ## E3; }; \
	struct { _swizzle<4, T, P, V<T, P>, 1,3,1,0> E1 ## E3 ## E1 ## E0; }; \
	struct { _swizzle<4, T, P, V<T, P>, 1,3,1,1> E1 ## E3 ## E1 ## E1; }; \
	struct { _swizzle<4, T, P, V<T, P>, 1,3,1,2> E1 ## E3 ## E1 ## E2; }; \
	struct { _swizzle<4, T, P, V<T, P>, 1,3,1,3> E1 ## E3 ## E1 ## E3; }; \
	struct { _swizzle<4, T, P, V<T, P>, 1,3,2,0> E1 ## E3 ## E2 ## E0; }; \
	struct { _swizzle<4, T, P, V<T, P>, 1,3,2,1> E1 ## E3 ## E2 ## E1; }; \
	struct { _swizzle<4, T, P, V<T, P>, 1,3,2,2> E1 ## E3 ## E2 ## E2; }; \
	struct { _swizzle<4, T, P, V<T, P>, 1,3,2,3> E1 ## E3 ## E2 ## E3; }; \
	struct { _swizzle<4, T, P, V<T, P>, 1,3,3,0> E1 ## E3 ## E3 ## E0; }; \
	struct { _swizzle<4, T, P, V<T, P>, 1,3,3,1> E1 ## E3 ## E3 ## E1; }; \
	struct { _swizzle<4, T, P, V<T, P>, 1,3,3,2> E1 ## E3 ## E3 ## E2; }; \
	struct { _swizzle<4, T, P, V<T, P>, 1,3,3,3> E1 ## E3 ## E3 ## E3; }; \
	struct { _swizzle<4, T, P, V<T, P>, 2,0,0,0> E2 ## E0 ## E0 ## E0; }; \
	struct { _swizzle<4, T, P, V<T, P>, 2,0,0,1> E2 ## E0 ## E0 ## E1; }; \
	struct { _swizzle<4, T, P, V<T, P>, 2,0,0,2> E2 ## E0 ## E0 ## E2; }; \
	struct { _swizzle<4, T, P, V<T, P>, 2,0,0,3> E2 ## E0 ## E0 ## E3; }; \
	struct { _swizzle<4, T, P, V<T, P>, 2,0,1,0> E2 ## E0 ## E1 ## E0; }; \
	struct { _swizzle<4, T, P, V<T, P>, 2,0,1,1> E2 ## E0 ## E1 ## E1; }; \
	struct { _swizzle<4, T, P, V<T, P>, 2,0,1,2> E2 ## E0 ## E1 ## E2; }; \
	struct { _swizzle<4, T, P, V<T, P>, 2,0,1,3> E2 ## E0 ## E1 ## E3; }; \
	struct { _swizzle<4, T, P, V<T, P>, 2,0,2,0> E2 ## E0 ## E2 ## E0; }; \
	struct { _swizzle<4, T, P, V<T, P>, 2,0,2,1> E2 ## E0 ## E2 ## E1; }; \
	struct { _swizzle<4, T, P, V<T, P>, 2,0,2,2> E2 ## E0 ## E2 ## E2; }; \
	struct { _swizzle<4, T, P, V<T, P>, 2,0,2,3> E2 ## E0 ## E2 ## E3; }; \
	struct { _swizzle<4, T, P, V<T, P>, 2,0,3,0> E2 ## E0 ## E3 ## E0; }; \
	struct { _swizzle<4, T, P, V<T, P>, 2,0,3,1> E2 ## E0 ## E3 ## E1; }; \
	struct { _swizzle<4, T, P, V<T, P>, 2,0,3,2> E2 ## E0 ## E3 ## E2; }; \
	struct { _swizzle<4, T, P, V<T, P>, 2,0,3,3> E2 ## E0 ## E3 ## E3; }; \
	struct { _swizzle<4, T, P, V<T, P>, 2,1,0,0> E2 ## E1 ## E0 ## E0; }; \
	struct { _swizzle<4, T, P, V<T, P>, 2,1,0,1> E2 ## E1 ## E0 ## E1; }; \
	struct { _swizzle<4, T, P, V<T, P>, 2,1,0,2> E2 ## E1 ## E0 ## E2; }; \
	struct { _swizzle<4, T, P, V<T, P>, 2,1,0,3> E2 ## E1 ## E0 ## E3; }; \
	struct { _swizzle<4, T, P, V<T, P>, 2,1,1,0> E2 ## E1 ## E1 ## E0; }; \
	struct { _swizzle<4, T, P, V<T, P>, 2,1,1,1> E2 ## E1 ## E1 ## E1; }; \
	struct { _swizzle<4, T, P, V<T, P>, 2,1,1,2> E2 ## E1 ## E1 ## E2; }; \
	struct { _swizzle<4, T, P, V<T, P>, 2,1,1,3> E2 ## E1 ## E1 ## E3; }; \
	struct { _swizzle<4, T, P, V<T, P>, 2,1,2,0> E2 ## E1 ## E2 ## E0; }; \
	struct { _swizzle<4, T, P, V<T, P>, 2,1,2,1> E2 ## E1 ## E2 ## E1; }; \
	struct { _swizzle<4, T, P, V<T, P>, 2,1,2,2> E2 ## E1 ## E2 ## E2; }; \
	struct { _swizzle<4, T, P, V<T, P>, 2,1,2,3> E2 ## E1 ## E2 ## E3; }; \
	struct { _swizzle<4, T, P, V<T, P>, 2,1,3,0> E2 ## E1 ## E3 ## E0; }; \
	struct { _swizzle<4, T, P, V<T, P>, 2,1,3,1> E2 ## E1 ## E3 ## E1; }; \
	struct { _swizzle<4, T, P, V<T, P>, 2,1,3,2> E2 ## E1 ## E3 ## E2; }; \
	struct { _swizzle<4, T, P, V<T, P>, 2,1,3,3> E2 ## E1 ## E3 ## E3; }; \
	struct { _swizzle<4, T, P, V<T, P>, 2,2,0,0> E2 ## E2 ## E0 ## E0; }; \
	struct { _swizzle<4, T, P, V<T, P>, 2,2,0,1> E2 ## E2 ## E0 ## E1; }; \
	struct { _swizzle<4, T, P, V<T, P>, 2,2,0,2> E2 ## E2 ## E0 ## E2; }; \
	struct { _swizzle<4, T, P, V<T, P>, 2,2,0,3> E2 ## E2 ## E0 ## E3; }; \
	struct { _swizzle<4, T, P, V<T, P>, 2,2,1,0> E2 ## E2 ## E1 ## E0; }; \
	struct { _swizzle<4, T, P, V<T, P>, 2,2,1,1> E2 ## E2 ## E1 ## E1; }; \
	struct { _swizzle<4, T, P, V<T, P>, 2,2,1,2> E2 ## E2 ## E1 ## E2; }; \
	struct { _swizzle<4, T, P, V<T, P>, 2,2,1,3> E2 ## E2 ## E1 ## E3; }; \
	struct { _swizzle<4, T, P, V<T, P>, 2,2,2,0> E2 ## E2 ## E2 ## E0; }; \
	struct { _swizzle<4, T, P, V<T, P>, 2,2,2,1> E2 ## E2 ## E2 ## E1; }; \
	struct { _swizzle<4, T, P, V<T, P>, 2,2,2,2> E2 ## E2 ## E2 ## E2; }; \
	struct { _swizzle<4, T, P, V<T, P>, 2,2,2,3> E2 ## E2 ## E2 ## E3; }; \
	struct { _swizzle<4, T, P, V<T, P>, 2,2,3,0> E2 ## E2 ## E3 ## E0; }; \
	struct { _swizzle<4, T, P, V<T, P>, 2,2,3,1> E2 ## E2 ## E3 ## E1; }; \
	struct { _swizzle<4, T, P, V<T, P>, 2,2,3,2> E2 ## E2 ## E3 ## E2; }; \
	struct { _swizzle<4, T, P, V<T, P>, 2,2,3,3> E2 ## E2 ## E3 ## E3; }; \
	struct { _swizzle<4, T, P, V<T, P>, 2,3,0,0> E2 ## E3 ## E0 ## E0; }; \
	struct { _swizzle<4, T, P, V<T, P>, 2,3,0,1> E2 ## E3 ## E0 ## E1; }; \
	struct { _swizzle<4, T, P, V<T, P>, 2,3,0,2> E2 ## E3 ## E0 ## E2; }; \
	struct { _swizzle<4, T, P, V<T, P>, 2,3,0,3> E2 ## E3 ## E0 ## E3; }; \
	struct { _swizzle<4, T, P, V<T, P>, 2,3,1,0> E2 ## E3 ## E1 ## E0; }; \
	struct { _swizzle<4, T, P, V<T, P>, 2,3,1,1> E2 ## E3 ## E1 ## E1; }; \
	struct { _swizzle<4, T, P, V<T, P>, 2,3,1,2> E2 ## E3 ## E1 ## E2; }; \
	struct { _swizzle<4, T, P, V<T, P>, 2,3,1,3> E2 ## E3 ## E1 ## E3; }; \
	struct { _swizzle<4, T, P, V<T, P>, 2,3,2,0> E2 ## E3 ## E2 ## E0; }; \
	struct { _swizzle<4, T, P, V<T, P>, 2,3,2,1> E2 ## E3 ## E2 ## E1; }; \
	struct { _swizzle<4, T, P, V<T, P>, 2,3,2,2> E2 ## E3 ## E2 ## E2; }; \
	struct { _swizzle<4, T, P, V<T, P>, 2,3,2,3> E2 ## E3 ## E2 ## E3; }; \
	struct { _swizzle<4, T, P, V<T, P>, 2,3,3,0> E2 ## E3 ## E3 ## E0; }; \
	struct { _swizzle<4, T, P, V<T, P>, 2,3,3,1> E2 ## E3 ## E3 ## E1; }; \
	struct { _swizzle<4, T, P, V<T, P>, 2,3,3,2> E2 ## E3 ## E3 ## E2; }; \
	struct { _swizzle<4, T, P, V<T, P>, 2,3,3,3> E2 ## E3 ## E3 ## E3; }; \
	struct { _swizzle<4, T, P, V<T, P>, 3,0,0,0> E3 ## E0 ## E0 ## E0; }; \
	struct { _swizzle<4, T, P, V<T, P>, 3,0,0,1> E3 ## E0 ## E0 ## E1; }; \
	struct { _swizzle<4, T, P, V<T, P>, 3,0,0,2> E3 ## E0 ## E0 ## E2; }; \
	struct { _swizzle<4, T, P, V<T, P>, 3,0,0,3> E3 ## E0 ## E0 ## E3; }; \
	struct { _swizzle<4, T, P, V<T, P>, 3,0,1,0> E3 ## E0 ## E1 ## E0; }; \
	struct { _swizzle<4, T, P, V<T, P>, 3,0,1,1> E3 ## E0 ## E1 ## E1; }; \
	struct { _swizzle<4, T, P, V<T, P>, 3,0,1,2> E3 ## E0 ## E1 ## E2; }; \
	struct { _swizzle<4, T, P, V<T, P>, 3,0,1,3> E3 ## E0 ## E1 ## E3; }; \
	struct { _swizzle<4, T, P, V<T, P>, 3,0,2,0> E3 ## E0 ## E2 ## E0; }; \
	struct { _swizzle<4, T, P, V<T, P>, 3,0,2,1> E3 ## E0 ## E2 ## E1; }; \
	struct { _swizzle<4, T, P, V<T, P>, 3,0,2,2> E3 ## E0 ## E2 ## E2; }; \
	struct { _swizzle<4, T, P, V<T, P>, 3,0,2,3> E3 ## E0 ## E2 ## E3; }; \
	struct { _swizzle<4, T, P, V<T, P>, 3,0,3,0> E3 ## E0 ## E3 ## E0; }; \
	struct { _swizzle<4, T, P, V<T, P>, 3,0,3,1> E3 ## E0 ## E3 ## E1; }; \
	struct { _swizzle<4, T, P, V<T, P>, 3,0,3,2> E3 ## E0 ## E3 ## E2; }; \
	struct { _swizzle<4, T, P, V<T, P>, 3,0,3,3> E3 ## E0 ## E3 ## E3; }; \
	struct { _swizzle<4, T, P, V<T, P>, 3,1,0,0> E3 ## E1 ## E0 ## E0; }; \
	struct { _swizzle<4, T, P, V<T, P>, 3,1,0,1> E3 ## E1 ## E0 ## E1; }; \
	struct { _swizzle<4, T, P, V<T, P>, 3,1,0,2> E3 ## E1 ## E0 ## E2; }; \
	struct { _swizzle<4, T, P, V<T, P>, 3,1,0,3> E3 ## E1 ## E0 ## E3; }; \
	struct { _swizzle<4, T, P, V<T, P>, 3,1,1,0> E3 ## E1 ## E1 ## E0; }; \
	struct { _swizzle<4, T, P, V<T, P>, 3,1,1,1> E3 ## E1 ## E1 ## E1; }; \
	struct { _swizzle<4, T, P, V<T, P>, 3,1,1,2> E3 ## E1 ## E1 ## E2; }; \
	struct { _swizzle<4, T, P, V<T, P>, 3,1,1,3> E3 ## E1 ## E1 ## E3; }; \
	struct { _swizzle<4, T, P, V<T, P>, 3,1,2,0> E3 ## E1 ## E2 ## E0; }; \
	struct { _swizzle<4, T, P, V<T, P>, 3,1,2,1> E3 ## E1 ## E2 ## E1; }; \
	struct { _swizzle<4, T, P, V<T, P>, 3,1,2,2> E3 ## E1 ## E2 ## E2; }; \
	struct { _swizzle<4, T, P, V<T, P>, 3,1,2,3> E3 ## E1 ## E2 ## E3; }; \
	struct { _swizzle<4, T, P, V<T, P>, 3,1,3,0> E3 ## E1 ## E3 ## E0; }; \
	struct { _swizzle<4, T, P, V<T, P>, 3,1,3,1> E3 ## E1 ## E3 ## E1; }; \
	struct { _swizzle<4, T, P, V<T, P>, 3,1,3,2> E3 ## E1 ## E3 ## E2; }; \
	struct { _swizzle<4, T, P, V<T, P>, 3,1,3,3> E3 ## E1 ## E3 ## E3; }; \
	struct { _swizzle<4, T, P, V<T, P>, 3,2,0,0> E3 ## E2 ## E0 ## E0; }; \
	struct { _swizzle<4, T, P, V<T, P>, 3,2,0,1> E3 ## E2 ## E0 ## E1; }; \
	struct { _swizzle<4, T, P, V<T, P>, 3,2,0,2> E3 ## E2 ## E0 ## E2; }; \
	struct { _swizzle<4, T, P, V<T, P>, 3,2,0,3> E3 ## E2 ## E0 ## E3; }; \
	struct { _swizzle<4, T, P, V<T, P>, 3,2,1,0> E3 ## E2 ## E1 ## E0; }; \
	struct { _swizzle<4, T, P, V<T, P>, 3,2,1,1> E3 ## E2 ## E1 ## E1; }; \
	struct { _swizzle<4, T, P, V<T, P>, 3,2,1,2> E3 ## E2 ## E1 ## E2; }; \
	struct { _swizzle<4, T, P, V<T, P>, 3,2,1,3> E3 ## E2 ## E1 ## E3; }; \
	struct { _swizzle<4, T, P, V<T, P>, 3,2,2,0> E3 ## E2 ## E2 ## E0; }; \
	struct { _swizzle<4, T, P, V<T, P>, 3,2,2,1> E3 ## E2 ## E2 ## E1; }; \
	struct { _swizzle<4, T, P, V<T, P>, 3,2,2,2> E3 ## E2 ## E2 ## E2; }; \
	struct { _swizzle<4, T, P, V<T, P>, 3,2,2,3> E3 ## E2 ## E2 ## E3; }; \
	struct { _swizzle<4, T, P, V<T, P>, 3,2,3,0> E3 ## E2 ## E3 ## E0; }; \
	struct { _swizzle<4, T, P, V<T, P>, 3,2,3,1> E3 ## E2 ## E3 ## E1; }; \
	struct { _swizzle<4, T, P, V<T, P>, 3,2,3,2> E3 ## E2 ## E3 ## E2; }; \
	struct { _swizzle<4, T, P, V<T, P>, 3,2,3,3> E3 ## E2 ## E3 ## E3; }; \
	struct { _swizzle<4, T, P, V<T, P>, 3,3,0,0> E3 ## E3 ## E0 ## E0; }; \
	struct { _swizzle<4, T, P, V<T, P>, 3,3,0,1> E3 ## E3 ## E0 ## E1; }; \
	struct { _swizzle<4, T, P, V<T, P>, 3,3,0,2> E3 ## E3 ## E0 ## E2; }; \
	struct { _swizzle<4, T, P, V<T, P>, 3,3,0,3> E3 ## E3 ## E0 ## E3; }; \
	struct { _swizzle<4, T, P, V<T, P>, 3,3,1,0> E3 ## E3 ## E1 ## E0; }; \
	struct { _swizzle<4, T, P, V<T, P>, 3,3,1,1> E3 ## E3 ## E1 ## E1; }; \
	struct { _swizzle<4, T, P, V<T, P>, 3,3,1,2> E3 ## E3 ## E1 ## E2; }; \
	struct { _swizzle<4, T, P, V<T, P>, 3,3,1,3> E3 ## E3 ## E1 ## E3; }; \
	struct { _swizzle<4, T, P, V<T, P>, 3,3,2,0> E3 ## E3 ## E2 ## E0; }; \
	struct { _swizzle<4, T, P, V<T, P>, 3,3,2,1> E3 ## E3 ## E2 ## E1; }; \
	struct { _swizzle<4, T, P, V<T, P>, 3,3,2,2> E3 ## E3 ## E2 ## E2; }; \
	struct { _swizzle<4, T, P, V<T, P>, 3,3,2,3> E3 ## E3 ## E2 ## E3; }; \
	struct { _swizzle<4, T, P, V<T, P>, 3,3,3,0> E3 ## E3 ## E3 ## E0; }; \
	struct { _swizzle<4, T, P, V<T, P>, 3,3,3,1> E3 ## E3 ## E3 ## E1; }; \
	struct { _swizzle<4, T, P, V<T, P>, 3,3,3,2> E3 ## E3 ## E3 ## E2; }; \
	struct { _swizzle<4, T, P, V<T, P>, 3,3,3,3> E3 ## E3 ## E3 ## E3; }; 
=======
#define _GLM_SWIZZLE2_2_MEMBERS(T,P,E0,E1) \
	struct { glm::detail::swizzle<2,T,P,0,0,-1,-2> E0 ## E0; }; \
	struct { glm::detail::swizzle<2,T,P,0,1,-1,-2> E0 ## E1; }; \
	struct { glm::detail::swizzle<2,T,P,1,0,-1,-2> E1 ## E0; }; \
	struct { glm::detail::swizzle<2,T,P,1,1,-1,-2> E1 ## E1; }; 

#define _GLM_SWIZZLE2_3_MEMBERS(T,P2,E0,E1) \
	struct { glm::detail::swizzle<3,T,P2,0,0,0,-1> E0 ## E0 ## E0; }; \
	struct { glm::detail::swizzle<3,T,P2,0,0,1,-1> E0 ## E0 ## E1; }; \
	struct { glm::detail::swizzle<3,T,P2,0,1,0,-1> E0 ## E1 ## E0; }; \
	struct { glm::detail::swizzle<3,T,P2,0,1,1,-1> E0 ## E1 ## E1; }; \
	struct { glm::detail::swizzle<3,T,P2,1,0,0,-1> E1 ## E0 ## E0; }; \
	struct { glm::detail::swizzle<3,T,P2,1,0,1,-1> E1 ## E0 ## E1; }; \
	struct { glm::detail::swizzle<3,T,P2,1,1,0,-1> E1 ## E1 ## E0; }; \
	struct { glm::detail::swizzle<3,T,P2,1,1,1,-1> E1 ## E1 ## E1; };  

#define _GLM_SWIZZLE2_4_MEMBERS(T,P2,E0,E1) \
	struct { glm::detail::swizzle<4,T,P2,0,0,0,0> E0 ## E0 ## E0 ## E0; }; \
	struct { glm::detail::swizzle<4,T,P2,0,0,0,1> E0 ## E0 ## E0 ## E1; }; \
	struct { glm::detail::swizzle<4,T,P2,0,0,1,0> E0 ## E0 ## E1 ## E0; }; \
	struct { glm::detail::swizzle<4,T,P2,0,0,1,1> E0 ## E0 ## E1 ## E1; }; \
	struct { glm::detail::swizzle<4,T,P2,0,1,0,0> E0 ## E1 ## E0 ## E0; }; \
	struct { glm::detail::swizzle<4,T,P2,0,1,0,1> E0 ## E1 ## E0 ## E1; }; \
	struct { glm::detail::swizzle<4,T,P2,0,1,1,0> E0 ## E1 ## E1 ## E0; }; \
	struct { glm::detail::swizzle<4,T,P2,0,1,1,1> E0 ## E1 ## E1 ## E1; }; \
	struct { glm::detail::swizzle<4,T,P2,1,0,0,0> E1 ## E0 ## E0 ## E0; }; \
	struct { glm::detail::swizzle<4,T,P2,1,0,0,1> E1 ## E0 ## E0 ## E1; }; \
	struct { glm::detail::swizzle<4,T,P2,1,0,1,0> E1 ## E0 ## E1 ## E0; }; \
	struct { glm::detail::swizzle<4,T,P2,1,0,1,1> E1 ## E0 ## E1 ## E1; }; \
	struct { glm::detail::swizzle<4,T,P2,1,1,0,0> E1 ## E1 ## E0 ## E0; }; \
	struct { glm::detail::swizzle<4,T,P2,1,1,0,1> E1 ## E1 ## E0 ## E1; }; \
	struct { glm::detail::swizzle<4,T,P2,1,1,1,0> E1 ## E1 ## E1 ## E0; }; \
	struct { glm::detail::swizzle<4,T,P2,1,1,1,1> E1 ## E1 ## E1 ## E1; };  

#define _GLM_SWIZZLE3_2_MEMBERS(T,P2,E0,E1,E2) \
	struct { glm::detail::swizzle<2,T,P2,0,0,-1,-2> E0 ## E0; }; \
	struct { glm::detail::swizzle<2,T,P2,0,1,-1,-2> E0 ## E1; }; \
	struct { glm::detail::swizzle<2,T,P2,0,2,-1,-2> E0 ## E2; }; \
	struct { glm::detail::swizzle<2,T,P2,1,0,-1,-2> E1 ## E0; }; \
	struct { glm::detail::swizzle<2,T,P2,1,1,-1,-2> E1 ## E1; }; \
	struct { glm::detail::swizzle<2,T,P2,1,2,-1,-2> E1 ## E2; }; \
	struct { glm::detail::swizzle<2,T,P2,2,0,-1,-2> E2 ## E0; }; \
	struct { glm::detail::swizzle<2,T,P2,2,1,-1,-2> E2 ## E1; }; \
	struct { glm::detail::swizzle<2,T,P2,2,2,-1,-2> E2 ## E2; }; 

#define _GLM_SWIZZLE3_3_MEMBERS(T,P,E0,E1,E2) \
	struct { glm::detail::swizzle<3,T,P,0,0,0,-1> E0 ## E0 ## E0; }; \
	struct { glm::detail::swizzle<3,T,P,0,0,1,-1> E0 ## E0 ## E1; }; \
	struct { glm::detail::swizzle<3,T,P,0,0,2,-1> E0 ## E0 ## E2; }; \
	struct { glm::detail::swizzle<3,T,P,0,1,0,-1> E0 ## E1 ## E0; }; \
	struct { glm::detail::swizzle<3,T,P,0,1,1,-1> E0 ## E1 ## E1; }; \
	struct { glm::detail::swizzle<3,T,P,0,1,2,-1> E0 ## E1 ## E2; }; \
	struct { glm::detail::swizzle<3,T,P,0,2,0,-1> E0 ## E2 ## E0; }; \
	struct { glm::detail::swizzle<3,T,P,0,2,1,-1> E0 ## E2 ## E1; }; \
	struct { glm::detail::swizzle<3,T,P,0,2,2,-1> E0 ## E2 ## E2; }; \
	struct { glm::detail::swizzle<3,T,P,1,0,0,-1> E1 ## E0 ## E0; }; \
	struct { glm::detail::swizzle<3,T,P,1,0,1,-1> E1 ## E0 ## E1; }; \
	struct { glm::detail::swizzle<3,T,P,1,0,2,-1> E1 ## E0 ## E2; }; \
	struct { glm::detail::swizzle<3,T,P,1,1,0,-1> E1 ## E1 ## E0; }; \
	struct { glm::detail::swizzle<3,T,P,1,1,1,-1> E1 ## E1 ## E1; }; \
	struct { glm::detail::swizzle<3,T,P,1,1,2,-1> E1 ## E1 ## E2; }; \
	struct { glm::detail::swizzle<3,T,P,1,2,0,-1> E1 ## E2 ## E0; }; \
	struct { glm::detail::swizzle<3,T,P,1,2,1,-1> E1 ## E2 ## E1; }; \
	struct { glm::detail::swizzle<3,T,P,1,2,2,-1> E1 ## E2 ## E2; }; \
	struct { glm::detail::swizzle<3,T,P,2,0,0,-1> E2 ## E0 ## E0; }; \
	struct { glm::detail::swizzle<3,T,P,2,0,1,-1> E2 ## E0 ## E1; }; \
	struct { glm::detail::swizzle<3,T,P,2,0,2,-1> E2 ## E0 ## E2; }; \
	struct { glm::detail::swizzle<3,T,P,2,1,0,-1> E2 ## E1 ## E0; }; \
	struct { glm::detail::swizzle<3,T,P,2,1,1,-1> E2 ## E1 ## E1; }; \
	struct { glm::detail::swizzle<3,T,P,2,1,2,-1> E2 ## E1 ## E2; }; \
	struct { glm::detail::swizzle<3,T,P,2,2,0,-1> E2 ## E2 ## E0; }; \
	struct { glm::detail::swizzle<3,T,P,2,2,1,-1> E2 ## E2 ## E1; }; \
	struct { glm::detail::swizzle<3,T,P,2,2,2,-1> E2 ## E2 ## E2; };

#define _GLM_SWIZZLE3_4_MEMBERS(T,P2,E0,E1,E2) \
	struct { glm::detail::swizzle<4,T,P2,0,0,0,0> E0 ## E0 ## E0 ## E0; }; \
	struct { glm::detail::swizzle<4,T,P2,0,0,0,1> E0 ## E0 ## E0 ## E1; }; \
	struct { glm::detail::swizzle<4,T,P2,0,0,0,2> E0 ## E0 ## E0 ## E2; }; \
	struct { glm::detail::swizzle<4,T,P2,0,0,1,0> E0 ## E0 ## E1 ## E0; }; \
	struct { glm::detail::swizzle<4,T,P2,0,0,1,1> E0 ## E0 ## E1 ## E1; }; \
	struct { glm::detail::swizzle<4,T,P2,0,0,1,2> E0 ## E0 ## E1 ## E2; }; \
	struct { glm::detail::swizzle<4,T,P2,0,0,2,0> E0 ## E0 ## E2 ## E0; }; \
	struct { glm::detail::swizzle<4,T,P2,0,0,2,1> E0 ## E0 ## E2 ## E1; }; \
	struct { glm::detail::swizzle<4,T,P2,0,0,2,2> E0 ## E0 ## E2 ## E2; }; \
	struct { glm::detail::swizzle<4,T,P2,0,1,0,0> E0 ## E1 ## E0 ## E0; }; \
	struct { glm::detail::swizzle<4,T,P2,0,1,0,1> E0 ## E1 ## E0 ## E1; }; \
	struct { glm::detail::swizzle<4,T,P2,0,1,0,2> E0 ## E1 ## E0 ## E2; }; \
	struct { glm::detail::swizzle<4,T,P2,0,1,1,0> E0 ## E1 ## E1 ## E0; }; \
	struct { glm::detail::swizzle<4,T,P2,0,1,1,1> E0 ## E1 ## E1 ## E1; }; \
	struct { glm::detail::swizzle<4,T,P2,0,1,1,2> E0 ## E1 ## E1 ## E2; }; \
	struct { glm::detail::swizzle<4,T,P2,0,1,2,0> E0 ## E1 ## E2 ## E0; }; \
	struct { glm::detail::swizzle<4,T,P2,0,1,2,1> E0 ## E1 ## E2 ## E1; }; \
	struct { glm::detail::swizzle<4,T,P2,0,1,2,2> E0 ## E1 ## E2 ## E2; }; \
	struct { glm::detail::swizzle<4,T,P2,0,2,0,0> E0 ## E2 ## E0 ## E0; }; \
	struct { glm::detail::swizzle<4,T,P2,0,2,0,1> E0 ## E2 ## E0 ## E1; }; \
	struct { glm::detail::swizzle<4,T,P2,0,2,0,2> E0 ## E2 ## E0 ## E2; }; \
	struct { glm::detail::swizzle<4,T,P2,0,2,1,0> E0 ## E2 ## E1 ## E0; }; \
	struct { glm::detail::swizzle<4,T,P2,0,2,1,1> E0 ## E2 ## E1 ## E1; }; \
	struct { glm::detail::swizzle<4,T,P2,0,2,1,2> E0 ## E2 ## E1 ## E2; }; \
	struct { glm::detail::swizzle<4,T,P2,0,2,2,0> E0 ## E2 ## E2 ## E0; }; \
	struct { glm::detail::swizzle<4,T,P2,0,2,2,1> E0 ## E2 ## E2 ## E1; }; \
	struct { glm::detail::swizzle<4,T,P2,0,2,2,2> E0 ## E2 ## E2 ## E2; }; \
	struct { glm::detail::swizzle<4,T,P2,1,0,0,0> E1 ## E0 ## E0 ## E0; }; \
	struct { glm::detail::swizzle<4,T,P2,1,0,0,1> E1 ## E0 ## E0 ## E1; }; \
	struct { glm::detail::swizzle<4,T,P2,1,0,0,2> E1 ## E0 ## E0 ## E2; }; \
	struct { glm::detail::swizzle<4,T,P2,1,0,1,0> E1 ## E0 ## E1 ## E0; }; \
	struct { glm::detail::swizzle<4,T,P2,1,0,1,1> E1 ## E0 ## E1 ## E1; }; \
	struct { glm::detail::swizzle<4,T,P2,1,0,1,2> E1 ## E0 ## E1 ## E2; }; \
	struct { glm::detail::swizzle<4,T,P2,1,0,2,0> E1 ## E0 ## E2 ## E0; }; \
	struct { glm::detail::swizzle<4,T,P2,1,0,2,1> E1 ## E0 ## E2 ## E1; }; \
	struct { glm::detail::swizzle<4,T,P2,1,0,2,2> E1 ## E0 ## E2 ## E2; }; \
	struct { glm::detail::swizzle<4,T,P2,1,1,0,0> E1 ## E1 ## E0 ## E0; }; \
	struct { glm::detail::swizzle<4,T,P2,1,1,0,1> E1 ## E1 ## E0 ## E1; }; \
	struct { glm::detail::swizzle<4,T,P2,1,1,0,2> E1 ## E1 ## E0 ## E2; }; \
	struct { glm::detail::swizzle<4,T,P2,1,1,1,0> E1 ## E1 ## E1 ## E0; }; \
	struct { glm::detail::swizzle<4,T,P2,1,1,1,1> E1 ## E1 ## E1 ## E1; }; \
	struct { glm::detail::swizzle<4,T,P2,1,1,1,2> E1 ## E1 ## E1 ## E2; }; \
	struct { glm::detail::swizzle<4,T,P2,1,1,2,0> E1 ## E1 ## E2 ## E0; }; \
	struct { glm::detail::swizzle<4,T,P2,1,1,2,1> E1 ## E1 ## E2 ## E1; }; \
	struct { glm::detail::swizzle<4,T,P2,1,1,2,2> E1 ## E1 ## E2 ## E2; }; \
	struct { glm::detail::swizzle<4,T,P2,1,2,0,0> E1 ## E2 ## E0 ## E0; }; \
	struct { glm::detail::swizzle<4,T,P2,1,2,0,1> E1 ## E2 ## E0 ## E1; }; \
	struct { glm::detail::swizzle<4,T,P2,1,2,0,2> E1 ## E2 ## E0 ## E2; }; \
	struct { glm::detail::swizzle<4,T,P2,1,2,1,0> E1 ## E2 ## E1 ## E0; }; \
	struct { glm::detail::swizzle<4,T,P2,1,2,1,1> E1 ## E2 ## E1 ## E1; }; \
	struct { glm::detail::swizzle<4,T,P2,1,2,1,2> E1 ## E2 ## E1 ## E2; }; \
	struct { glm::detail::swizzle<4,T,P2,1,2,2,0> E1 ## E2 ## E2 ## E0; }; \
	struct { glm::detail::swizzle<4,T,P2,1,2,2,1> E1 ## E2 ## E2 ## E1; }; \
	struct { glm::detail::swizzle<4,T,P2,1,2,2,2> E1 ## E2 ## E2 ## E2; }; \
	struct { glm::detail::swizzle<4,T,P2,2,0,0,0> E2 ## E0 ## E0 ## E0; }; \
	struct { glm::detail::swizzle<4,T,P2,2,0,0,1> E2 ## E0 ## E0 ## E1; }; \
	struct { glm::detail::swizzle<4,T,P2,2,0,0,2> E2 ## E0 ## E0 ## E2; }; \
	struct { glm::detail::swizzle<4,T,P2,2,0,1,0> E2 ## E0 ## E1 ## E0; }; \
	struct { glm::detail::swizzle<4,T,P2,2,0,1,1> E2 ## E0 ## E1 ## E1; }; \
	struct { glm::detail::swizzle<4,T,P2,2,0,1,2> E2 ## E0 ## E1 ## E2; }; \
	struct { glm::detail::swizzle<4,T,P2,2,0,2,0> E2 ## E0 ## E2 ## E0; }; \
	struct { glm::detail::swizzle<4,T,P2,2,0,2,1> E2 ## E0 ## E2 ## E1; }; \
	struct { glm::detail::swizzle<4,T,P2,2,0,2,2> E2 ## E0 ## E2 ## E2; }; \
	struct { glm::detail::swizzle<4,T,P2,2,1,0,0> E2 ## E1 ## E0 ## E0; }; \
	struct { glm::detail::swizzle<4,T,P2,2,1,0,1> E2 ## E1 ## E0 ## E1; }; \
	struct { glm::detail::swizzle<4,T,P2,2,1,0,2> E2 ## E1 ## E0 ## E2; }; \
	struct { glm::detail::swizzle<4,T,P2,2,1,1,0> E2 ## E1 ## E1 ## E0; }; \
	struct { glm::detail::swizzle<4,T,P2,2,1,1,1> E2 ## E1 ## E1 ## E1; }; \
	struct { glm::detail::swizzle<4,T,P2,2,1,1,2> E2 ## E1 ## E1 ## E2; }; \
	struct { glm::detail::swizzle<4,T,P2,2,1,2,0> E2 ## E1 ## E2 ## E0; }; \
	struct { glm::detail::swizzle<4,T,P2,2,1,2,1> E2 ## E1 ## E2 ## E1; }; \
	struct { glm::detail::swizzle<4,T,P2,2,1,2,2> E2 ## E1 ## E2 ## E2; }; \
	struct { glm::detail::swizzle<4,T,P2,2,2,0,0> E2 ## E2 ## E0 ## E0; }; \
	struct { glm::detail::swizzle<4,T,P2,2,2,0,1> E2 ## E2 ## E0 ## E1; }; \
	struct { glm::detail::swizzle<4,T,P2,2,2,0,2> E2 ## E2 ## E0 ## E2; }; \
	struct { glm::detail::swizzle<4,T,P2,2,2,1,0> E2 ## E2 ## E1 ## E0; }; \
	struct { glm::detail::swizzle<4,T,P2,2,2,1,1> E2 ## E2 ## E1 ## E1; }; \
	struct { glm::detail::swizzle<4,T,P2,2,2,1,2> E2 ## E2 ## E1 ## E2; }; \
	struct { glm::detail::swizzle<4,T,P2,2,2,2,0> E2 ## E2 ## E2 ## E0; }; \
	struct { glm::detail::swizzle<4,T,P2,2,2,2,1> E2 ## E2 ## E2 ## E1; }; \
	struct { glm::detail::swizzle<4,T,P2,2,2,2,2> E2 ## E2 ## E2 ## E2; }; 

#define _GLM_SWIZZLE4_2_MEMBERS(T,P,E0,E1,E2,E3) \
	struct { glm::detail::swizzle<2,T,P,0,0,-1,-2> E0 ## E0; }; \
	struct { glm::detail::swizzle<2,T,P,0,1,-1,-2> E0 ## E1; }; \
	struct { glm::detail::swizzle<2,T,P,0,2,-1,-2> E0 ## E2; }; \
	struct { glm::detail::swizzle<2,T,P,0,3,-1,-2> E0 ## E3; }; \
	struct { glm::detail::swizzle<2,T,P,1,0,-1,-2> E1 ## E0; }; \
	struct { glm::detail::swizzle<2,T,P,1,1,-1,-2> E1 ## E1; }; \
	struct { glm::detail::swizzle<2,T,P,1,2,-1,-2> E1 ## E2; }; \
	struct { glm::detail::swizzle<2,T,P,1,3,-1,-2> E1 ## E3; }; \
	struct { glm::detail::swizzle<2,T,P,2,0,-1,-2> E2 ## E0; }; \
	struct { glm::detail::swizzle<2,T,P,2,1,-1,-2> E2 ## E1; }; \
	struct { glm::detail::swizzle<2,T,P,2,2,-1,-2> E2 ## E2; }; \
	struct { glm::detail::swizzle<2,T,P,2,3,-1,-2> E2 ## E3; }; \
	struct { glm::detail::swizzle<2,T,P,3,0,-1,-2> E3 ## E0; }; \
	struct { glm::detail::swizzle<2,T,P,3,1,-1,-2> E3 ## E1; }; \
	struct { glm::detail::swizzle<2,T,P,3,2,-1,-2> E3 ## E2; }; \
	struct { glm::detail::swizzle<2,T,P,3,3,-1,-2> E3 ## E3; }; 

#define _GLM_SWIZZLE4_3_MEMBERS(T,P,E0,E1,E2,E3) \
	struct { glm::detail::swizzle<3,T,P,0,0,0,-1> E0 ## E0 ## E0; }; \
	struct { glm::detail::swizzle<3,T,P,0,0,1,-1> E0 ## E0 ## E1; }; \
	struct { glm::detail::swizzle<3,T,P,0,0,2,-1> E0 ## E0 ## E2; }; \
	struct { glm::detail::swizzle<3,T,P,0,0,3,-1> E0 ## E0 ## E3; }; \
	struct { glm::detail::swizzle<3,T,P,0,1,0,-1> E0 ## E1 ## E0; }; \
	struct { glm::detail::swizzle<3,T,P,0,1,1,-1> E0 ## E1 ## E1; }; \
	struct { glm::detail::swizzle<3,T,P,0,1,2,-1> E0 ## E1 ## E2; }; \
	struct { glm::detail::swizzle<3,T,P,0,1,3,-1> E0 ## E1 ## E3; }; \
	struct { glm::detail::swizzle<3,T,P,0,2,0,-1> E0 ## E2 ## E0; }; \
	struct { glm::detail::swizzle<3,T,P,0,2,1,-1> E0 ## E2 ## E1; }; \
	struct { glm::detail::swizzle<3,T,P,0,2,2,-1> E0 ## E2 ## E2; }; \
	struct { glm::detail::swizzle<3,T,P,0,2,3,-1> E0 ## E2 ## E3; }; \
	struct { glm::detail::swizzle<3,T,P,0,3,0,-1> E0 ## E3 ## E0; }; \
	struct { glm::detail::swizzle<3,T,P,0,3,1,-1> E0 ## E3 ## E1; }; \
	struct { glm::detail::swizzle<3,T,P,0,3,2,-1> E0 ## E3 ## E2; }; \
	struct { glm::detail::swizzle<3,T,P,0,3,3,-1> E0 ## E3 ## E3; }; \
	struct { glm::detail::swizzle<3,T,P,1,0,0,-1> E1 ## E0 ## E0; }; \
	struct { glm::detail::swizzle<3,T,P,1,0,1,-1> E1 ## E0 ## E1; }; \
	struct { glm::detail::swizzle<3,T,P,1,0,2,-1> E1 ## E0 ## E2; }; \
	struct { glm::detail::swizzle<3,T,P,1,0,3,-1> E1 ## E0 ## E3; }; \
	struct { glm::detail::swizzle<3,T,P,1,1,0,-1> E1 ## E1 ## E0; }; \
	struct { glm::detail::swizzle<3,T,P,1,1,1,-1> E1 ## E1 ## E1; }; \
	struct { glm::detail::swizzle<3,T,P,1,1,2,-1> E1 ## E1 ## E2; }; \
	struct { glm::detail::swizzle<3,T,P,1,1,3,-1> E1 ## E1 ## E3; }; \
	struct { glm::detail::swizzle<3,T,P,1,2,0,-1> E1 ## E2 ## E0; }; \
	struct { glm::detail::swizzle<3,T,P,1,2,1,-1> E1 ## E2 ## E1; }; \
	struct { glm::detail::swizzle<3,T,P,1,2,2,-1> E1 ## E2 ## E2; }; \
	struct { glm::detail::swizzle<3,T,P,1,2,3,-1> E1 ## E2 ## E3; }; \
	struct { glm::detail::swizzle<3,T,P,1,3,0,-1> E1 ## E3 ## E0; }; \
	struct { glm::detail::swizzle<3,T,P,1,3,1,-1> E1 ## E3 ## E1; }; \
	struct { glm::detail::swizzle<3,T,P,1,3,2,-1> E1 ## E3 ## E2; }; \
	struct { glm::detail::swizzle<3,T,P,1,3,3,-1> E1 ## E3 ## E3; }; \
	struct { glm::detail::swizzle<3,T,P,2,0,0,-1> E2 ## E0 ## E0; }; \
	struct { glm::detail::swizzle<3,T,P,2,0,1,-1> E2 ## E0 ## E1; }; \
	struct { glm::detail::swizzle<3,T,P,2,0,2,-1> E2 ## E0 ## E2; }; \
	struct { glm::detail::swizzle<3,T,P,2,0,3,-1> E2 ## E0 ## E3; }; \
	struct { glm::detail::swizzle<3,T,P,2,1,0,-1> E2 ## E1 ## E0; }; \
	struct { glm::detail::swizzle<3,T,P,2,1,1,-1> E2 ## E1 ## E1; }; \
	struct { glm::detail::swizzle<3,T,P,2,1,2,-1> E2 ## E1 ## E2; }; \
	struct { glm::detail::swizzle<3,T,P,2,1,3,-1> E2 ## E1 ## E3; }; \
	struct { glm::detail::swizzle<3,T,P,2,2,0,-1> E2 ## E2 ## E0; }; \
	struct { glm::detail::swizzle<3,T,P,2,2,1,-1> E2 ## E2 ## E1; }; \
	struct { glm::detail::swizzle<3,T,P,2,2,2,-1> E2 ## E2 ## E2; }; \
	struct { glm::detail::swizzle<3,T,P,2,2,3,-1> E2 ## E2 ## E3; }; \
	struct { glm::detail::swizzle<3,T,P,2,3,0,-1> E2 ## E3 ## E0; }; \
	struct { glm::detail::swizzle<3,T,P,2,3,1,-1> E2 ## E3 ## E1; }; \
	struct { glm::detail::swizzle<3,T,P,2,3,2,-1> E2 ## E3 ## E2; }; \
	struct { glm::detail::swizzle<3,T,P,2,3,3,-1> E2 ## E3 ## E3; }; \
	struct { glm::detail::swizzle<3,T,P,3,0,0,-1> E3 ## E0 ## E0; }; \
	struct { glm::detail::swizzle<3,T,P,3,0,1,-1> E3 ## E0 ## E1; }; \
	struct { glm::detail::swizzle<3,T,P,3,0,2,-1> E3 ## E0 ## E2; }; \
	struct { glm::detail::swizzle<3,T,P,3,0,3,-1> E3 ## E0 ## E3; }; \
	struct { glm::detail::swizzle<3,T,P,3,1,0,-1> E3 ## E1 ## E0; }; \
	struct { glm::detail::swizzle<3,T,P,3,1,1,-1> E3 ## E1 ## E1; }; \
	struct { glm::detail::swizzle<3,T,P,3,1,2,-1> E3 ## E1 ## E2; }; \
	struct { glm::detail::swizzle<3,T,P,3,1,3,-1> E3 ## E1 ## E3; }; \
	struct { glm::detail::swizzle<3,T,P,3,2,0,-1> E3 ## E2 ## E0; }; \
	struct { glm::detail::swizzle<3,T,P,3,2,1,-1> E3 ## E2 ## E1; }; \
	struct { glm::detail::swizzle<3,T,P,3,2,2,-1> E3 ## E2 ## E2; }; \
	struct { glm::detail::swizzle<3,T,P,3,2,3,-1> E3 ## E2 ## E3; }; \
	struct { glm::detail::swizzle<3,T,P,3,3,0,-1> E3 ## E3 ## E0; }; \
	struct { glm::detail::swizzle<3,T,P,3,3,1,-1> E3 ## E3 ## E1; }; \
	struct { glm::detail::swizzle<3,T,P,3,3,2,-1> E3 ## E3 ## E2; }; \
	struct { glm::detail::swizzle<3,T,P,3,3,3,-1> E3 ## E3 ## E3; };  

#define _GLM_SWIZZLE4_4_MEMBERS(T,P,E0,E1,E2,E3) \
	struct { glm::detail::swizzle<4,T,P,0,0,0,0> E0 ## E0 ## E0 ## E0; }; \
	struct { glm::detail::swizzle<4,T,P,0,0,0,1> E0 ## E0 ## E0 ## E1; }; \
	struct { glm::detail::swizzle<4,T,P,0,0,0,2> E0 ## E0 ## E0 ## E2; }; \
	struct { glm::detail::swizzle<4,T,P,0,0,0,3> E0 ## E0 ## E0 ## E3; }; \
	struct { glm::detail::swizzle<4,T,P,0,0,1,0> E0 ## E0 ## E1 ## E0; }; \
	struct { glm::detail::swizzle<4,T,P,0,0,1,1> E0 ## E0 ## E1 ## E1; }; \
	struct { glm::detail::swizzle<4,T,P,0,0,1,2> E0 ## E0 ## E1 ## E2; }; \
	struct { glm::detail::swizzle<4,T,P,0,0,1,3> E0 ## E0 ## E1 ## E3; }; \
	struct { glm::detail::swizzle<4,T,P,0,0,2,0> E0 ## E0 ## E2 ## E0; }; \
	struct { glm::detail::swizzle<4,T,P,0,0,2,1> E0 ## E0 ## E2 ## E1; }; \
	struct { glm::detail::swizzle<4,T,P,0,0,2,2> E0 ## E0 ## E2 ## E2; }; \
	struct { glm::detail::swizzle<4,T,P,0,0,2,3> E0 ## E0 ## E2 ## E3; }; \
	struct { glm::detail::swizzle<4,T,P,0,0,3,0> E0 ## E0 ## E3 ## E0; }; \
	struct { glm::detail::swizzle<4,T,P,0,0,3,1> E0 ## E0 ## E3 ## E1; }; \
	struct { glm::detail::swizzle<4,T,P,0,0,3,2> E0 ## E0 ## E3 ## E2; }; \
	struct { glm::detail::swizzle<4,T,P,0,0,3,3> E0 ## E0 ## E3 ## E3; }; \
	struct { glm::detail::swizzle<4,T,P,0,1,0,0> E0 ## E1 ## E0 ## E0; }; \
	struct { glm::detail::swizzle<4,T,P,0,1,0,1> E0 ## E1 ## E0 ## E1; }; \
	struct { glm::detail::swizzle<4,T,P,0,1,0,2> E0 ## E1 ## E0 ## E2; }; \
	struct { glm::detail::swizzle<4,T,P,0,1,0,3> E0 ## E1 ## E0 ## E3; }; \
	struct { glm::detail::swizzle<4,T,P,0,1,1,0> E0 ## E1 ## E1 ## E0; }; \
	struct { glm::detail::swizzle<4,T,P,0,1,1,1> E0 ## E1 ## E1 ## E1; }; \
	struct { glm::detail::swizzle<4,T,P,0,1,1,2> E0 ## E1 ## E1 ## E2; }; \
	struct { glm::detail::swizzle<4,T,P,0,1,1,3> E0 ## E1 ## E1 ## E3; }; \
	struct { glm::detail::swizzle<4,T,P,0,1,2,0> E0 ## E1 ## E2 ## E0; }; \
	struct { glm::detail::swizzle<4,T,P,0,1,2,1> E0 ## E1 ## E2 ## E1; }; \
	struct { glm::detail::swizzle<4,T,P,0,1,2,2> E0 ## E1 ## E2 ## E2; }; \
	struct { glm::detail::swizzle<4,T,P,0,1,2,3> E0 ## E1 ## E2 ## E3; }; \
	struct { glm::detail::swizzle<4,T,P,0,1,3,0> E0 ## E1 ## E3 ## E0; }; \
	struct { glm::detail::swizzle<4,T,P,0,1,3,1> E0 ## E1 ## E3 ## E1; }; \
	struct { glm::detail::swizzle<4,T,P,0,1,3,2> E0 ## E1 ## E3 ## E2; }; \
	struct { glm::detail::swizzle<4,T,P,0,1,3,3> E0 ## E1 ## E3 ## E3; }; \
	struct { glm::detail::swizzle<4,T,P,0,2,0,0> E0 ## E2 ## E0 ## E0; }; \
	struct { glm::detail::swizzle<4,T,P,0,2,0,1> E0 ## E2 ## E0 ## E1; }; \
	struct { glm::detail::swizzle<4,T,P,0,2,0,2> E0 ## E2 ## E0 ## E2; }; \
	struct { glm::detail::swizzle<4,T,P,0,2,0,3> E0 ## E2 ## E0 ## E3; }; \
	struct { glm::detail::swizzle<4,T,P,0,2,1,0> E0 ## E2 ## E1 ## E0; }; \
	struct { glm::detail::swizzle<4,T,P,0,2,1,1> E0 ## E2 ## E1 ## E1; }; \
	struct { glm::detail::swizzle<4,T,P,0,2,1,2> E0 ## E2 ## E1 ## E2; }; \
	struct { glm::detail::swizzle<4,T,P,0,2,1,3> E0 ## E2 ## E1 ## E3; }; \
	struct { glm::detail::swizzle<4,T,P,0,2,2,0> E0 ## E2 ## E2 ## E0; }; \
	struct { glm::detail::swizzle<4,T,P,0,2,2,1> E0 ## E2 ## E2 ## E1; }; \
	struct { glm::detail::swizzle<4,T,P,0,2,2,2> E0 ## E2 ## E2 ## E2; }; \
	struct { glm::detail::swizzle<4,T,P,0,2,2,3> E0 ## E2 ## E2 ## E3; }; \
	struct { glm::detail::swizzle<4,T,P,0,2,3,0> E0 ## E2 ## E3 ## E0; }; \
	struct { glm::detail::swizzle<4,T,P,0,2,3,1> E0 ## E2 ## E3 ## E1; }; \
	struct { glm::detail::swizzle<4,T,P,0,2,3,2> E0 ## E2 ## E3 ## E2; }; \
	struct { glm::detail::swizzle<4,T,P,0,2,3,3> E0 ## E2 ## E3 ## E3; }; \
 	struct { glm::detail::swizzle<4,T,P,0,3,3,3> E0 ## E3 ## E3 ## E3; }; \
	struct { glm::detail::swizzle<4,T,P,1,0,0,0> E1 ## E0 ## E0 ## E0; }; \
	struct { glm::detail::swizzle<4,T,P,1,0,0,1> E1 ## E0 ## E0 ## E1; }; \
	struct { glm::detail::swizzle<4,T,P,1,0,0,2> E1 ## E0 ## E0 ## E2; }; \
	struct { glm::detail::swizzle<4,T,P,1,0,0,3> E1 ## E0 ## E0 ## E3; }; \
	struct { glm::detail::swizzle<4,T,P,1,0,1,0> E1 ## E0 ## E1 ## E0; }; \
	struct { glm::detail::swizzle<4,T,P,1,0,1,1> E1 ## E0 ## E1 ## E1; }; \
	struct { glm::detail::swizzle<4,T,P,1,0,1,2> E1 ## E0 ## E1 ## E2; }; \
	struct { glm::detail::swizzle<4,T,P,1,0,1,3> E1 ## E0 ## E1 ## E3; }; \
	struct { glm::detail::swizzle<4,T,P,1,0,2,0> E1 ## E0 ## E2 ## E0; }; \
	struct { glm::detail::swizzle<4,T,P,1,0,2,1> E1 ## E0 ## E2 ## E1; }; \
	struct { glm::detail::swizzle<4,T,P,1,0,2,2> E1 ## E0 ## E2 ## E2; }; \
	struct { glm::detail::swizzle<4,T,P,1,0,2,3> E1 ## E0 ## E2 ## E3; }; \
	struct { glm::detail::swizzle<4,T,P,1,0,3,0> E1 ## E0 ## E3 ## E0; }; \
	struct { glm::detail::swizzle<4,T,P,1,0,3,1> E1 ## E0 ## E3 ## E1; }; \
	struct { glm::detail::swizzle<4,T,P,1,0,3,2> E1 ## E0 ## E3 ## E2; }; \
	struct { glm::detail::swizzle<4,T,P,1,0,3,3> E1 ## E0 ## E3 ## E3; }; \
	struct { glm::detail::swizzle<4,T,P,1,1,0,0> E1 ## E1 ## E0 ## E0; }; \
	struct { glm::detail::swizzle<4,T,P,1,1,0,1> E1 ## E1 ## E0 ## E1; }; \
	struct { glm::detail::swizzle<4,T,P,1,1,0,2> E1 ## E1 ## E0 ## E2; }; \
	struct { glm::detail::swizzle<4,T,P,1,1,0,3> E1 ## E1 ## E0 ## E3; }; \
	struct { glm::detail::swizzle<4,T,P,1,1,1,0> E1 ## E1 ## E1 ## E0; }; \
	struct { glm::detail::swizzle<4,T,P,1,1,1,1> E1 ## E1 ## E1 ## E1; }; \
	struct { glm::detail::swizzle<4,T,P,1,1,1,2> E1 ## E1 ## E1 ## E2; }; \
	struct { glm::detail::swizzle<4,T,P,1,1,1,3> E1 ## E1 ## E1 ## E3; }; \
	struct { glm::detail::swizzle<4,T,P,1,1,2,0> E1 ## E1 ## E2 ## E0; }; \
	struct { glm::detail::swizzle<4,T,P,1,1,2,1> E1 ## E1 ## E2 ## E1; }; \
	struct { glm::detail::swizzle<4,T,P,1,1,2,2> E1 ## E1 ## E2 ## E2; }; \
	struct { glm::detail::swizzle<4,T,P,1,1,2,3> E1 ## E1 ## E2 ## E3; }; \
	struct { glm::detail::swizzle<4,T,P,1,1,3,0> E1 ## E1 ## E3 ## E0; }; \
	struct { glm::detail::swizzle<4,T,P,1,1,3,1> E1 ## E1 ## E3 ## E1; }; \
	struct { glm::detail::swizzle<4,T,P,1,1,3,2> E1 ## E1 ## E3 ## E2; }; \
	struct { glm::detail::swizzle<4,T,P,1,1,3,3> E1 ## E1 ## E3 ## E3; }; \
	struct { glm::detail::swizzle<4,T,P,1,2,0,0> E1 ## E2 ## E0 ## E0; }; \
	struct { glm::detail::swizzle<4,T,P,1,2,0,1> E1 ## E2 ## E0 ## E1; }; \
	struct { glm::detail::swizzle<4,T,P,1,2,0,2> E1 ## E2 ## E0 ## E2; }; \
	struct { glm::detail::swizzle<4,T,P,1,2,0,3> E1 ## E2 ## E0 ## E3; }; \
	struct { glm::detail::swizzle<4,T,P,1,2,1,0> E1 ## E2 ## E1 ## E0; }; \
	struct { glm::detail::swizzle<4,T,P,1,2,1,1> E1 ## E2 ## E1 ## E1; }; \
	struct { glm::detail::swizzle<4,T,P,1,2,1,2> E1 ## E2 ## E1 ## E2; }; \
	struct { glm::detail::swizzle<4,T,P,1,2,1,3> E1 ## E2 ## E1 ## E3; }; \
	struct { glm::detail::swizzle<4,T,P,1,2,2,0> E1 ## E2 ## E2 ## E0; }; \
	struct { glm::detail::swizzle<4,T,P,1,2,2,1> E1 ## E2 ## E2 ## E1; }; \
	struct { glm::detail::swizzle<4,T,P,1,2,2,2> E1 ## E2 ## E2 ## E2; }; \
	struct { glm::detail::swizzle<4,T,P,1,2,2,3> E1 ## E2 ## E2 ## E3; }; \
	struct { glm::detail::swizzle<4,T,P,1,2,3,0> E1 ## E2 ## E3 ## E0; }; \
	struct { glm::detail::swizzle<4,T,P,1,2,3,1> E1 ## E2 ## E3 ## E1; }; \
	struct { glm::detail::swizzle<4,T,P,1,2,3,2> E1 ## E2 ## E3 ## E2; }; \
	struct { glm::detail::swizzle<4,T,P,1,2,3,3> E1 ## E2 ## E3 ## E3; }; \
	struct { glm::detail::swizzle<4,T,P,1,3,0,0> E1 ## E3 ## E0 ## E0; }; \
	struct { glm::detail::swizzle<4,T,P,1,3,0,1> E1 ## E3 ## E0 ## E1; }; \
	struct { glm::detail::swizzle<4,T,P,1,3,0,2> E1 ## E3 ## E0 ## E2; }; \
	struct { glm::detail::swizzle<4,T,P,1,3,0,3> E1 ## E3 ## E0 ## E3; }; \
	struct { glm::detail::swizzle<4,T,P,1,3,1,0> E1 ## E3 ## E1 ## E0; }; \
	struct { glm::detail::swizzle<4,T,P,1,3,1,1> E1 ## E3 ## E1 ## E1; }; \
	struct { glm::detail::swizzle<4,T,P,1,3,1,2> E1 ## E3 ## E1 ## E2; }; \
	struct { glm::detail::swizzle<4,T,P,1,3,1,3> E1 ## E3 ## E1 ## E3; }; \
	struct { glm::detail::swizzle<4,T,P,1,3,2,0> E1 ## E3 ## E2 ## E0; }; \
	struct { glm::detail::swizzle<4,T,P,1,3,2,1> E1 ## E3 ## E2 ## E1; }; \
	struct { glm::detail::swizzle<4,T,P,1,3,2,2> E1 ## E3 ## E2 ## E2; }; \
	struct { glm::detail::swizzle<4,T,P,1,3,2,3> E1 ## E3 ## E2 ## E3; }; \
	struct { glm::detail::swizzle<4,T,P,1,3,3,0> E1 ## E3 ## E3 ## E0; }; \
	struct { glm::detail::swizzle<4,T,P,1,3,3,1> E1 ## E3 ## E3 ## E1; }; \
	struct { glm::detail::swizzle<4,T,P,1,3,3,2> E1 ## E3 ## E3 ## E2; }; \
	struct { glm::detail::swizzle<4,T,P,1,3,3,3> E1 ## E3 ## E3 ## E3; }; \
	struct { glm::detail::swizzle<4,T,P,2,0,0,0> E2 ## E0 ## E0 ## E0; }; \
	struct { glm::detail::swizzle<4,T,P,2,0,0,1> E2 ## E0 ## E0 ## E1; }; \
	struct { glm::detail::swizzle<4,T,P,2,0,0,2> E2 ## E0 ## E0 ## E2; }; \
	struct { glm::detail::swizzle<4,T,P,2,0,0,3> E2 ## E0 ## E0 ## E3; }; \
	struct { glm::detail::swizzle<4,T,P,2,0,1,0> E2 ## E0 ## E1 ## E0; }; \
	struct { glm::detail::swizzle<4,T,P,2,0,1,1> E2 ## E0 ## E1 ## E1; }; \
	struct { glm::detail::swizzle<4,T,P,2,0,1,2> E2 ## E0 ## E1 ## E2; }; \
	struct { glm::detail::swizzle<4,T,P,2,0,1,3> E2 ## E0 ## E1 ## E3; }; \
	struct { glm::detail::swizzle<4,T,P,2,0,2,0> E2 ## E0 ## E2 ## E0; }; \
	struct { glm::detail::swizzle<4,T,P,2,0,2,1> E2 ## E0 ## E2 ## E1; }; \
	struct { glm::detail::swizzle<4,T,P,2,0,2,2> E2 ## E0 ## E2 ## E2; }; \
	struct { glm::detail::swizzle<4,T,P,2,0,2,3> E2 ## E0 ## E2 ## E3; }; \
	struct { glm::detail::swizzle<4,T,P,2,0,3,0> E2 ## E0 ## E3 ## E0; }; \
	struct { glm::detail::swizzle<4,T,P,2,0,3,1> E2 ## E0 ## E3 ## E1; }; \
	struct { glm::detail::swizzle<4,T,P,2,0,3,2> E2 ## E0 ## E3 ## E2; }; \
	struct { glm::detail::swizzle<4,T,P,2,0,3,3> E2 ## E0 ## E3 ## E3; }; \
	struct { glm::detail::swizzle<4,T,P,2,1,0,0> E2 ## E1 ## E0 ## E0; }; \
	struct { glm::detail::swizzle<4,T,P,2,1,0,1> E2 ## E1 ## E0 ## E1; }; \
	struct { glm::detail::swizzle<4,T,P,2,1,0,2> E2 ## E1 ## E0 ## E2; }; \
	struct { glm::detail::swizzle<4,T,P,2,1,0,3> E2 ## E1 ## E0 ## E3; }; \
	struct { glm::detail::swizzle<4,T,P,2,1,1,0> E2 ## E1 ## E1 ## E0; }; \
	struct { glm::detail::swizzle<4,T,P,2,1,1,1> E2 ## E1 ## E1 ## E1; }; \
	struct { glm::detail::swizzle<4,T,P,2,1,1,2> E2 ## E1 ## E1 ## E2; }; \
	struct { glm::detail::swizzle<4,T,P,2,1,1,3> E2 ## E1 ## E1 ## E3; }; \
	struct { glm::detail::swizzle<4,T,P,2,1,2,0> E2 ## E1 ## E2 ## E0; }; \
	struct { glm::detail::swizzle<4,T,P,2,1,2,1> E2 ## E1 ## E2 ## E1; }; \
	struct { glm::detail::swizzle<4,T,P,2,1,2,2> E2 ## E1 ## E2 ## E2; }; \
	struct { glm::detail::swizzle<4,T,P,2,1,2,3> E2 ## E1 ## E2 ## E3; }; \
	struct { glm::detail::swizzle<4,T,P,2,1,3,0> E2 ## E1 ## E3 ## E0; }; \
	struct { glm::detail::swizzle<4,T,P,2,1,3,1> E2 ## E1 ## E3 ## E1; }; \
	struct { glm::detail::swizzle<4,T,P,2,1,3,2> E2 ## E1 ## E3 ## E2; }; \
	struct { glm::detail::swizzle<4,T,P,2,1,3,3> E2 ## E1 ## E3 ## E3; }; \
	struct { glm::detail::swizzle<4,T,P,2,2,0,0> E2 ## E2 ## E0 ## E0; }; \
	struct { glm::detail::swizzle<4,T,P,2,2,0,1> E2 ## E2 ## E0 ## E1; }; \
	struct { glm::detail::swizzle<4,T,P,2,2,0,2> E2 ## E2 ## E0 ## E2; }; \
	struct { glm::detail::swizzle<4,T,P,2,2,0,3> E2 ## E2 ## E0 ## E3; }; \
	struct { glm::detail::swizzle<4,T,P,2,2,1,0> E2 ## E2 ## E1 ## E0; }; \
	struct { glm::detail::swizzle<4,T,P,2,2,1,1> E2 ## E2 ## E1 ## E1; }; \
	struct { glm::detail::swizzle<4,T,P,2,2,1,2> E2 ## E2 ## E1 ## E2; }; \
	struct { glm::detail::swizzle<4,T,P,2,2,1,3> E2 ## E2 ## E1 ## E3; }; \
	struct { glm::detail::swizzle<4,T,P,2,2,2,0> E2 ## E2 ## E2 ## E0; }; \
	struct { glm::detail::swizzle<4,T,P,2,2,2,1> E2 ## E2 ## E2 ## E1; }; \
	struct { glm::detail::swizzle<4,T,P,2,2,2,2> E2 ## E2 ## E2 ## E2; }; \
	struct { glm::detail::swizzle<4,T,P,2,2,2,3> E2 ## E2 ## E2 ## E3; }; \
	struct { glm::detail::swizzle<4,T,P,2,2,3,0> E2 ## E2 ## E3 ## E0; }; \
	struct { glm::detail::swizzle<4,T,P,2,2,3,1> E2 ## E2 ## E3 ## E1; }; \
	struct { glm::detail::swizzle<4,T,P,2,2,3,2> E2 ## E2 ## E3 ## E2; }; \
	struct { glm::detail::swizzle<4,T,P,2,2,3,3> E2 ## E2 ## E3 ## E3; }; \
	struct { glm::detail::swizzle<4,T,P,2,3,0,0> E2 ## E3 ## E0 ## E0; }; \
	struct { glm::detail::swizzle<4,T,P,2,3,0,1> E2 ## E3 ## E0 ## E1; }; \
	struct { glm::detail::swizzle<4,T,P,2,3,0,2> E2 ## E3 ## E0 ## E2; }; \
	struct { glm::detail::swizzle<4,T,P,2,3,0,3> E2 ## E3 ## E0 ## E3; }; \
	struct { glm::detail::swizzle<4,T,P,2,3,1,0> E2 ## E3 ## E1 ## E0; }; \
	struct { glm::detail::swizzle<4,T,P,2,3,1,1> E2 ## E3 ## E1 ## E1; }; \
	struct { glm::detail::swizzle<4,T,P,2,3,1,2> E2 ## E3 ## E1 ## E2; }; \
	struct { glm::detail::swizzle<4,T,P,2,3,1,3> E2 ## E3 ## E1 ## E3; }; \
	struct { glm::detail::swizzle<4,T,P,2,3,2,0> E2 ## E3 ## E2 ## E0; }; \
	struct { glm::detail::swizzle<4,T,P,2,3,2,1> E2 ## E3 ## E2 ## E1; }; \
	struct { glm::detail::swizzle<4,T,P,2,3,2,2> E2 ## E3 ## E2 ## E2; }; \
	struct { glm::detail::swizzle<4,T,P,2,3,2,3> E2 ## E3 ## E2 ## E3; }; \
	struct { glm::detail::swizzle<4,T,P,2,3,3,0> E2 ## E3 ## E3 ## E0; }; \
	struct { glm::detail::swizzle<4,T,P,2,3,3,1> E2 ## E3 ## E3 ## E1; }; \
	struct { glm::detail::swizzle<4,T,P,2,3,3,2> E2 ## E3 ## E3 ## E2; }; \
	struct { glm::detail::swizzle<4,T,P,2,3,3,3> E2 ## E3 ## E3 ## E3; }; \
	struct { glm::detail::swizzle<4,T,P,3,0,0,0> E3 ## E0 ## E0 ## E0; }; \
	struct { glm::detail::swizzle<4,T,P,3,0,0,1> E3 ## E0 ## E0 ## E1; }; \
	struct { glm::detail::swizzle<4,T,P,3,0,0,2> E3 ## E0 ## E0 ## E2; }; \
	struct { glm::detail::swizzle<4,T,P,3,0,0,3> E3 ## E0 ## E0 ## E3; }; \
	struct { glm::detail::swizzle<4,T,P,3,0,1,0> E3 ## E0 ## E1 ## E0; }; \
	struct { glm::detail::swizzle<4,T,P,3,0,1,1> E3 ## E0 ## E1 ## E1; }; \
	struct { glm::detail::swizzle<4,T,P,3,0,1,2> E3 ## E0 ## E1 ## E2; }; \
	struct { glm::detail::swizzle<4,T,P,3,0,1,3> E3 ## E0 ## E1 ## E3; }; \
	struct { glm::detail::swizzle<4,T,P,3,0,2,0> E3 ## E0 ## E2 ## E0; }; \
	struct { glm::detail::swizzle<4,T,P,3,0,2,1> E3 ## E0 ## E2 ## E1; }; \
	struct { glm::detail::swizzle<4,T,P,3,0,2,2> E3 ## E0 ## E2 ## E2; }; \
	struct { glm::detail::swizzle<4,T,P,3,0,2,3> E3 ## E0 ## E2 ## E3; }; \
	struct { glm::detail::swizzle<4,T,P,3,0,3,0> E3 ## E0 ## E3 ## E0; }; \
	struct { glm::detail::swizzle<4,T,P,3,0,3,1> E3 ## E0 ## E3 ## E1; }; \
	struct { glm::detail::swizzle<4,T,P,3,0,3,2> E3 ## E0 ## E3 ## E2; }; \
	struct { glm::detail::swizzle<4,T,P,3,0,3,3> E3 ## E0 ## E3 ## E3; }; \
	struct { glm::detail::swizzle<4,T,P,3,1,0,0> E3 ## E1 ## E0 ## E0; }; \
	struct { glm::detail::swizzle<4,T,P,3,1,0,1> E3 ## E1 ## E0 ## E1; }; \
	struct { glm::detail::swizzle<4,T,P,3,1,0,2> E3 ## E1 ## E0 ## E2; }; \
	struct { glm::detail::swizzle<4,T,P,3,1,0,3> E3 ## E1 ## E0 ## E3; }; \
	struct { glm::detail::swizzle<4,T,P,3,1,1,0> E3 ## E1 ## E1 ## E0; }; \
	struct { glm::detail::swizzle<4,T,P,3,1,1,1> E3 ## E1 ## E1 ## E1; }; \
	struct { glm::detail::swizzle<4,T,P,3,1,1,2> E3 ## E1 ## E1 ## E2; }; \
	struct { glm::detail::swizzle<4,T,P,3,1,1,3> E3 ## E1 ## E1 ## E3; }; \
	struct { glm::detail::swizzle<4,T,P,3,1,2,0> E3 ## E1 ## E2 ## E0; }; \
	struct { glm::detail::swizzle<4,T,P,3,1,2,1> E3 ## E1 ## E2 ## E1; }; \
	struct { glm::detail::swizzle<4,T,P,3,1,2,2> E3 ## E1 ## E2 ## E2; }; \
	struct { glm::detail::swizzle<4,T,P,3,1,2,3> E3 ## E1 ## E2 ## E3; }; \
	struct { glm::detail::swizzle<4,T,P,3,1,3,0> E3 ## E1 ## E3 ## E0; }; \
	struct { glm::detail::swizzle<4,T,P,3,1,3,1> E3 ## E1 ## E3 ## E1; }; \
	struct { glm::detail::swizzle<4,T,P,3,1,3,2> E3 ## E1 ## E3 ## E2; }; \
	struct { glm::detail::swizzle<4,T,P,3,1,3,3> E3 ## E1 ## E3 ## E3; }; \
	struct { glm::detail::swizzle<4,T,P,3,2,0,0> E3 ## E2 ## E0 ## E0; }; \
	struct { glm::detail::swizzle<4,T,P,3,2,0,1> E3 ## E2 ## E0 ## E1; }; \
	struct { glm::detail::swizzle<4,T,P,3,2,0,2> E3 ## E2 ## E0 ## E2; }; \
	struct { glm::detail::swizzle<4,T,P,3,2,0,3> E3 ## E2 ## E0 ## E3; }; \
	struct { glm::detail::swizzle<4,T,P,3,2,1,0> E3 ## E2 ## E1 ## E0; }; \
	struct { glm::detail::swizzle<4,T,P,3,2,1,1> E3 ## E2 ## E1 ## E1; }; \
	struct { glm::detail::swizzle<4,T,P,3,2,1,2> E3 ## E2 ## E1 ## E2; }; \
	struct { glm::detail::swizzle<4,T,P,3,2,1,3> E3 ## E2 ## E1 ## E3; }; \
	struct { glm::detail::swizzle<4,T,P,3,2,2,0> E3 ## E2 ## E2 ## E0; }; \
	struct { glm::detail::swizzle<4,T,P,3,2,2,1> E3 ## E2 ## E2 ## E1; }; \
	struct { glm::detail::swizzle<4,T,P,3,2,2,2> E3 ## E2 ## E2 ## E2; }; \
	struct { glm::detail::swizzle<4,T,P,3,2,2,3> E3 ## E2 ## E2 ## E3; }; \
	struct { glm::detail::swizzle<4,T,P,3,2,3,0> E3 ## E2 ## E3 ## E0; }; \
	struct { glm::detail::swizzle<4,T,P,3,2,3,1> E3 ## E2 ## E3 ## E1; }; \
	struct { glm::detail::swizzle<4,T,P,3,2,3,2> E3 ## E2 ## E3 ## E2; }; \
	struct { glm::detail::swizzle<4,T,P,3,2,3,3> E3 ## E2 ## E3 ## E3; }; \
	struct { glm::detail::swizzle<4,T,P,3,3,0,0> E3 ## E3 ## E0 ## E0; }; \
	struct { glm::detail::swizzle<4,T,P,3,3,0,1> E3 ## E3 ## E0 ## E1; }; \
	struct { glm::detail::swizzle<4,T,P,3,3,0,2> E3 ## E3 ## E0 ## E2; }; \
	struct { glm::detail::swizzle<4,T,P,3,3,0,3> E3 ## E3 ## E0 ## E3; }; \
	struct { glm::detail::swizzle<4,T,P,3,3,1,0> E3 ## E3 ## E1 ## E0; }; \
	struct { glm::detail::swizzle<4,T,P,3,3,1,1> E3 ## E3 ## E1 ## E1; }; \
	struct { glm::detail::swizzle<4,T,P,3,3,1,2> E3 ## E3 ## E1 ## E2; }; \
	struct { glm::detail::swizzle<4,T,P,3,3,1,3> E3 ## E3 ## E1 ## E3; }; \
	struct { glm::detail::swizzle<4,T,P,3,3,2,0> E3 ## E3 ## E2 ## E0; }; \
	struct { glm::detail::swizzle<4,T,P,3,3,2,1> E3 ## E3 ## E2 ## E1; }; \
	struct { glm::detail::swizzle<4,T,P,3,3,2,2> E3 ## E3 ## E2 ## E2; }; \
	struct { glm::detail::swizzle<4,T,P,3,3,2,3> E3 ## E3 ## E2 ## E3; }; \
	struct { glm::detail::swizzle<4,T,P,3,3,3,0> E3 ## E3 ## E3 ## E0; }; \
	struct { glm::detail::swizzle<4,T,P,3,3,3,1> E3 ## E3 ## E3 ## E1; }; \
	struct { glm::detail::swizzle<4,T,P,3,3,3,2> E3 ## E3 ## E3 ## E2; }; \
	struct { glm::detail::swizzle<4,T,P,3,3,3,3> E3 ## E3 ## E3 ## E3; }; 
>>>>>>> 1ac4dd64

#endif//glm_core_swizzle<|MERGE_RESOLUTION|>--- conflicted
+++ resolved
@@ -350,7 +350,6 @@
 	//_GLM_SWIZZLE_FUNCTION_2_ARGS_SCALAR(vec_type, mix);
 }
 
-<<<<<<< HEAD
 #define _GLM_SWIZZLE2_2_MEMBERS(T, P, V, E0,E1) \
 	struct { _swizzle<2, T, P, V<T, P>, 0,0,-1,-2> E0 ## E0; }; \
 	struct { _swizzle<2, T, P, V<T, P>, 0,1,-1,-2> E0 ## E1; }; \
@@ -641,6 +640,22 @@
 	struct { _swizzle<4, T, P, V<T, P>, 0,2,3,1> E0 ## E2 ## E3 ## E1; }; \
 	struct { _swizzle<4, T, P, V<T, P>, 0,2,3,2> E0 ## E2 ## E3 ## E2; }; \
 	struct { _swizzle<4, T, P, V<T, P>, 0,2,3,3> E0 ## E2 ## E3 ## E3; }; \
+	struct { _swizzle<4, T, P, V<T, P>, 0,3,0,0> E0 ## E2 ## E0 ## E0; }; \
+	struct { _swizzle<4, T, P, V<T, P>, 0,3,0,1> E0 ## E2 ## E0 ## E1; }; \
+	struct { _swizzle<4, T, P, V<T, P>, 0,3,0,2> E0 ## E2 ## E0 ## E2; }; \
+	struct { _swizzle<4, T, P, V<T, P>, 0,3,0,3> E0 ## E2 ## E0 ## E3; }; \
+	struct { _swizzle<4, T, P, V<T, P>, 0,3,1,0> E0 ## E2 ## E1 ## E0; }; \
+	struct { _swizzle<4, T, P, V<T, P>, 0,3,1,1> E0 ## E2 ## E1 ## E1; }; \
+	struct { _swizzle<4, T, P, V<T, P>, 0,3,1,2> E0 ## E2 ## E1 ## E2; }; \
+	struct { _swizzle<4, T, P, V<T, P>, 0,3,1,3> E0 ## E2 ## E1 ## E3; }; \
+	struct { _swizzle<4, T, P, V<T, P>, 0,3,2,0> E0 ## E2 ## E2 ## E0; }; \
+	struct { _swizzle<4, T, P, V<T, P>, 0,3,2,1> E0 ## E2 ## E2 ## E1; }; \
+	struct { _swizzle<4, T, P, V<T, P>, 0,3,2,2> E0 ## E2 ## E2 ## E2; }; \
+	struct { _swizzle<4, T, P, V<T, P>, 0,3,2,3> E0 ## E2 ## E2 ## E3; }; \
+	struct { _swizzle<4, T, P, V<T, P>, 0,3,3,0> E0 ## E2 ## E3 ## E0; }; \
+	struct { _swizzle<4, T, P, V<T, P>, 0,3,3,1> E0 ## E2 ## E3 ## E1; }; \
+	struct { _swizzle<4, T, P, V<T, P>, 0,3,3,2> E0 ## E2 ## E3 ## E2; }; \
+	struct { _swizzle<4, T, P, V<T, P>, 0,3,3,3> E0 ## E2 ## E3 ## E3; }; \
 	struct { _swizzle<4, T, P, V<T, P>, 1,0,0,0> E1 ## E0 ## E0 ## E0; }; \
 	struct { _swizzle<4, T, P, V<T, P>, 1,0,0,1> E1 ## E0 ## E0 ## E1; }; \
 	struct { _swizzle<4, T, P, V<T, P>, 1,0,0,2> E1 ## E0 ## E0 ## E2; }; \
@@ -833,490 +848,5 @@
 	struct { _swizzle<4, T, P, V<T, P>, 3,3,3,1> E3 ## E3 ## E3 ## E1; }; \
 	struct { _swizzle<4, T, P, V<T, P>, 3,3,3,2> E3 ## E3 ## E3 ## E2; }; \
 	struct { _swizzle<4, T, P, V<T, P>, 3,3,3,3> E3 ## E3 ## E3 ## E3; }; 
-=======
-#define _GLM_SWIZZLE2_2_MEMBERS(T,P,E0,E1) \
-	struct { glm::detail::swizzle<2,T,P,0,0,-1,-2> E0 ## E0; }; \
-	struct { glm::detail::swizzle<2,T,P,0,1,-1,-2> E0 ## E1; }; \
-	struct { glm::detail::swizzle<2,T,P,1,0,-1,-2> E1 ## E0; }; \
-	struct { glm::detail::swizzle<2,T,P,1,1,-1,-2> E1 ## E1; }; 
-
-#define _GLM_SWIZZLE2_3_MEMBERS(T,P2,E0,E1) \
-	struct { glm::detail::swizzle<3,T,P2,0,0,0,-1> E0 ## E0 ## E0; }; \
-	struct { glm::detail::swizzle<3,T,P2,0,0,1,-1> E0 ## E0 ## E1; }; \
-	struct { glm::detail::swizzle<3,T,P2,0,1,0,-1> E0 ## E1 ## E0; }; \
-	struct { glm::detail::swizzle<3,T,P2,0,1,1,-1> E0 ## E1 ## E1; }; \
-	struct { glm::detail::swizzle<3,T,P2,1,0,0,-1> E1 ## E0 ## E0; }; \
-	struct { glm::detail::swizzle<3,T,P2,1,0,1,-1> E1 ## E0 ## E1; }; \
-	struct { glm::detail::swizzle<3,T,P2,1,1,0,-1> E1 ## E1 ## E0; }; \
-	struct { glm::detail::swizzle<3,T,P2,1,1,1,-1> E1 ## E1 ## E1; };  
-
-#define _GLM_SWIZZLE2_4_MEMBERS(T,P2,E0,E1) \
-	struct { glm::detail::swizzle<4,T,P2,0,0,0,0> E0 ## E0 ## E0 ## E0; }; \
-	struct { glm::detail::swizzle<4,T,P2,0,0,0,1> E0 ## E0 ## E0 ## E1; }; \
-	struct { glm::detail::swizzle<4,T,P2,0,0,1,0> E0 ## E0 ## E1 ## E0; }; \
-	struct { glm::detail::swizzle<4,T,P2,0,0,1,1> E0 ## E0 ## E1 ## E1; }; \
-	struct { glm::detail::swizzle<4,T,P2,0,1,0,0> E0 ## E1 ## E0 ## E0; }; \
-	struct { glm::detail::swizzle<4,T,P2,0,1,0,1> E0 ## E1 ## E0 ## E1; }; \
-	struct { glm::detail::swizzle<4,T,P2,0,1,1,0> E0 ## E1 ## E1 ## E0; }; \
-	struct { glm::detail::swizzle<4,T,P2,0,1,1,1> E0 ## E1 ## E1 ## E1; }; \
-	struct { glm::detail::swizzle<4,T,P2,1,0,0,0> E1 ## E0 ## E0 ## E0; }; \
-	struct { glm::detail::swizzle<4,T,P2,1,0,0,1> E1 ## E0 ## E0 ## E1; }; \
-	struct { glm::detail::swizzle<4,T,P2,1,0,1,0> E1 ## E0 ## E1 ## E0; }; \
-	struct { glm::detail::swizzle<4,T,P2,1,0,1,1> E1 ## E0 ## E1 ## E1; }; \
-	struct { glm::detail::swizzle<4,T,P2,1,1,0,0> E1 ## E1 ## E0 ## E0; }; \
-	struct { glm::detail::swizzle<4,T,P2,1,1,0,1> E1 ## E1 ## E0 ## E1; }; \
-	struct { glm::detail::swizzle<4,T,P2,1,1,1,0> E1 ## E1 ## E1 ## E0; }; \
-	struct { glm::detail::swizzle<4,T,P2,1,1,1,1> E1 ## E1 ## E1 ## E1; };  
-
-#define _GLM_SWIZZLE3_2_MEMBERS(T,P2,E0,E1,E2) \
-	struct { glm::detail::swizzle<2,T,P2,0,0,-1,-2> E0 ## E0; }; \
-	struct { glm::detail::swizzle<2,T,P2,0,1,-1,-2> E0 ## E1; }; \
-	struct { glm::detail::swizzle<2,T,P2,0,2,-1,-2> E0 ## E2; }; \
-	struct { glm::detail::swizzle<2,T,P2,1,0,-1,-2> E1 ## E0; }; \
-	struct { glm::detail::swizzle<2,T,P2,1,1,-1,-2> E1 ## E1; }; \
-	struct { glm::detail::swizzle<2,T,P2,1,2,-1,-2> E1 ## E2; }; \
-	struct { glm::detail::swizzle<2,T,P2,2,0,-1,-2> E2 ## E0; }; \
-	struct { glm::detail::swizzle<2,T,P2,2,1,-1,-2> E2 ## E1; }; \
-	struct { glm::detail::swizzle<2,T,P2,2,2,-1,-2> E2 ## E2; }; 
-
-#define _GLM_SWIZZLE3_3_MEMBERS(T,P,E0,E1,E2) \
-	struct { glm::detail::swizzle<3,T,P,0,0,0,-1> E0 ## E0 ## E0; }; \
-	struct { glm::detail::swizzle<3,T,P,0,0,1,-1> E0 ## E0 ## E1; }; \
-	struct { glm::detail::swizzle<3,T,P,0,0,2,-1> E0 ## E0 ## E2; }; \
-	struct { glm::detail::swizzle<3,T,P,0,1,0,-1> E0 ## E1 ## E0; }; \
-	struct { glm::detail::swizzle<3,T,P,0,1,1,-1> E0 ## E1 ## E1; }; \
-	struct { glm::detail::swizzle<3,T,P,0,1,2,-1> E0 ## E1 ## E2; }; \
-	struct { glm::detail::swizzle<3,T,P,0,2,0,-1> E0 ## E2 ## E0; }; \
-	struct { glm::detail::swizzle<3,T,P,0,2,1,-1> E0 ## E2 ## E1; }; \
-	struct { glm::detail::swizzle<3,T,P,0,2,2,-1> E0 ## E2 ## E2; }; \
-	struct { glm::detail::swizzle<3,T,P,1,0,0,-1> E1 ## E0 ## E0; }; \
-	struct { glm::detail::swizzle<3,T,P,1,0,1,-1> E1 ## E0 ## E1; }; \
-	struct { glm::detail::swizzle<3,T,P,1,0,2,-1> E1 ## E0 ## E2; }; \
-	struct { glm::detail::swizzle<3,T,P,1,1,0,-1> E1 ## E1 ## E0; }; \
-	struct { glm::detail::swizzle<3,T,P,1,1,1,-1> E1 ## E1 ## E1; }; \
-	struct { glm::detail::swizzle<3,T,P,1,1,2,-1> E1 ## E1 ## E2; }; \
-	struct { glm::detail::swizzle<3,T,P,1,2,0,-1> E1 ## E2 ## E0; }; \
-	struct { glm::detail::swizzle<3,T,P,1,2,1,-1> E1 ## E2 ## E1; }; \
-	struct { glm::detail::swizzle<3,T,P,1,2,2,-1> E1 ## E2 ## E2; }; \
-	struct { glm::detail::swizzle<3,T,P,2,0,0,-1> E2 ## E0 ## E0; }; \
-	struct { glm::detail::swizzle<3,T,P,2,0,1,-1> E2 ## E0 ## E1; }; \
-	struct { glm::detail::swizzle<3,T,P,2,0,2,-1> E2 ## E0 ## E2; }; \
-	struct { glm::detail::swizzle<3,T,P,2,1,0,-1> E2 ## E1 ## E0; }; \
-	struct { glm::detail::swizzle<3,T,P,2,1,1,-1> E2 ## E1 ## E1; }; \
-	struct { glm::detail::swizzle<3,T,P,2,1,2,-1> E2 ## E1 ## E2; }; \
-	struct { glm::detail::swizzle<3,T,P,2,2,0,-1> E2 ## E2 ## E0; }; \
-	struct { glm::detail::swizzle<3,T,P,2,2,1,-1> E2 ## E2 ## E1; }; \
-	struct { glm::detail::swizzle<3,T,P,2,2,2,-1> E2 ## E2 ## E2; };
-
-#define _GLM_SWIZZLE3_4_MEMBERS(T,P2,E0,E1,E2) \
-	struct { glm::detail::swizzle<4,T,P2,0,0,0,0> E0 ## E0 ## E0 ## E0; }; \
-	struct { glm::detail::swizzle<4,T,P2,0,0,0,1> E0 ## E0 ## E0 ## E1; }; \
-	struct { glm::detail::swizzle<4,T,P2,0,0,0,2> E0 ## E0 ## E0 ## E2; }; \
-	struct { glm::detail::swizzle<4,T,P2,0,0,1,0> E0 ## E0 ## E1 ## E0; }; \
-	struct { glm::detail::swizzle<4,T,P2,0,0,1,1> E0 ## E0 ## E1 ## E1; }; \
-	struct { glm::detail::swizzle<4,T,P2,0,0,1,2> E0 ## E0 ## E1 ## E2; }; \
-	struct { glm::detail::swizzle<4,T,P2,0,0,2,0> E0 ## E0 ## E2 ## E0; }; \
-	struct { glm::detail::swizzle<4,T,P2,0,0,2,1> E0 ## E0 ## E2 ## E1; }; \
-	struct { glm::detail::swizzle<4,T,P2,0,0,2,2> E0 ## E0 ## E2 ## E2; }; \
-	struct { glm::detail::swizzle<4,T,P2,0,1,0,0> E0 ## E1 ## E0 ## E0; }; \
-	struct { glm::detail::swizzle<4,T,P2,0,1,0,1> E0 ## E1 ## E0 ## E1; }; \
-	struct { glm::detail::swizzle<4,T,P2,0,1,0,2> E0 ## E1 ## E0 ## E2; }; \
-	struct { glm::detail::swizzle<4,T,P2,0,1,1,0> E0 ## E1 ## E1 ## E0; }; \
-	struct { glm::detail::swizzle<4,T,P2,0,1,1,1> E0 ## E1 ## E1 ## E1; }; \
-	struct { glm::detail::swizzle<4,T,P2,0,1,1,2> E0 ## E1 ## E1 ## E2; }; \
-	struct { glm::detail::swizzle<4,T,P2,0,1,2,0> E0 ## E1 ## E2 ## E0; }; \
-	struct { glm::detail::swizzle<4,T,P2,0,1,2,1> E0 ## E1 ## E2 ## E1; }; \
-	struct { glm::detail::swizzle<4,T,P2,0,1,2,2> E0 ## E1 ## E2 ## E2; }; \
-	struct { glm::detail::swizzle<4,T,P2,0,2,0,0> E0 ## E2 ## E0 ## E0; }; \
-	struct { glm::detail::swizzle<4,T,P2,0,2,0,1> E0 ## E2 ## E0 ## E1; }; \
-	struct { glm::detail::swizzle<4,T,P2,0,2,0,2> E0 ## E2 ## E0 ## E2; }; \
-	struct { glm::detail::swizzle<4,T,P2,0,2,1,0> E0 ## E2 ## E1 ## E0; }; \
-	struct { glm::detail::swizzle<4,T,P2,0,2,1,1> E0 ## E2 ## E1 ## E1; }; \
-	struct { glm::detail::swizzle<4,T,P2,0,2,1,2> E0 ## E2 ## E1 ## E2; }; \
-	struct { glm::detail::swizzle<4,T,P2,0,2,2,0> E0 ## E2 ## E2 ## E0; }; \
-	struct { glm::detail::swizzle<4,T,P2,0,2,2,1> E0 ## E2 ## E2 ## E1; }; \
-	struct { glm::detail::swizzle<4,T,P2,0,2,2,2> E0 ## E2 ## E2 ## E2; }; \
-	struct { glm::detail::swizzle<4,T,P2,1,0,0,0> E1 ## E0 ## E0 ## E0; }; \
-	struct { glm::detail::swizzle<4,T,P2,1,0,0,1> E1 ## E0 ## E0 ## E1; }; \
-	struct { glm::detail::swizzle<4,T,P2,1,0,0,2> E1 ## E0 ## E0 ## E2; }; \
-	struct { glm::detail::swizzle<4,T,P2,1,0,1,0> E1 ## E0 ## E1 ## E0; }; \
-	struct { glm::detail::swizzle<4,T,P2,1,0,1,1> E1 ## E0 ## E1 ## E1; }; \
-	struct { glm::detail::swizzle<4,T,P2,1,0,1,2> E1 ## E0 ## E1 ## E2; }; \
-	struct { glm::detail::swizzle<4,T,P2,1,0,2,0> E1 ## E0 ## E2 ## E0; }; \
-	struct { glm::detail::swizzle<4,T,P2,1,0,2,1> E1 ## E0 ## E2 ## E1; }; \
-	struct { glm::detail::swizzle<4,T,P2,1,0,2,2> E1 ## E0 ## E2 ## E2; }; \
-	struct { glm::detail::swizzle<4,T,P2,1,1,0,0> E1 ## E1 ## E0 ## E0; }; \
-	struct { glm::detail::swizzle<4,T,P2,1,1,0,1> E1 ## E1 ## E0 ## E1; }; \
-	struct { glm::detail::swizzle<4,T,P2,1,1,0,2> E1 ## E1 ## E0 ## E2; }; \
-	struct { glm::detail::swizzle<4,T,P2,1,1,1,0> E1 ## E1 ## E1 ## E0; }; \
-	struct { glm::detail::swizzle<4,T,P2,1,1,1,1> E1 ## E1 ## E1 ## E1; }; \
-	struct { glm::detail::swizzle<4,T,P2,1,1,1,2> E1 ## E1 ## E1 ## E2; }; \
-	struct { glm::detail::swizzle<4,T,P2,1,1,2,0> E1 ## E1 ## E2 ## E0; }; \
-	struct { glm::detail::swizzle<4,T,P2,1,1,2,1> E1 ## E1 ## E2 ## E1; }; \
-	struct { glm::detail::swizzle<4,T,P2,1,1,2,2> E1 ## E1 ## E2 ## E2; }; \
-	struct { glm::detail::swizzle<4,T,P2,1,2,0,0> E1 ## E2 ## E0 ## E0; }; \
-	struct { glm::detail::swizzle<4,T,P2,1,2,0,1> E1 ## E2 ## E0 ## E1; }; \
-	struct { glm::detail::swizzle<4,T,P2,1,2,0,2> E1 ## E2 ## E0 ## E2; }; \
-	struct { glm::detail::swizzle<4,T,P2,1,2,1,0> E1 ## E2 ## E1 ## E0; }; \
-	struct { glm::detail::swizzle<4,T,P2,1,2,1,1> E1 ## E2 ## E1 ## E1; }; \
-	struct { glm::detail::swizzle<4,T,P2,1,2,1,2> E1 ## E2 ## E1 ## E2; }; \
-	struct { glm::detail::swizzle<4,T,P2,1,2,2,0> E1 ## E2 ## E2 ## E0; }; \
-	struct { glm::detail::swizzle<4,T,P2,1,2,2,1> E1 ## E2 ## E2 ## E1; }; \
-	struct { glm::detail::swizzle<4,T,P2,1,2,2,2> E1 ## E2 ## E2 ## E2; }; \
-	struct { glm::detail::swizzle<4,T,P2,2,0,0,0> E2 ## E0 ## E0 ## E0; }; \
-	struct { glm::detail::swizzle<4,T,P2,2,0,0,1> E2 ## E0 ## E0 ## E1; }; \
-	struct { glm::detail::swizzle<4,T,P2,2,0,0,2> E2 ## E0 ## E0 ## E2; }; \
-	struct { glm::detail::swizzle<4,T,P2,2,0,1,0> E2 ## E0 ## E1 ## E0; }; \
-	struct { glm::detail::swizzle<4,T,P2,2,0,1,1> E2 ## E0 ## E1 ## E1; }; \
-	struct { glm::detail::swizzle<4,T,P2,2,0,1,2> E2 ## E0 ## E1 ## E2; }; \
-	struct { glm::detail::swizzle<4,T,P2,2,0,2,0> E2 ## E0 ## E2 ## E0; }; \
-	struct { glm::detail::swizzle<4,T,P2,2,0,2,1> E2 ## E0 ## E2 ## E1; }; \
-	struct { glm::detail::swizzle<4,T,P2,2,0,2,2> E2 ## E0 ## E2 ## E2; }; \
-	struct { glm::detail::swizzle<4,T,P2,2,1,0,0> E2 ## E1 ## E0 ## E0; }; \
-	struct { glm::detail::swizzle<4,T,P2,2,1,0,1> E2 ## E1 ## E0 ## E1; }; \
-	struct { glm::detail::swizzle<4,T,P2,2,1,0,2> E2 ## E1 ## E0 ## E2; }; \
-	struct { glm::detail::swizzle<4,T,P2,2,1,1,0> E2 ## E1 ## E1 ## E0; }; \
-	struct { glm::detail::swizzle<4,T,P2,2,1,1,1> E2 ## E1 ## E1 ## E1; }; \
-	struct { glm::detail::swizzle<4,T,P2,2,1,1,2> E2 ## E1 ## E1 ## E2; }; \
-	struct { glm::detail::swizzle<4,T,P2,2,1,2,0> E2 ## E1 ## E2 ## E0; }; \
-	struct { glm::detail::swizzle<4,T,P2,2,1,2,1> E2 ## E1 ## E2 ## E1; }; \
-	struct { glm::detail::swizzle<4,T,P2,2,1,2,2> E2 ## E1 ## E2 ## E2; }; \
-	struct { glm::detail::swizzle<4,T,P2,2,2,0,0> E2 ## E2 ## E0 ## E0; }; \
-	struct { glm::detail::swizzle<4,T,P2,2,2,0,1> E2 ## E2 ## E0 ## E1; }; \
-	struct { glm::detail::swizzle<4,T,P2,2,2,0,2> E2 ## E2 ## E0 ## E2; }; \
-	struct { glm::detail::swizzle<4,T,P2,2,2,1,0> E2 ## E2 ## E1 ## E0; }; \
-	struct { glm::detail::swizzle<4,T,P2,2,2,1,1> E2 ## E2 ## E1 ## E1; }; \
-	struct { glm::detail::swizzle<4,T,P2,2,2,1,2> E2 ## E2 ## E1 ## E2; }; \
-	struct { glm::detail::swizzle<4,T,P2,2,2,2,0> E2 ## E2 ## E2 ## E0; }; \
-	struct { glm::detail::swizzle<4,T,P2,2,2,2,1> E2 ## E2 ## E2 ## E1; }; \
-	struct { glm::detail::swizzle<4,T,P2,2,2,2,2> E2 ## E2 ## E2 ## E2; }; 
-
-#define _GLM_SWIZZLE4_2_MEMBERS(T,P,E0,E1,E2,E3) \
-	struct { glm::detail::swizzle<2,T,P,0,0,-1,-2> E0 ## E0; }; \
-	struct { glm::detail::swizzle<2,T,P,0,1,-1,-2> E0 ## E1; }; \
-	struct { glm::detail::swizzle<2,T,P,0,2,-1,-2> E0 ## E2; }; \
-	struct { glm::detail::swizzle<2,T,P,0,3,-1,-2> E0 ## E3; }; \
-	struct { glm::detail::swizzle<2,T,P,1,0,-1,-2> E1 ## E0; }; \
-	struct { glm::detail::swizzle<2,T,P,1,1,-1,-2> E1 ## E1; }; \
-	struct { glm::detail::swizzle<2,T,P,1,2,-1,-2> E1 ## E2; }; \
-	struct { glm::detail::swizzle<2,T,P,1,3,-1,-2> E1 ## E3; }; \
-	struct { glm::detail::swizzle<2,T,P,2,0,-1,-2> E2 ## E0; }; \
-	struct { glm::detail::swizzle<2,T,P,2,1,-1,-2> E2 ## E1; }; \
-	struct { glm::detail::swizzle<2,T,P,2,2,-1,-2> E2 ## E2; }; \
-	struct { glm::detail::swizzle<2,T,P,2,3,-1,-2> E2 ## E3; }; \
-	struct { glm::detail::swizzle<2,T,P,3,0,-1,-2> E3 ## E0; }; \
-	struct { glm::detail::swizzle<2,T,P,3,1,-1,-2> E3 ## E1; }; \
-	struct { glm::detail::swizzle<2,T,P,3,2,-1,-2> E3 ## E2; }; \
-	struct { glm::detail::swizzle<2,T,P,3,3,-1,-2> E3 ## E3; }; 
-
-#define _GLM_SWIZZLE4_3_MEMBERS(T,P,E0,E1,E2,E3) \
-	struct { glm::detail::swizzle<3,T,P,0,0,0,-1> E0 ## E0 ## E0; }; \
-	struct { glm::detail::swizzle<3,T,P,0,0,1,-1> E0 ## E0 ## E1; }; \
-	struct { glm::detail::swizzle<3,T,P,0,0,2,-1> E0 ## E0 ## E2; }; \
-	struct { glm::detail::swizzle<3,T,P,0,0,3,-1> E0 ## E0 ## E3; }; \
-	struct { glm::detail::swizzle<3,T,P,0,1,0,-1> E0 ## E1 ## E0; }; \
-	struct { glm::detail::swizzle<3,T,P,0,1,1,-1> E0 ## E1 ## E1; }; \
-	struct { glm::detail::swizzle<3,T,P,0,1,2,-1> E0 ## E1 ## E2; }; \
-	struct { glm::detail::swizzle<3,T,P,0,1,3,-1> E0 ## E1 ## E3; }; \
-	struct { glm::detail::swizzle<3,T,P,0,2,0,-1> E0 ## E2 ## E0; }; \
-	struct { glm::detail::swizzle<3,T,P,0,2,1,-1> E0 ## E2 ## E1; }; \
-	struct { glm::detail::swizzle<3,T,P,0,2,2,-1> E0 ## E2 ## E2; }; \
-	struct { glm::detail::swizzle<3,T,P,0,2,3,-1> E0 ## E2 ## E3; }; \
-	struct { glm::detail::swizzle<3,T,P,0,3,0,-1> E0 ## E3 ## E0; }; \
-	struct { glm::detail::swizzle<3,T,P,0,3,1,-1> E0 ## E3 ## E1; }; \
-	struct { glm::detail::swizzle<3,T,P,0,3,2,-1> E0 ## E3 ## E2; }; \
-	struct { glm::detail::swizzle<3,T,P,0,3,3,-1> E0 ## E3 ## E3; }; \
-	struct { glm::detail::swizzle<3,T,P,1,0,0,-1> E1 ## E0 ## E0; }; \
-	struct { glm::detail::swizzle<3,T,P,1,0,1,-1> E1 ## E0 ## E1; }; \
-	struct { glm::detail::swizzle<3,T,P,1,0,2,-1> E1 ## E0 ## E2; }; \
-	struct { glm::detail::swizzle<3,T,P,1,0,3,-1> E1 ## E0 ## E3; }; \
-	struct { glm::detail::swizzle<3,T,P,1,1,0,-1> E1 ## E1 ## E0; }; \
-	struct { glm::detail::swizzle<3,T,P,1,1,1,-1> E1 ## E1 ## E1; }; \
-	struct { glm::detail::swizzle<3,T,P,1,1,2,-1> E1 ## E1 ## E2; }; \
-	struct { glm::detail::swizzle<3,T,P,1,1,3,-1> E1 ## E1 ## E3; }; \
-	struct { glm::detail::swizzle<3,T,P,1,2,0,-1> E1 ## E2 ## E0; }; \
-	struct { glm::detail::swizzle<3,T,P,1,2,1,-1> E1 ## E2 ## E1; }; \
-	struct { glm::detail::swizzle<3,T,P,1,2,2,-1> E1 ## E2 ## E2; }; \
-	struct { glm::detail::swizzle<3,T,P,1,2,3,-1> E1 ## E2 ## E3; }; \
-	struct { glm::detail::swizzle<3,T,P,1,3,0,-1> E1 ## E3 ## E0; }; \
-	struct { glm::detail::swizzle<3,T,P,1,3,1,-1> E1 ## E3 ## E1; }; \
-	struct { glm::detail::swizzle<3,T,P,1,3,2,-1> E1 ## E3 ## E2; }; \
-	struct { glm::detail::swizzle<3,T,P,1,3,3,-1> E1 ## E3 ## E3; }; \
-	struct { glm::detail::swizzle<3,T,P,2,0,0,-1> E2 ## E0 ## E0; }; \
-	struct { glm::detail::swizzle<3,T,P,2,0,1,-1> E2 ## E0 ## E1; }; \
-	struct { glm::detail::swizzle<3,T,P,2,0,2,-1> E2 ## E0 ## E2; }; \
-	struct { glm::detail::swizzle<3,T,P,2,0,3,-1> E2 ## E0 ## E3; }; \
-	struct { glm::detail::swizzle<3,T,P,2,1,0,-1> E2 ## E1 ## E0; }; \
-	struct { glm::detail::swizzle<3,T,P,2,1,1,-1> E2 ## E1 ## E1; }; \
-	struct { glm::detail::swizzle<3,T,P,2,1,2,-1> E2 ## E1 ## E2; }; \
-	struct { glm::detail::swizzle<3,T,P,2,1,3,-1> E2 ## E1 ## E3; }; \
-	struct { glm::detail::swizzle<3,T,P,2,2,0,-1> E2 ## E2 ## E0; }; \
-	struct { glm::detail::swizzle<3,T,P,2,2,1,-1> E2 ## E2 ## E1; }; \
-	struct { glm::detail::swizzle<3,T,P,2,2,2,-1> E2 ## E2 ## E2; }; \
-	struct { glm::detail::swizzle<3,T,P,2,2,3,-1> E2 ## E2 ## E3; }; \
-	struct { glm::detail::swizzle<3,T,P,2,3,0,-1> E2 ## E3 ## E0; }; \
-	struct { glm::detail::swizzle<3,T,P,2,3,1,-1> E2 ## E3 ## E1; }; \
-	struct { glm::detail::swizzle<3,T,P,2,3,2,-1> E2 ## E3 ## E2; }; \
-	struct { glm::detail::swizzle<3,T,P,2,3,3,-1> E2 ## E3 ## E3; }; \
-	struct { glm::detail::swizzle<3,T,P,3,0,0,-1> E3 ## E0 ## E0; }; \
-	struct { glm::detail::swizzle<3,T,P,3,0,1,-1> E3 ## E0 ## E1; }; \
-	struct { glm::detail::swizzle<3,T,P,3,0,2,-1> E3 ## E0 ## E2; }; \
-	struct { glm::detail::swizzle<3,T,P,3,0,3,-1> E3 ## E0 ## E3; }; \
-	struct { glm::detail::swizzle<3,T,P,3,1,0,-1> E3 ## E1 ## E0; }; \
-	struct { glm::detail::swizzle<3,T,P,3,1,1,-1> E3 ## E1 ## E1; }; \
-	struct { glm::detail::swizzle<3,T,P,3,1,2,-1> E3 ## E1 ## E2; }; \
-	struct { glm::detail::swizzle<3,T,P,3,1,3,-1> E3 ## E1 ## E3; }; \
-	struct { glm::detail::swizzle<3,T,P,3,2,0,-1> E3 ## E2 ## E0; }; \
-	struct { glm::detail::swizzle<3,T,P,3,2,1,-1> E3 ## E2 ## E1; }; \
-	struct { glm::detail::swizzle<3,T,P,3,2,2,-1> E3 ## E2 ## E2; }; \
-	struct { glm::detail::swizzle<3,T,P,3,2,3,-1> E3 ## E2 ## E3; }; \
-	struct { glm::detail::swizzle<3,T,P,3,3,0,-1> E3 ## E3 ## E0; }; \
-	struct { glm::detail::swizzle<3,T,P,3,3,1,-1> E3 ## E3 ## E1; }; \
-	struct { glm::detail::swizzle<3,T,P,3,3,2,-1> E3 ## E3 ## E2; }; \
-	struct { glm::detail::swizzle<3,T,P,3,3,3,-1> E3 ## E3 ## E3; };  
-
-#define _GLM_SWIZZLE4_4_MEMBERS(T,P,E0,E1,E2,E3) \
-	struct { glm::detail::swizzle<4,T,P,0,0,0,0> E0 ## E0 ## E0 ## E0; }; \
-	struct { glm::detail::swizzle<4,T,P,0,0,0,1> E0 ## E0 ## E0 ## E1; }; \
-	struct { glm::detail::swizzle<4,T,P,0,0,0,2> E0 ## E0 ## E0 ## E2; }; \
-	struct { glm::detail::swizzle<4,T,P,0,0,0,3> E0 ## E0 ## E0 ## E3; }; \
-	struct { glm::detail::swizzle<4,T,P,0,0,1,0> E0 ## E0 ## E1 ## E0; }; \
-	struct { glm::detail::swizzle<4,T,P,0,0,1,1> E0 ## E0 ## E1 ## E1; }; \
-	struct { glm::detail::swizzle<4,T,P,0,0,1,2> E0 ## E0 ## E1 ## E2; }; \
-	struct { glm::detail::swizzle<4,T,P,0,0,1,3> E0 ## E0 ## E1 ## E3; }; \
-	struct { glm::detail::swizzle<4,T,P,0,0,2,0> E0 ## E0 ## E2 ## E0; }; \
-	struct { glm::detail::swizzle<4,T,P,0,0,2,1> E0 ## E0 ## E2 ## E1; }; \
-	struct { glm::detail::swizzle<4,T,P,0,0,2,2> E0 ## E0 ## E2 ## E2; }; \
-	struct { glm::detail::swizzle<4,T,P,0,0,2,3> E0 ## E0 ## E2 ## E3; }; \
-	struct { glm::detail::swizzle<4,T,P,0,0,3,0> E0 ## E0 ## E3 ## E0; }; \
-	struct { glm::detail::swizzle<4,T,P,0,0,3,1> E0 ## E0 ## E3 ## E1; }; \
-	struct { glm::detail::swizzle<4,T,P,0,0,3,2> E0 ## E0 ## E3 ## E2; }; \
-	struct { glm::detail::swizzle<4,T,P,0,0,3,3> E0 ## E0 ## E3 ## E3; }; \
-	struct { glm::detail::swizzle<4,T,P,0,1,0,0> E0 ## E1 ## E0 ## E0; }; \
-	struct { glm::detail::swizzle<4,T,P,0,1,0,1> E0 ## E1 ## E0 ## E1; }; \
-	struct { glm::detail::swizzle<4,T,P,0,1,0,2> E0 ## E1 ## E0 ## E2; }; \
-	struct { glm::detail::swizzle<4,T,P,0,1,0,3> E0 ## E1 ## E0 ## E3; }; \
-	struct { glm::detail::swizzle<4,T,P,0,1,1,0> E0 ## E1 ## E1 ## E0; }; \
-	struct { glm::detail::swizzle<4,T,P,0,1,1,1> E0 ## E1 ## E1 ## E1; }; \
-	struct { glm::detail::swizzle<4,T,P,0,1,1,2> E0 ## E1 ## E1 ## E2; }; \
-	struct { glm::detail::swizzle<4,T,P,0,1,1,3> E0 ## E1 ## E1 ## E3; }; \
-	struct { glm::detail::swizzle<4,T,P,0,1,2,0> E0 ## E1 ## E2 ## E0; }; \
-	struct { glm::detail::swizzle<4,T,P,0,1,2,1> E0 ## E1 ## E2 ## E1; }; \
-	struct { glm::detail::swizzle<4,T,P,0,1,2,2> E0 ## E1 ## E2 ## E2; }; \
-	struct { glm::detail::swizzle<4,T,P,0,1,2,3> E0 ## E1 ## E2 ## E3; }; \
-	struct { glm::detail::swizzle<4,T,P,0,1,3,0> E0 ## E1 ## E3 ## E0; }; \
-	struct { glm::detail::swizzle<4,T,P,0,1,3,1> E0 ## E1 ## E3 ## E1; }; \
-	struct { glm::detail::swizzle<4,T,P,0,1,3,2> E0 ## E1 ## E3 ## E2; }; \
-	struct { glm::detail::swizzle<4,T,P,0,1,3,3> E0 ## E1 ## E3 ## E3; }; \
-	struct { glm::detail::swizzle<4,T,P,0,2,0,0> E0 ## E2 ## E0 ## E0; }; \
-	struct { glm::detail::swizzle<4,T,P,0,2,0,1> E0 ## E2 ## E0 ## E1; }; \
-	struct { glm::detail::swizzle<4,T,P,0,2,0,2> E0 ## E2 ## E0 ## E2; }; \
-	struct { glm::detail::swizzle<4,T,P,0,2,0,3> E0 ## E2 ## E0 ## E3; }; \
-	struct { glm::detail::swizzle<4,T,P,0,2,1,0> E0 ## E2 ## E1 ## E0; }; \
-	struct { glm::detail::swizzle<4,T,P,0,2,1,1> E0 ## E2 ## E1 ## E1; }; \
-	struct { glm::detail::swizzle<4,T,P,0,2,1,2> E0 ## E2 ## E1 ## E2; }; \
-	struct { glm::detail::swizzle<4,T,P,0,2,1,3> E0 ## E2 ## E1 ## E3; }; \
-	struct { glm::detail::swizzle<4,T,P,0,2,2,0> E0 ## E2 ## E2 ## E0; }; \
-	struct { glm::detail::swizzle<4,T,P,0,2,2,1> E0 ## E2 ## E2 ## E1; }; \
-	struct { glm::detail::swizzle<4,T,P,0,2,2,2> E0 ## E2 ## E2 ## E2; }; \
-	struct { glm::detail::swizzle<4,T,P,0,2,2,3> E0 ## E2 ## E2 ## E3; }; \
-	struct { glm::detail::swizzle<4,T,P,0,2,3,0> E0 ## E2 ## E3 ## E0; }; \
-	struct { glm::detail::swizzle<4,T,P,0,2,3,1> E0 ## E2 ## E3 ## E1; }; \
-	struct { glm::detail::swizzle<4,T,P,0,2,3,2> E0 ## E2 ## E3 ## E2; }; \
-	struct { glm::detail::swizzle<4,T,P,0,2,3,3> E0 ## E2 ## E3 ## E3; }; \
- 	struct { glm::detail::swizzle<4,T,P,0,3,3,3> E0 ## E3 ## E3 ## E3; }; \
-	struct { glm::detail::swizzle<4,T,P,1,0,0,0> E1 ## E0 ## E0 ## E0; }; \
-	struct { glm::detail::swizzle<4,T,P,1,0,0,1> E1 ## E0 ## E0 ## E1; }; \
-	struct { glm::detail::swizzle<4,T,P,1,0,0,2> E1 ## E0 ## E0 ## E2; }; \
-	struct { glm::detail::swizzle<4,T,P,1,0,0,3> E1 ## E0 ## E0 ## E3; }; \
-	struct { glm::detail::swizzle<4,T,P,1,0,1,0> E1 ## E0 ## E1 ## E0; }; \
-	struct { glm::detail::swizzle<4,T,P,1,0,1,1> E1 ## E0 ## E1 ## E1; }; \
-	struct { glm::detail::swizzle<4,T,P,1,0,1,2> E1 ## E0 ## E1 ## E2; }; \
-	struct { glm::detail::swizzle<4,T,P,1,0,1,3> E1 ## E0 ## E1 ## E3; }; \
-	struct { glm::detail::swizzle<4,T,P,1,0,2,0> E1 ## E0 ## E2 ## E0; }; \
-	struct { glm::detail::swizzle<4,T,P,1,0,2,1> E1 ## E0 ## E2 ## E1; }; \
-	struct { glm::detail::swizzle<4,T,P,1,0,2,2> E1 ## E0 ## E2 ## E2; }; \
-	struct { glm::detail::swizzle<4,T,P,1,0,2,3> E1 ## E0 ## E2 ## E3; }; \
-	struct { glm::detail::swizzle<4,T,P,1,0,3,0> E1 ## E0 ## E3 ## E0; }; \
-	struct { glm::detail::swizzle<4,T,P,1,0,3,1> E1 ## E0 ## E3 ## E1; }; \
-	struct { glm::detail::swizzle<4,T,P,1,0,3,2> E1 ## E0 ## E3 ## E2; }; \
-	struct { glm::detail::swizzle<4,T,P,1,0,3,3> E1 ## E0 ## E3 ## E3; }; \
-	struct { glm::detail::swizzle<4,T,P,1,1,0,0> E1 ## E1 ## E0 ## E0; }; \
-	struct { glm::detail::swizzle<4,T,P,1,1,0,1> E1 ## E1 ## E0 ## E1; }; \
-	struct { glm::detail::swizzle<4,T,P,1,1,0,2> E1 ## E1 ## E0 ## E2; }; \
-	struct { glm::detail::swizzle<4,T,P,1,1,0,3> E1 ## E1 ## E0 ## E3; }; \
-	struct { glm::detail::swizzle<4,T,P,1,1,1,0> E1 ## E1 ## E1 ## E0; }; \
-	struct { glm::detail::swizzle<4,T,P,1,1,1,1> E1 ## E1 ## E1 ## E1; }; \
-	struct { glm::detail::swizzle<4,T,P,1,1,1,2> E1 ## E1 ## E1 ## E2; }; \
-	struct { glm::detail::swizzle<4,T,P,1,1,1,3> E1 ## E1 ## E1 ## E3; }; \
-	struct { glm::detail::swizzle<4,T,P,1,1,2,0> E1 ## E1 ## E2 ## E0; }; \
-	struct { glm::detail::swizzle<4,T,P,1,1,2,1> E1 ## E1 ## E2 ## E1; }; \
-	struct { glm::detail::swizzle<4,T,P,1,1,2,2> E1 ## E1 ## E2 ## E2; }; \
-	struct { glm::detail::swizzle<4,T,P,1,1,2,3> E1 ## E1 ## E2 ## E3; }; \
-	struct { glm::detail::swizzle<4,T,P,1,1,3,0> E1 ## E1 ## E3 ## E0; }; \
-	struct { glm::detail::swizzle<4,T,P,1,1,3,1> E1 ## E1 ## E3 ## E1; }; \
-	struct { glm::detail::swizzle<4,T,P,1,1,3,2> E1 ## E1 ## E3 ## E2; }; \
-	struct { glm::detail::swizzle<4,T,P,1,1,3,3> E1 ## E1 ## E3 ## E3; }; \
-	struct { glm::detail::swizzle<4,T,P,1,2,0,0> E1 ## E2 ## E0 ## E0; }; \
-	struct { glm::detail::swizzle<4,T,P,1,2,0,1> E1 ## E2 ## E0 ## E1; }; \
-	struct { glm::detail::swizzle<4,T,P,1,2,0,2> E1 ## E2 ## E0 ## E2; }; \
-	struct { glm::detail::swizzle<4,T,P,1,2,0,3> E1 ## E2 ## E0 ## E3; }; \
-	struct { glm::detail::swizzle<4,T,P,1,2,1,0> E1 ## E2 ## E1 ## E0; }; \
-	struct { glm::detail::swizzle<4,T,P,1,2,1,1> E1 ## E2 ## E1 ## E1; }; \
-	struct { glm::detail::swizzle<4,T,P,1,2,1,2> E1 ## E2 ## E1 ## E2; }; \
-	struct { glm::detail::swizzle<4,T,P,1,2,1,3> E1 ## E2 ## E1 ## E3; }; \
-	struct { glm::detail::swizzle<4,T,P,1,2,2,0> E1 ## E2 ## E2 ## E0; }; \
-	struct { glm::detail::swizzle<4,T,P,1,2,2,1> E1 ## E2 ## E2 ## E1; }; \
-	struct { glm::detail::swizzle<4,T,P,1,2,2,2> E1 ## E2 ## E2 ## E2; }; \
-	struct { glm::detail::swizzle<4,T,P,1,2,2,3> E1 ## E2 ## E2 ## E3; }; \
-	struct { glm::detail::swizzle<4,T,P,1,2,3,0> E1 ## E2 ## E3 ## E0; }; \
-	struct { glm::detail::swizzle<4,T,P,1,2,3,1> E1 ## E2 ## E3 ## E1; }; \
-	struct { glm::detail::swizzle<4,T,P,1,2,3,2> E1 ## E2 ## E3 ## E2; }; \
-	struct { glm::detail::swizzle<4,T,P,1,2,3,3> E1 ## E2 ## E3 ## E3; }; \
-	struct { glm::detail::swizzle<4,T,P,1,3,0,0> E1 ## E3 ## E0 ## E0; }; \
-	struct { glm::detail::swizzle<4,T,P,1,3,0,1> E1 ## E3 ## E0 ## E1; }; \
-	struct { glm::detail::swizzle<4,T,P,1,3,0,2> E1 ## E3 ## E0 ## E2; }; \
-	struct { glm::detail::swizzle<4,T,P,1,3,0,3> E1 ## E3 ## E0 ## E3; }; \
-	struct { glm::detail::swizzle<4,T,P,1,3,1,0> E1 ## E3 ## E1 ## E0; }; \
-	struct { glm::detail::swizzle<4,T,P,1,3,1,1> E1 ## E3 ## E1 ## E1; }; \
-	struct { glm::detail::swizzle<4,T,P,1,3,1,2> E1 ## E3 ## E1 ## E2; }; \
-	struct { glm::detail::swizzle<4,T,P,1,3,1,3> E1 ## E3 ## E1 ## E3; }; \
-	struct { glm::detail::swizzle<4,T,P,1,3,2,0> E1 ## E3 ## E2 ## E0; }; \
-	struct { glm::detail::swizzle<4,T,P,1,3,2,1> E1 ## E3 ## E2 ## E1; }; \
-	struct { glm::detail::swizzle<4,T,P,1,3,2,2> E1 ## E3 ## E2 ## E2; }; \
-	struct { glm::detail::swizzle<4,T,P,1,3,2,3> E1 ## E3 ## E2 ## E3; }; \
-	struct { glm::detail::swizzle<4,T,P,1,3,3,0> E1 ## E3 ## E3 ## E0; }; \
-	struct { glm::detail::swizzle<4,T,P,1,3,3,1> E1 ## E3 ## E3 ## E1; }; \
-	struct { glm::detail::swizzle<4,T,P,1,3,3,2> E1 ## E3 ## E3 ## E2; }; \
-	struct { glm::detail::swizzle<4,T,P,1,3,3,3> E1 ## E3 ## E3 ## E3; }; \
-	struct { glm::detail::swizzle<4,T,P,2,0,0,0> E2 ## E0 ## E0 ## E0; }; \
-	struct { glm::detail::swizzle<4,T,P,2,0,0,1> E2 ## E0 ## E0 ## E1; }; \
-	struct { glm::detail::swizzle<4,T,P,2,0,0,2> E2 ## E0 ## E0 ## E2; }; \
-	struct { glm::detail::swizzle<4,T,P,2,0,0,3> E2 ## E0 ## E0 ## E3; }; \
-	struct { glm::detail::swizzle<4,T,P,2,0,1,0> E2 ## E0 ## E1 ## E0; }; \
-	struct { glm::detail::swizzle<4,T,P,2,0,1,1> E2 ## E0 ## E1 ## E1; }; \
-	struct { glm::detail::swizzle<4,T,P,2,0,1,2> E2 ## E0 ## E1 ## E2; }; \
-	struct { glm::detail::swizzle<4,T,P,2,0,1,3> E2 ## E0 ## E1 ## E3; }; \
-	struct { glm::detail::swizzle<4,T,P,2,0,2,0> E2 ## E0 ## E2 ## E0; }; \
-	struct { glm::detail::swizzle<4,T,P,2,0,2,1> E2 ## E0 ## E2 ## E1; }; \
-	struct { glm::detail::swizzle<4,T,P,2,0,2,2> E2 ## E0 ## E2 ## E2; }; \
-	struct { glm::detail::swizzle<4,T,P,2,0,2,3> E2 ## E0 ## E2 ## E3; }; \
-	struct { glm::detail::swizzle<4,T,P,2,0,3,0> E2 ## E0 ## E3 ## E0; }; \
-	struct { glm::detail::swizzle<4,T,P,2,0,3,1> E2 ## E0 ## E3 ## E1; }; \
-	struct { glm::detail::swizzle<4,T,P,2,0,3,2> E2 ## E0 ## E3 ## E2; }; \
-	struct { glm::detail::swizzle<4,T,P,2,0,3,3> E2 ## E0 ## E3 ## E3; }; \
-	struct { glm::detail::swizzle<4,T,P,2,1,0,0> E2 ## E1 ## E0 ## E0; }; \
-	struct { glm::detail::swizzle<4,T,P,2,1,0,1> E2 ## E1 ## E0 ## E1; }; \
-	struct { glm::detail::swizzle<4,T,P,2,1,0,2> E2 ## E1 ## E0 ## E2; }; \
-	struct { glm::detail::swizzle<4,T,P,2,1,0,3> E2 ## E1 ## E0 ## E3; }; \
-	struct { glm::detail::swizzle<4,T,P,2,1,1,0> E2 ## E1 ## E1 ## E0; }; \
-	struct { glm::detail::swizzle<4,T,P,2,1,1,1> E2 ## E1 ## E1 ## E1; }; \
-	struct { glm::detail::swizzle<4,T,P,2,1,1,2> E2 ## E1 ## E1 ## E2; }; \
-	struct { glm::detail::swizzle<4,T,P,2,1,1,3> E2 ## E1 ## E1 ## E3; }; \
-	struct { glm::detail::swizzle<4,T,P,2,1,2,0> E2 ## E1 ## E2 ## E0; }; \
-	struct { glm::detail::swizzle<4,T,P,2,1,2,1> E2 ## E1 ## E2 ## E1; }; \
-	struct { glm::detail::swizzle<4,T,P,2,1,2,2> E2 ## E1 ## E2 ## E2; }; \
-	struct { glm::detail::swizzle<4,T,P,2,1,2,3> E2 ## E1 ## E2 ## E3; }; \
-	struct { glm::detail::swizzle<4,T,P,2,1,3,0> E2 ## E1 ## E3 ## E0; }; \
-	struct { glm::detail::swizzle<4,T,P,2,1,3,1> E2 ## E1 ## E3 ## E1; }; \
-	struct { glm::detail::swizzle<4,T,P,2,1,3,2> E2 ## E1 ## E3 ## E2; }; \
-	struct { glm::detail::swizzle<4,T,P,2,1,3,3> E2 ## E1 ## E3 ## E3; }; \
-	struct { glm::detail::swizzle<4,T,P,2,2,0,0> E2 ## E2 ## E0 ## E0; }; \
-	struct { glm::detail::swizzle<4,T,P,2,2,0,1> E2 ## E2 ## E0 ## E1; }; \
-	struct { glm::detail::swizzle<4,T,P,2,2,0,2> E2 ## E2 ## E0 ## E2; }; \
-	struct { glm::detail::swizzle<4,T,P,2,2,0,3> E2 ## E2 ## E0 ## E3; }; \
-	struct { glm::detail::swizzle<4,T,P,2,2,1,0> E2 ## E2 ## E1 ## E0; }; \
-	struct { glm::detail::swizzle<4,T,P,2,2,1,1> E2 ## E2 ## E1 ## E1; }; \
-	struct { glm::detail::swizzle<4,T,P,2,2,1,2> E2 ## E2 ## E1 ## E2; }; \
-	struct { glm::detail::swizzle<4,T,P,2,2,1,3> E2 ## E2 ## E1 ## E3; }; \
-	struct { glm::detail::swizzle<4,T,P,2,2,2,0> E2 ## E2 ## E2 ## E0; }; \
-	struct { glm::detail::swizzle<4,T,P,2,2,2,1> E2 ## E2 ## E2 ## E1; }; \
-	struct { glm::detail::swizzle<4,T,P,2,2,2,2> E2 ## E2 ## E2 ## E2; }; \
-	struct { glm::detail::swizzle<4,T,P,2,2,2,3> E2 ## E2 ## E2 ## E3; }; \
-	struct { glm::detail::swizzle<4,T,P,2,2,3,0> E2 ## E2 ## E3 ## E0; }; \
-	struct { glm::detail::swizzle<4,T,P,2,2,3,1> E2 ## E2 ## E3 ## E1; }; \
-	struct { glm::detail::swizzle<4,T,P,2,2,3,2> E2 ## E2 ## E3 ## E2; }; \
-	struct { glm::detail::swizzle<4,T,P,2,2,3,3> E2 ## E2 ## E3 ## E3; }; \
-	struct { glm::detail::swizzle<4,T,P,2,3,0,0> E2 ## E3 ## E0 ## E0; }; \
-	struct { glm::detail::swizzle<4,T,P,2,3,0,1> E2 ## E3 ## E0 ## E1; }; \
-	struct { glm::detail::swizzle<4,T,P,2,3,0,2> E2 ## E3 ## E0 ## E2; }; \
-	struct { glm::detail::swizzle<4,T,P,2,3,0,3> E2 ## E3 ## E0 ## E3; }; \
-	struct { glm::detail::swizzle<4,T,P,2,3,1,0> E2 ## E3 ## E1 ## E0; }; \
-	struct { glm::detail::swizzle<4,T,P,2,3,1,1> E2 ## E3 ## E1 ## E1; }; \
-	struct { glm::detail::swizzle<4,T,P,2,3,1,2> E2 ## E3 ## E1 ## E2; }; \
-	struct { glm::detail::swizzle<4,T,P,2,3,1,3> E2 ## E3 ## E1 ## E3; }; \
-	struct { glm::detail::swizzle<4,T,P,2,3,2,0> E2 ## E3 ## E2 ## E0; }; \
-	struct { glm::detail::swizzle<4,T,P,2,3,2,1> E2 ## E3 ## E2 ## E1; }; \
-	struct { glm::detail::swizzle<4,T,P,2,3,2,2> E2 ## E3 ## E2 ## E2; }; \
-	struct { glm::detail::swizzle<4,T,P,2,3,2,3> E2 ## E3 ## E2 ## E3; }; \
-	struct { glm::detail::swizzle<4,T,P,2,3,3,0> E2 ## E3 ## E3 ## E0; }; \
-	struct { glm::detail::swizzle<4,T,P,2,3,3,1> E2 ## E3 ## E3 ## E1; }; \
-	struct { glm::detail::swizzle<4,T,P,2,3,3,2> E2 ## E3 ## E3 ## E2; }; \
-	struct { glm::detail::swizzle<4,T,P,2,3,3,3> E2 ## E3 ## E3 ## E3; }; \
-	struct { glm::detail::swizzle<4,T,P,3,0,0,0> E3 ## E0 ## E0 ## E0; }; \
-	struct { glm::detail::swizzle<4,T,P,3,0,0,1> E3 ## E0 ## E0 ## E1; }; \
-	struct { glm::detail::swizzle<4,T,P,3,0,0,2> E3 ## E0 ## E0 ## E2; }; \
-	struct { glm::detail::swizzle<4,T,P,3,0,0,3> E3 ## E0 ## E0 ## E3; }; \
-	struct { glm::detail::swizzle<4,T,P,3,0,1,0> E3 ## E0 ## E1 ## E0; }; \
-	struct { glm::detail::swizzle<4,T,P,3,0,1,1> E3 ## E0 ## E1 ## E1; }; \
-	struct { glm::detail::swizzle<4,T,P,3,0,1,2> E3 ## E0 ## E1 ## E2; }; \
-	struct { glm::detail::swizzle<4,T,P,3,0,1,3> E3 ## E0 ## E1 ## E3; }; \
-	struct { glm::detail::swizzle<4,T,P,3,0,2,0> E3 ## E0 ## E2 ## E0; }; \
-	struct { glm::detail::swizzle<4,T,P,3,0,2,1> E3 ## E0 ## E2 ## E1; }; \
-	struct { glm::detail::swizzle<4,T,P,3,0,2,2> E3 ## E0 ## E2 ## E2; }; \
-	struct { glm::detail::swizzle<4,T,P,3,0,2,3> E3 ## E0 ## E2 ## E3; }; \
-	struct { glm::detail::swizzle<4,T,P,3,0,3,0> E3 ## E0 ## E3 ## E0; }; \
-	struct { glm::detail::swizzle<4,T,P,3,0,3,1> E3 ## E0 ## E3 ## E1; }; \
-	struct { glm::detail::swizzle<4,T,P,3,0,3,2> E3 ## E0 ## E3 ## E2; }; \
-	struct { glm::detail::swizzle<4,T,P,3,0,3,3> E3 ## E0 ## E3 ## E3; }; \
-	struct { glm::detail::swizzle<4,T,P,3,1,0,0> E3 ## E1 ## E0 ## E0; }; \
-	struct { glm::detail::swizzle<4,T,P,3,1,0,1> E3 ## E1 ## E0 ## E1; }; \
-	struct { glm::detail::swizzle<4,T,P,3,1,0,2> E3 ## E1 ## E0 ## E2; }; \
-	struct { glm::detail::swizzle<4,T,P,3,1,0,3> E3 ## E1 ## E0 ## E3; }; \
-	struct { glm::detail::swizzle<4,T,P,3,1,1,0> E3 ## E1 ## E1 ## E0; }; \
-	struct { glm::detail::swizzle<4,T,P,3,1,1,1> E3 ## E1 ## E1 ## E1; }; \
-	struct { glm::detail::swizzle<4,T,P,3,1,1,2> E3 ## E1 ## E1 ## E2; }; \
-	struct { glm::detail::swizzle<4,T,P,3,1,1,3> E3 ## E1 ## E1 ## E3; }; \
-	struct { glm::detail::swizzle<4,T,P,3,1,2,0> E3 ## E1 ## E2 ## E0; }; \
-	struct { glm::detail::swizzle<4,T,P,3,1,2,1> E3 ## E1 ## E2 ## E1; }; \
-	struct { glm::detail::swizzle<4,T,P,3,1,2,2> E3 ## E1 ## E2 ## E2; }; \
-	struct { glm::detail::swizzle<4,T,P,3,1,2,3> E3 ## E1 ## E2 ## E3; }; \
-	struct { glm::detail::swizzle<4,T,P,3,1,3,0> E3 ## E1 ## E3 ## E0; }; \
-	struct { glm::detail::swizzle<4,T,P,3,1,3,1> E3 ## E1 ## E3 ## E1; }; \
-	struct { glm::detail::swizzle<4,T,P,3,1,3,2> E3 ## E1 ## E3 ## E2; }; \
-	struct { glm::detail::swizzle<4,T,P,3,1,3,3> E3 ## E1 ## E3 ## E3; }; \
-	struct { glm::detail::swizzle<4,T,P,3,2,0,0> E3 ## E2 ## E0 ## E0; }; \
-	struct { glm::detail::swizzle<4,T,P,3,2,0,1> E3 ## E2 ## E0 ## E1; }; \
-	struct { glm::detail::swizzle<4,T,P,3,2,0,2> E3 ## E2 ## E0 ## E2; }; \
-	struct { glm::detail::swizzle<4,T,P,3,2,0,3> E3 ## E2 ## E0 ## E3; }; \
-	struct { glm::detail::swizzle<4,T,P,3,2,1,0> E3 ## E2 ## E1 ## E0; }; \
-	struct { glm::detail::swizzle<4,T,P,3,2,1,1> E3 ## E2 ## E1 ## E1; }; \
-	struct { glm::detail::swizzle<4,T,P,3,2,1,2> E3 ## E2 ## E1 ## E2; }; \
-	struct { glm::detail::swizzle<4,T,P,3,2,1,3> E3 ## E2 ## E1 ## E3; }; \
-	struct { glm::detail::swizzle<4,T,P,3,2,2,0> E3 ## E2 ## E2 ## E0; }; \
-	struct { glm::detail::swizzle<4,T,P,3,2,2,1> E3 ## E2 ## E2 ## E1; }; \
-	struct { glm::detail::swizzle<4,T,P,3,2,2,2> E3 ## E2 ## E2 ## E2; }; \
-	struct { glm::detail::swizzle<4,T,P,3,2,2,3> E3 ## E2 ## E2 ## E3; }; \
-	struct { glm::detail::swizzle<4,T,P,3,2,3,0> E3 ## E2 ## E3 ## E0; }; \
-	struct { glm::detail::swizzle<4,T,P,3,2,3,1> E3 ## E2 ## E3 ## E1; }; \
-	struct { glm::detail::swizzle<4,T,P,3,2,3,2> E3 ## E2 ## E3 ## E2; }; \
-	struct { glm::detail::swizzle<4,T,P,3,2,3,3> E3 ## E2 ## E3 ## E3; }; \
-	struct { glm::detail::swizzle<4,T,P,3,3,0,0> E3 ## E3 ## E0 ## E0; }; \
-	struct { glm::detail::swizzle<4,T,P,3,3,0,1> E3 ## E3 ## E0 ## E1; }; \
-	struct { glm::detail::swizzle<4,T,P,3,3,0,2> E3 ## E3 ## E0 ## E2; }; \
-	struct { glm::detail::swizzle<4,T,P,3,3,0,3> E3 ## E3 ## E0 ## E3; }; \
-	struct { glm::detail::swizzle<4,T,P,3,3,1,0> E3 ## E3 ## E1 ## E0; }; \
-	struct { glm::detail::swizzle<4,T,P,3,3,1,1> E3 ## E3 ## E1 ## E1; }; \
-	struct { glm::detail::swizzle<4,T,P,3,3,1,2> E3 ## E3 ## E1 ## E2; }; \
-	struct { glm::detail::swizzle<4,T,P,3,3,1,3> E3 ## E3 ## E1 ## E3; }; \
-	struct { glm::detail::swizzle<4,T,P,3,3,2,0> E3 ## E3 ## E2 ## E0; }; \
-	struct { glm::detail::swizzle<4,T,P,3,3,2,1> E3 ## E3 ## E2 ## E1; }; \
-	struct { glm::detail::swizzle<4,T,P,3,3,2,2> E3 ## E3 ## E2 ## E2; }; \
-	struct { glm::detail::swizzle<4,T,P,3,3,2,3> E3 ## E3 ## E2 ## E3; }; \
-	struct { glm::detail::swizzle<4,T,P,3,3,3,0> E3 ## E3 ## E3 ## E0; }; \
-	struct { glm::detail::swizzle<4,T,P,3,3,3,1> E3 ## E3 ## E3 ## E1; }; \
-	struct { glm::detail::swizzle<4,T,P,3,3,3,2> E3 ## E3 ## E3 ## E2; }; \
-	struct { glm::detail::swizzle<4,T,P,3,3,3,3> E3 ## E3 ## E3 ## E3; }; 
->>>>>>> 1ac4dd64
 
 #endif//glm_core_swizzle