///////////////////////////////////////////////////////////////////////////////////
/// OpenGL Mathematics (glm.g-truc.net)
///
/// Copyright (c) 2005 - 2011 G-Truc Creation (www.g-truc.net)
/// Permission is hereby granted, free of charge, to any person obtaining a copy
/// of this software and associated documentation files (the "Software"), to deal
/// in the Software without restriction, including without limitation the rights
/// to use, copy, modify, merge, publish, distribute, sublicense, and/or sell
/// copies of the Software, and to permit persons to whom the Software is
/// furnished to do so, subject to the following conditions:
/// 
/// The above copyright notice and this permission notice shall be included in
/// all copies or substantial portions of the Software.
/// 
/// THE SOFTWARE IS PROVIDED "AS IS", WITHOUT WARRANTY OF ANY KIND, EXPRESS OR
/// IMPLIED, INCLUDING BUT NOT LIMITED TO THE WARRANTIES OF MERCHANTABILITY,
/// FITNESS FOR A PARTICULAR PURPOSE AND NONINFRINGEMENT. IN NO EVENT SHALL THE
/// AUTHORS OR COPYRIGHT HOLDERS BE LIABLE FOR ANY CLAIM, DAMAGES OR OTHER
/// LIABILITY, WHETHER IN AN ACTION OF CONTRACT, TORT OR OTHERWISE, ARISING FROM,
/// OUT OF OR IN CONNECTION WITH THE SOFTWARE OR THE USE OR OTHER DEALINGS IN
/// THE SOFTWARE.
///
/// @ref core
/// @file glm/core/_swizzle.hpp
/// @date 2006-04-20 / 2011-02-16
/// @author Christophe Riccio
///////////////////////////////////////////////////////////////////////////////////

#ifndef glm_core_swizzle
#define glm_core_swizzle

namespace glm
{
	enum comp
	{
		X = 0,
		R = 0,
		S = 0,
		Y = 1,
		G = 1,
		T = 1,
		Z = 2,
		B = 2,
		P = 2,
		W = 3,
		A = 3,
		Q = 3
	};
}//namespace glm

<<<<<<< HEAD

=======
>>>>>>> 1245dc51
namespace glm{
namespace detail
{
    //! Internal class for implementing swizzle operators
<<<<<<< HEAD
    /*!
        Template parameters:

        Type    = type of scalar values (e.g. float, double)
        Class   = class the swizzle is applies to (e.g. vector3f)
        N       = number of components in the vector (e.g. 3)
        E0...3  = what index the n-th element of this swizzle refers to
    */
    template <typename Derived, typename Type, typename Class, int N, int E0, int E1, int E2, int E3, int DUPLICATE_ELEMENTS>
    struct swizzle_base
    {
        typedef Derived     derived_type;

        swizzle_base& operator= (const Class& that)
        {
            static const int offset_dst[4] = { E0, E1, E2, E3 };

            Type t[N];
            for (int i = 0; i < N; ++i)
                t[i] = that[i];
            for (int i = 0; i < N; ++i)
                elem(offset_dst[i]) = t[i];

            return *this;
        }

        swizzle_base& operator= (const Type& t)
        {
            static const int offset_dst[4] = { E0, E1, E2, E3 };

            for (int i = 0; i < N; ++i)
                elem(offset_dst[i]) = t;

            return *this;
        }

    protected:
        Type&         elem   (size_t i)       { return (reinterpret_cast<Type*>(_buffer))[i]; }
        const Type&   elem   (size_t i) const { return (reinterpret_cast<const Type*>(_buffer))[i]; }

        // Use an opaque buffer to *ensure* the compiler doesn't call a constructor.
        // Otherwise, a vec4 containing all swizzles might end up with 1000s of 
        // constructor calls
        char    _buffer[sizeof(Type) * N];
    };

    template <typename Derived, typename Type, typename Class, int N, int E0, int E1, int E2, int E3>
    struct swizzle_base<Derived, Type,Class,N,E0,E1,E2,E3,1>
    {
        typedef Derived     derived_type;

        struct Stub {};
        swizzle_base& operator= (const Stub& that) {}
          
    protected:
        Type&         elem   (size_t i)       { return (reinterpret_cast<Type*>(_buffer))[i]; }
        const Type&   elem   (size_t i) const { return (reinterpret_cast<const Type*>(_buffer))[i]; }

        char    _buffer[sizeof(Type) * N];      
    };

    //! Internal class for implementing swizzle operators
    template <typename T, typename P, int E0, int E1>
    struct swizzle2 : public swizzle_base<swizzle2<T,P,E0,E1>, T,P,2,E0,E1,0,0,(E0 == E1)>
    {
        using swizzle_base<swizzle2<T,P,E0,E1>,T,P,2,E0,E1,0,0,(E0 == E1)>::operator=;
        P cast() const { return P(this->elem(E0), this->elem(E1)); }
        operator P () const { return cast(); }
    };

    //! Internal class for implementing swizzle operators
    template <typename T, typename P, int E0, int E1, int E2>
    struct swizzle2_3 : public swizzle_base<swizzle2_3<T,P,E0,E1,E2>,T,P,2,E0,E1,E2,0,1>
    {
        using swizzle_base<swizzle2_3<T,P,E0,E1,E2>,T,P,2,E0,E1,E2,0,1>::operator=;
        P cast() const { return P(this->elem(E0), this->elem(E1), this->elem(E2)); }
        operator P () const { return cast(); }
    };

    //! Internal class for implementing swizzle operators
    template <typename T, typename P, int E0, int E1, int E2, int E3>
    struct swizzle2_4 : public swizzle_base<swizzle2_4<T,P,E0,E1,E2,E3>,T,P,2,E0,E1,E2,E3,1>
    {
        using swizzle_base<swizzle2_4<T,P,E0,E1,E2,E3>,T,P,2,E0,E1,E2,E3,1>::operator=;
        P cast() const { return P(this->elem(E0), this->elem(E1), this->elem(E2), this->elem(E3)); }
        operator P () const { return cast(); }
    };

    //! Internal class for implementing swizzle operators
    template <typename T, typename P, int E0, int E1, int E2>
    struct swizzle3 : public swizzle_base<swizzle3<T,P,E0,E1,E2>,T,P,3,E0,E1,E2,0,(E0==E1||E0==E2||E1==E2)>
    {
        using swizzle_base<swizzle3<T,P,E0,E1,E2>,T,P,3,E0,E1,E2,0,(E0==E1||E0==E2||E1==E2)>::operator=;
        P cast() const { return P(this->elem(E0), this->elem(E1), this->elem(E2)); }
        operator P () const { return cast(); }
    };

    //! Internal class for implementing swizzle operators
    template <typename T, typename P, int E0, int E1>
    struct swizzle3_2 : public swizzle_base<swizzle3_2<T,P,E0,E1>,T,P,2,E0,E1,0,0,(E0==E1)>
    {
        using swizzle_base<swizzle3_2<T,P,E0,E1>,T,P,2,E0,E1,0,0,(E0==E1)>::operator=;
        P cast() const { return P(this->elem(E0), this->elem(E1)); }
        operator P () const { return cast(); }
    };

    //! Internal class for implementing swizzle operators
    template <typename T, typename P, int E0, int E1, int E2, int E3>
    struct swizzle3_4 : public swizzle_base<swizzle3_4<T,P,E0,E1,E2,E3>,T,P,3,E0,E1,E2,E3,1>
    {
        using swizzle_base<swizzle3_4<T,P,E0,E1,E2,E3>,T,P,3,E0,E1,E2,E3,1>::operator=;
        P cast() const { return P(this->elem(E0), this->elem(E1), this->elem(E2), this->elem(E3)); }
        operator P () const { return cast(); }
    };

    //! Internal class for implementing swizzle operators
    template <typename T, typename P, int E0, int E1, int E2, int E3>
    struct swizzle4 : public swizzle_base<swizzle4<T,P,E0,E1,E2,E3>,T,P,4,E0,E1,E2,E3,(E0==E1||E0==E2||E0==E3||E1==E2||E1==E3||E2==E3)>
    {
        using swizzle_base<swizzle4<T,P,E0,E1,E2,E3>,T,P,4,E0,E1,E2,E3,(E0==E1||E0==E2||E0==E3||E1==E2||E1==E3||E2==E3)>::operator=;
        P cast() const { return P(this->elem(E0), this->elem(E1), this->elem(E2), this->elem(E3)); }
        operator P () const { return cast(); }
    };

    //! Internal class for implementing swizzle operators
    template <typename T, typename P, int E0, int E1>
    struct swizzle4_2 : public swizzle_base<swizzle4_2<T,P,E0,E1>,T,P,2,E0,E1,0,0,(E0==E1)>
    {
        using swizzle_base<swizzle4_2<T,P,E0,E1>,T,P,2,E0,E1,0,0,(E0==E1)>::operator=;
        P cast() const { return P(this->elem(E0), this->elem(E1)); }
        operator P () const { return cast(); }
    };


    //! Internal class for implementing swizzle operators
    template <typename T, typename P, int E0, int E1, int E2>
    struct swizzle4_3 : public swizzle_base<swizzle4_3<T,P,E0,E1,E2>,T,P,4,E0,E1,E2,0,(E0==E1||E0==E2||E1==E2)>
    {
        using swizzle_base<swizzle4_3<T,P,E0,E1,E2>,T,P,4,E0,E1,E2,0,(E0==E1||E0==E2||E1==E2)>::operator=;
        P cast() const { return P(this->elem(E0), this->elem(E1), this->elem(E2)); }
        operator P () { return cast(); }
    };

#define _GLM_SWIZZLE_BINARY_OPERATOR_IMPLEMENTATION(OPERAND)\
    template <typename T, typename P, int N, typename S0, int E0, int E1, int E2, int E3, int D0, typename S1,int F0, int F1, int F2, int F3, int D1> \
    typename P operator OPERAND ( \
        const glm::detail::swizzle_base<S0,T,P,N,E0,E1,E2,E3,D0>& a, \
        const glm::detail::swizzle_base<S1,T,P,N,F0,F1,F2,F3,D1>& b) \
    { \
        return static_cast<const S0&>(a).cast() OPERAND static_cast<const S1&>(b).cast(); \
    } \
    \
    template <typename T, typename P, int N, typename S0, int E0, int E1, int E2, int E3, int D0> \
    typename P operator OPERAND ( \
        const glm::detail::swizzle_base<S0,T,P,N,E0,E1,E2,E3,D0>& a, \
        const typename P& b) \
    { \
        return static_cast<const S0&>(a).cast() OPERAND b; \
    } \
    \
    template <typename T, typename P, int N, typename S0, int E0, int E1, int E2, int E3, int D0> \
    typename P operator OPERAND ( \
        const typename P& a, \
        const glm::detail::swizzle_base<S0,T,P,N,E0,E1,E2,E3,D0>& b) \
    { \
        return a OPERAND static_cast<const S0&>(b).cast(); \
    }

    _GLM_SWIZZLE_BINARY_OPERATOR_IMPLEMENTATION(+)
    _GLM_SWIZZLE_BINARY_OPERATOR_IMPLEMENTATION(-)
    _GLM_SWIZZLE_BINARY_OPERATOR_IMPLEMENTATION(*)
    _GLM_SWIZZLE_BINARY_OPERATOR_IMPLEMENTATION(/)

}//namespace detail 
}//namespace glm




#define _GLM_SWIZZLE2_2_MEMBERS(T,P,E0,E1) \
    struct { glm::detail::swizzle2<T,P,0,0> E0 ## E0; }; \
    struct { glm::detail::swizzle2<T,P,0,1> E0 ## E1; }; \
    struct { glm::detail::swizzle2<T,P,1,0> E1 ## E0; }; \
    struct { glm::detail::swizzle2<T,P,1,1> E1 ## E1; }; 

#define _GLM_SWIZZLE2_3_MEMBERS(T,P2,E0,E1) \
    struct { glm::detail::swizzle2_3<T,P2,0,0,0> E0 ## E0 ## E0; }; \
    struct { glm::detail::swizzle2_3<T,P2,0,0,1> E0 ## E0 ## E1; }; \
    struct { glm::detail::swizzle2_3<T,P2,0,1,0> E0 ## E1 ## E0; }; \
    struct { glm::detail::swizzle2_3<T,P2,0,1,1> E0 ## E1 ## E1; }; \
    struct { glm::detail::swizzle2_3<T,P2,1,0,0> E1 ## E0 ## E0; }; \
    struct { glm::detail::swizzle2_3<T,P2,1,0,1> E1 ## E0 ## E1; }; \
    struct { glm::detail::swizzle2_3<T,P2,1,1,0> E1 ## E1 ## E0; }; \
    struct { glm::detail::swizzle2_3<T,P2,1,1,1> E1 ## E1 ## E1; };  


#define _GLM_SWIZZLE3_3_MEMBERS(T,P,E0,E1,E2) \
    struct { glm::detail::swizzle3<T,P,0,0,0> E0 ## E0 ## E0; }; \
    struct { glm::detail::swizzle3<T,P,0,0,1> E0 ## E0 ## E1; }; \
    struct { glm::detail::swizzle3<T,P,0,0,2> E0 ## E0 ## E2; }; \
    struct { glm::detail::swizzle3<T,P,0,1,0> E0 ## E1 ## E0; }; \
    struct { glm::detail::swizzle3<T,P,0,1,1> E0 ## E1 ## E1; }; \
    struct { glm::detail::swizzle3<T,P,0,1,2> E0 ## E1 ## E2; }; \
    struct { glm::detail::swizzle3<T,P,0,2,0> E0 ## E2 ## E0; }; \
    struct { glm::detail::swizzle3<T,P,0,2,1> E0 ## E2 ## E1; }; \
    struct { glm::detail::swizzle3<T,P,0,2,2> E0 ## E2 ## E2; }; \
    \
    struct { glm::detail::swizzle3<T,P,1,0,0> E1 ## E0 ## E0; }; \
    struct { glm::detail::swizzle3<T,P,1,0,1> E1 ## E0 ## E1; }; \
    struct { glm::detail::swizzle3<T,P,1,0,2> E1 ## E0 ## E2; }; \
    struct { glm::detail::swizzle3<T,P,1,1,0> E1 ## E1 ## E0; }; \
    struct { glm::detail::swizzle3<T,P,1,1,1> E1 ## E1 ## E1; }; \
    struct { glm::detail::swizzle3<T,P,1,1,2> E1 ## E1 ## E2; }; \
    struct { glm::detail::swizzle3<T,P,1,2,0> E1 ## E2 ## E0; }; \
    struct { glm::detail::swizzle3<T,P,1,2,1> E1 ## E2 ## E1; }; \
    struct { glm::detail::swizzle3<T,P,1,2,2> E1 ## E2 ## E2; }; \
    \
    struct { glm::detail::swizzle3<T,P,2,0,0> E2 ## E0 ## E0; }; \
    struct { glm::detail::swizzle3<T,P,2,0,1> E2 ## E0 ## E1; }; \
    struct { glm::detail::swizzle3<T,P,2,0,2> E2 ## E0 ## E2; }; \
    struct { glm::detail::swizzle3<T,P,2,1,0> E2 ## E1 ## E0; }; \
    struct { glm::detail::swizzle3<T,P,2,1,1> E2 ## E1 ## E1; }; \
    struct { glm::detail::swizzle3<T,P,2,1,2> E2 ## E1 ## E2; }; \
    struct { glm::detail::swizzle3<T,P,2,2,0> E2 ## E2 ## E0; }; \
    struct { glm::detail::swizzle3<T,P,2,2,1> E2 ## E2 ## E1; }; \
    struct { glm::detail::swizzle3<T,P,2,2,2> E2 ## E2 ## E2; };

#define _GLM_SWIZZLE3_2_MEMBERS(T,P2,E0,E1,E2) \
    struct { glm::detail::swizzle3_2<T,P2,0,0> E0 ## E0; }; \
    struct { glm::detail::swizzle3_2<T,P2,0,1> E0 ## E1; }; \
    struct { glm::detail::swizzle3_2<T,P2,0,2> E0 ## E2; }; \
    struct { glm::detail::swizzle3_2<T,P2,1,0> E1 ## E0; }; \
    struct { glm::detail::swizzle3_2<T,P2,1,1> E1 ## E1; }; \
    struct { glm::detail::swizzle3_2<T,P2,1,2> E1 ## E2; }; \
    struct { glm::detail::swizzle3_2<T,P2,2,0> E2 ## E0; }; \
    struct { glm::detail::swizzle3_2<T,P2,2,1> E2 ## E1; }; \
    struct { glm::detail::swizzle3_2<T,P2,2,2> E2 ## E2; }; 

#define _GLM_SWIZZLE3_4_MEMBERS(T,P2,E0,E1,E2) \
    struct { glm::detail::swizzle3_4<T,P2,0,0,0,0> E0 ## E0 ## E0 ## E0; }; \
    struct { glm::detail::swizzle3_4<T,P2,0,0,0,1> E0 ## E0 ## E0 ## E1; }; \
    struct { glm::detail::swizzle3_4<T,P2,0,0,0,2> E0 ## E0 ## E0 ## E2; }; \
    struct { glm::detail::swizzle3_4<T,P2,0,0,1,0> E0 ## E0 ## E1 ## E0; }; \
    struct { glm::detail::swizzle3_4<T,P2,0,0,1,1> E0 ## E0 ## E1 ## E1; }; \
    struct { glm::detail::swizzle3_4<T,P2,0,0,1,2> E0 ## E0 ## E1 ## E2; }; \
    struct { glm::detail::swizzle3_4<T,P2,0,0,2,0> E0 ## E0 ## E2 ## E0; }; \
    struct { glm::detail::swizzle3_4<T,P2,0,0,2,1> E0 ## E0 ## E2 ## E1; }; \
    struct { glm::detail::swizzle3_4<T,P2,0,0,2,2> E0 ## E0 ## E2 ## E2; }; \
    struct { glm::detail::swizzle3_4<T,P2,0,1,0,0> E0 ## E1 ## E0 ## E0; }; \
    struct { glm::detail::swizzle3_4<T,P2,0,1,0,1> E0 ## E1 ## E0 ## E1; }; \
    struct { glm::detail::swizzle3_4<T,P2,0,1,0,2> E0 ## E1 ## E0 ## E2; }; \
    struct { glm::detail::swizzle3_4<T,P2,0,1,1,0> E0 ## E1 ## E1 ## E0; }; \
    struct { glm::detail::swizzle3_4<T,P2,0,1,1,1> E0 ## E1 ## E1 ## E1; }; \
    struct { glm::detail::swizzle3_4<T,P2,0,1,1,2> E0 ## E1 ## E1 ## E2; }; \
    struct { glm::detail::swizzle3_4<T,P2,0,1,2,0> E0 ## E1 ## E2 ## E0; }; \
    struct { glm::detail::swizzle3_4<T,P2,0,1,2,1> E0 ## E1 ## E2 ## E1; }; \
    struct { glm::detail::swizzle3_4<T,P2,0,1,2,2> E0 ## E1 ## E2 ## E2; }; \
    struct { glm::detail::swizzle3_4<T,P2,0,2,0,0> E0 ## E2 ## E0 ## E0; }; \
    struct { glm::detail::swizzle3_4<T,P2,0,2,0,1> E0 ## E2 ## E0 ## E1; }; \
    struct { glm::detail::swizzle3_4<T,P2,0,2,0,2> E0 ## E2 ## E0 ## E2; }; \
    struct { glm::detail::swizzle3_4<T,P2,0,2,1,0> E0 ## E2 ## E1 ## E0; }; \
    struct { glm::detail::swizzle3_4<T,P2,0,2,1,1> E0 ## E2 ## E1 ## E1; }; \
    struct { glm::detail::swizzle3_4<T,P2,0,2,1,2> E0 ## E2 ## E1 ## E2; }; \
    struct { glm::detail::swizzle3_4<T,P2,0,2,2,0> E0 ## E2 ## E2 ## E0; }; \
    struct { glm::detail::swizzle3_4<T,P2,0,2,2,1> E0 ## E2 ## E2 ## E1; }; \
    struct { glm::detail::swizzle3_4<T,P2,0,2,2,2> E0 ## E2 ## E2 ## E2; }; \
    \
    struct { glm::detail::swizzle3_4<T,P2,1,0,0,0> E1 ## E0 ## E0 ## E0; }; \
    struct { glm::detail::swizzle3_4<T,P2,1,0,0,1> E1 ## E0 ## E0 ## E1; }; \
    struct { glm::detail::swizzle3_4<T,P2,1,0,0,2> E1 ## E0 ## E0 ## E2; }; \
    struct { glm::detail::swizzle3_4<T,P2,1,0,1,0> E1 ## E0 ## E1 ## E0; }; \
    struct { glm::detail::swizzle3_4<T,P2,1,0,1,1> E1 ## E0 ## E1 ## E1; }; \
    struct { glm::detail::swizzle3_4<T,P2,1,0,1,2> E1 ## E0 ## E1 ## E2; }; \
    struct { glm::detail::swizzle3_4<T,P2,1,0,2,0> E1 ## E0 ## E2 ## E0; }; \
    struct { glm::detail::swizzle3_4<T,P2,1,0,2,1> E1 ## E0 ## E2 ## E1; }; \
    struct { glm::detail::swizzle3_4<T,P2,1,0,2,2> E1 ## E0 ## E2 ## E2; }; \
    struct { glm::detail::swizzle3_4<T,P2,1,1,0,0> E1 ## E1 ## E0 ## E0; }; \
    struct { glm::detail::swizzle3_4<T,P2,1,1,0,1> E1 ## E1 ## E0 ## E1; }; \
    struct { glm::detail::swizzle3_4<T,P2,1,1,0,2> E1 ## E1 ## E0 ## E2; }; \
    struct { glm::detail::swizzle3_4<T,P2,1,1,1,0> E1 ## E1 ## E1 ## E0; }; \
    struct { glm::detail::swizzle3_4<T,P2,1,1,1,1> E1 ## E1 ## E1 ## E1; }; \
    struct { glm::detail::swizzle3_4<T,P2,1,1,1,2> E1 ## E1 ## E1 ## E2; }; \
    struct { glm::detail::swizzle3_4<T,P2,1,1,2,0> E1 ## E1 ## E2 ## E0; }; \
    struct { glm::detail::swizzle3_4<T,P2,1,1,2,1> E1 ## E1 ## E2 ## E1; }; \
    struct { glm::detail::swizzle3_4<T,P2,1,1,2,2> E1 ## E1 ## E2 ## E2; }; \
    struct { glm::detail::swizzle3_4<T,P2,1,2,0,0> E1 ## E2 ## E0 ## E0; }; \
    struct { glm::detail::swizzle3_4<T,P2,1,2,0,1> E1 ## E2 ## E0 ## E1; }; \
    struct { glm::detail::swizzle3_4<T,P2,1,2,0,2> E1 ## E2 ## E0 ## E2; }; \
    struct { glm::detail::swizzle3_4<T,P2,1,2,1,0> E1 ## E2 ## E1 ## E0; }; \
    struct { glm::detail::swizzle3_4<T,P2,1,2,1,1> E1 ## E2 ## E1 ## E1; }; \
    struct { glm::detail::swizzle3_4<T,P2,1,2,1,2> E1 ## E2 ## E1 ## E2; }; \
    struct { glm::detail::swizzle3_4<T,P2,1,2,2,0> E1 ## E2 ## E2 ## E0; }; \
    struct { glm::detail::swizzle3_4<T,P2,1,2,2,1> E1 ## E2 ## E2 ## E1; }; \
    struct { glm::detail::swizzle3_4<T,P2,1,2,2,2> E1 ## E2 ## E2 ## E2; }; \
    \
    struct { glm::detail::swizzle3_4<T,P2,2,0,0,0> E2 ## E0 ## E0 ## E0; }; \
    struct { glm::detail::swizzle3_4<T,P2,2,0,0,1> E2 ## E0 ## E0 ## E1; }; \
    struct { glm::detail::swizzle3_4<T,P2,2,0,0,2> E2 ## E0 ## E0 ## E2; }; \
    struct { glm::detail::swizzle3_4<T,P2,2,0,1,0> E2 ## E0 ## E1 ## E0; }; \
    struct { glm::detail::swizzle3_4<T,P2,2,0,1,1> E2 ## E0 ## E1 ## E1; }; \
    struct { glm::detail::swizzle3_4<T,P2,2,0,1,2> E2 ## E0 ## E1 ## E2; }; \
    struct { glm::detail::swizzle3_4<T,P2,2,0,2,0> E2 ## E0 ## E2 ## E0; }; \
    struct { glm::detail::swizzle3_4<T,P2,2,0,2,1> E2 ## E0 ## E2 ## E1; }; \
    struct { glm::detail::swizzle3_4<T,P2,2,0,2,2> E2 ## E0 ## E2 ## E2; }; \
    struct { glm::detail::swizzle3_4<T,P2,2,1,0,0> E2 ## E1 ## E0 ## E0; }; \
    struct { glm::detail::swizzle3_4<T,P2,2,1,0,1> E2 ## E1 ## E0 ## E1; }; \
    struct { glm::detail::swizzle3_4<T,P2,2,1,0,2> E2 ## E1 ## E0 ## E2; }; \
    struct { glm::detail::swizzle3_4<T,P2,2,1,1,0> E2 ## E1 ## E1 ## E0; }; \
    struct { glm::detail::swizzle3_4<T,P2,2,1,1,1> E2 ## E1 ## E1 ## E1; }; \
    struct { glm::detail::swizzle3_4<T,P2,2,1,1,2> E2 ## E1 ## E1 ## E2; }; \
    struct { glm::detail::swizzle3_4<T,P2,2,1,2,0> E2 ## E1 ## E2 ## E0; }; \
    struct { glm::detail::swizzle3_4<T,P2,2,1,2,1> E2 ## E1 ## E2 ## E1; }; \
    struct { glm::detail::swizzle3_4<T,P2,2,1,2,2> E2 ## E1 ## E2 ## E2; }; \
    struct { glm::detail::swizzle3_4<T,P2,2,2,0,0> E2 ## E2 ## E0 ## E0; }; \
    struct { glm::detail::swizzle3_4<T,P2,2,2,0,1> E2 ## E2 ## E0 ## E1; }; \
    struct { glm::detail::swizzle3_4<T,P2,2,2,0,2> E2 ## E2 ## E0 ## E2; }; \
    struct { glm::detail::swizzle3_4<T,P2,2,2,1,0> E2 ## E2 ## E1 ## E0; }; \
    struct { glm::detail::swizzle3_4<T,P2,2,2,1,1> E2 ## E2 ## E1 ## E1; }; \
    struct { glm::detail::swizzle3_4<T,P2,2,2,1,2> E2 ## E2 ## E1 ## E2; }; \
    struct { glm::detail::swizzle3_4<T,P2,2,2,2,0> E2 ## E2 ## E2 ## E0; }; \
    struct { glm::detail::swizzle3_4<T,P2,2,2,2,1> E2 ## E2 ## E2 ## E1; }; \
    struct { glm::detail::swizzle3_4<T,P2,2,2,2,2> E2 ## E2 ## E2 ## E2; }; \


#define _GLM_SWIZZLE2_4_MEMBERS(T,P2,E0,E1) \
    struct { glm::detail::swizzle2_4<T,P2,0,0,0,0> E0 ## E0 ## E0 ## E0; }; \
    struct { glm::detail::swizzle2_4<T,P2,0,0,0,1> E0 ## E0 ## E0 ## E1; }; \
    struct { glm::detail::swizzle2_4<T,P2,0,0,1,0> E0 ## E0 ## E1 ## E0; }; \
    struct { glm::detail::swizzle2_4<T,P2,0,0,1,1> E0 ## E0 ## E1 ## E1; }; \
    struct { glm::detail::swizzle2_4<T,P2,0,1,0,0> E0 ## E1 ## E0 ## E0; }; \
    struct { glm::detail::swizzle2_4<T,P2,0,1,0,1> E0 ## E1 ## E0 ## E1; }; \
    struct { glm::detail::swizzle2_4<T,P2,0,1,1,0> E0 ## E1 ## E1 ## E0; }; \
    struct { glm::detail::swizzle2_4<T,P2,0,1,1,1> E0 ## E1 ## E1 ## E1; }; \
    struct { glm::detail::swizzle2_4<T,P2,1,0,0,0> E1 ## E0 ## E0 ## E0; }; \
    struct { glm::detail::swizzle2_4<T,P2,1,0,0,1> E1 ## E0 ## E0 ## E1; }; \
    struct { glm::detail::swizzle2_4<T,P2,1,0,1,0> E1 ## E0 ## E1 ## E0; }; \
    struct { glm::detail::swizzle2_4<T,P2,1,0,1,1> E1 ## E0 ## E1 ## E1; }; \
    struct { glm::detail::swizzle2_4<T,P2,1,1,0,0> E1 ## E1 ## E0 ## E0; }; \
    struct { glm::detail::swizzle2_4<T,P2,1,1,0,1> E1 ## E1 ## E0 ## E1; }; \
    struct { glm::detail::swizzle2_4<T,P2,1,1,1,0> E1 ## E1 ## E1 ## E0; }; \
    struct { glm::detail::swizzle2_4<T,P2,1,1,1,1> E1 ## E1 ## E1 ## E1; };  


#define _GLM_SWIZZLE4_2_MEMBERS(T,P,E0,E1,E2,E3) \
    struct { glm::detail::swizzle4_2<T,P,0,0> E0 ## E0; }; \
    struct { glm::detail::swizzle4_2<T,P,0,1> E0 ## E1; }; \
    struct { glm::detail::swizzle4_2<T,P,0,2> E0 ## E2; }; \
    struct { glm::detail::swizzle4_2<T,P,0,3> E0 ## E3; }; \
    struct { glm::detail::swizzle4_2<T,P,1,0> E1 ## E0; }; \
    struct { glm::detail::swizzle4_2<T,P,1,1> E1 ## E1; }; \
    struct { glm::detail::swizzle4_2<T,P,1,2> E1 ## E2; }; \
    struct { glm::detail::swizzle4_2<T,P,1,3> E1 ## E3; }; \
    struct { glm::detail::swizzle4_2<T,P,2,0> E2 ## E0; }; \
    struct { glm::detail::swizzle4_2<T,P,2,1> E2 ## E1; }; \
    struct { glm::detail::swizzle4_2<T,P,2,2> E2 ## E2; }; \
    struct { glm::detail::swizzle4_2<T,P,2,3> E2 ## E3; }; \
    struct { glm::detail::swizzle4_2<T,P,3,0> E3 ## E0; }; \
    struct { glm::detail::swizzle4_2<T,P,3,1> E3 ## E1; }; \
    struct { glm::detail::swizzle4_2<T,P,3,2> E3 ## E2; }; \
    struct { glm::detail::swizzle4_2<T,P,3,3> E3 ## E3; }; 

#define _GLM_SWIZZLE4_3_MEMBERS(T,P,E0,E1,E2,E3) \
    struct { glm::detail::swizzle4_3<T,P,0,0,0> E0 ## E0 ## E0; }; \
    struct { glm::detail::swizzle4_3<T,P,0,0,1> E0 ## E0 ## E1; }; \
    struct { glm::detail::swizzle4_3<T,P,0,0,2> E0 ## E0 ## E2; }; \
    struct { glm::detail::swizzle4_3<T,P,0,0,3> E0 ## E0 ## E3; }; \
    struct { glm::detail::swizzle4_3<T,P,0,1,0> E0 ## E1 ## E0; }; \
    struct { glm::detail::swizzle4_3<T,P,0,1,1> E0 ## E1 ## E1; }; \
    struct { glm::detail::swizzle4_3<T,P,0,1,2> E0 ## E1 ## E2; }; \
    struct { glm::detail::swizzle4_3<T,P,0,1,3> E0 ## E1 ## E3; }; \
    struct { glm::detail::swizzle4_3<T,P,0,2,0> E0 ## E2 ## E0; }; \
    struct { glm::detail::swizzle4_3<T,P,0,2,1> E0 ## E2 ## E1; }; \
    struct { glm::detail::swizzle4_3<T,P,0,2,2> E0 ## E2 ## E2; }; \
    struct { glm::detail::swizzle4_3<T,P,0,2,3> E0 ## E2 ## E3; }; \
    struct { glm::detail::swizzle4_3<T,P,0,3,0> E0 ## E3 ## E0; }; \
    struct { glm::detail::swizzle4_3<T,P,0,3,1> E0 ## E3 ## E1; }; \
    struct { glm::detail::swizzle4_3<T,P,0,3,2> E0 ## E3 ## E2; }; \
    struct { glm::detail::swizzle4_3<T,P,0,3,3> E0 ## E3 ## E3; }; \
    \
    struct { glm::detail::swizzle4_3<T,P,1,0,0> E1 ## E0 ## E0; }; \
    struct { glm::detail::swizzle4_3<T,P,1,0,1> E1 ## E0 ## E1; }; \
    struct { glm::detail::swizzle4_3<T,P,1,0,2> E1 ## E0 ## E2; }; \
    struct { glm::detail::swizzle4_3<T,P,1,0,3> E1 ## E0 ## E3; }; \
    struct { glm::detail::swizzle4_3<T,P,1,1,0> E1 ## E1 ## E0; }; \
    struct { glm::detail::swizzle4_3<T,P,1,1,1> E1 ## E1 ## E1; }; \
    struct { glm::detail::swizzle4_3<T,P,1,1,2> E1 ## E1 ## E2; }; \
    struct { glm::detail::swizzle4_3<T,P,1,1,3> E1 ## E1 ## E3; }; \
    struct { glm::detail::swizzle4_3<T,P,1,2,0> E1 ## E2 ## E0; }; \
    struct { glm::detail::swizzle4_3<T,P,1,2,1> E1 ## E2 ## E1; }; \
    struct { glm::detail::swizzle4_3<T,P,1,2,2> E1 ## E2 ## E2; }; \
    struct { glm::detail::swizzle4_3<T,P,1,2,3> E1 ## E2 ## E3; }; \
    struct { glm::detail::swizzle4_3<T,P,1,3,0> E1 ## E3 ## E0; }; \
    struct { glm::detail::swizzle4_3<T,P,1,3,1> E1 ## E3 ## E1; }; \
    struct { glm::detail::swizzle4_3<T,P,1,3,2> E1 ## E3 ## E2; }; \
    struct { glm::detail::swizzle4_3<T,P,1,3,3> E1 ## E3 ## E3; }; \
    \
    struct { glm::detail::swizzle4_3<T,P,2,0,0> E2 ## E0 ## E0; }; \
    struct { glm::detail::swizzle4_3<T,P,2,0,1> E2 ## E0 ## E1; }; \
    struct { glm::detail::swizzle4_3<T,P,2,0,2> E2 ## E0 ## E2; }; \
    struct { glm::detail::swizzle4_3<T,P,2,0,3> E2 ## E0 ## E3; }; \
    struct { glm::detail::swizzle4_3<T,P,2,1,0> E2 ## E1 ## E0; }; \
    struct { glm::detail::swizzle4_3<T,P,2,1,1> E2 ## E1 ## E1; }; \
    struct { glm::detail::swizzle4_3<T,P,2,1,2> E2 ## E1 ## E2; }; \
    struct { glm::detail::swizzle4_3<T,P,2,1,3> E2 ## E1 ## E3; }; \
    struct { glm::detail::swizzle4_3<T,P,2,2,0> E2 ## E2 ## E0; }; \
    struct { glm::detail::swizzle4_3<T,P,2,2,1> E2 ## E2 ## E1; }; \
    struct { glm::detail::swizzle4_3<T,P,2,2,2> E2 ## E2 ## E2; }; \
    struct { glm::detail::swizzle4_3<T,P,2,2,3> E2 ## E2 ## E3; }; \
    struct { glm::detail::swizzle4_3<T,P,2,3,0> E2 ## E3 ## E0; }; \
    struct { glm::detail::swizzle4_3<T,P,2,3,1> E2 ## E3 ## E1; }; \
    struct { glm::detail::swizzle4_3<T,P,2,3,2> E2 ## E3 ## E2; }; \
    struct { glm::detail::swizzle4_3<T,P,2,3,3> E2 ## E3 ## E3; }; \
    \
    struct { glm::detail::swizzle4_3<T,P,3,0,0> E3 ## E0 ## E0; }; \
    struct { glm::detail::swizzle4_3<T,P,3,0,1> E3 ## E0 ## E1; }; \
    struct { glm::detail::swizzle4_3<T,P,3,0,2> E3 ## E0 ## E2; }; \
    struct { glm::detail::swizzle4_3<T,P,3,0,3> E3 ## E0 ## E3; }; \
    struct { glm::detail::swizzle4_3<T,P,3,1,0> E3 ## E1 ## E0; }; \
    struct { glm::detail::swizzle4_3<T,P,3,1,1> E3 ## E1 ## E1; }; \
    struct { glm::detail::swizzle4_3<T,P,3,1,2> E3 ## E1 ## E2; }; \
    struct { glm::detail::swizzle4_3<T,P,3,1,3> E3 ## E1 ## E3; }; \
    struct { glm::detail::swizzle4_3<T,P,3,2,0> E3 ## E2 ## E0; }; \
    struct { glm::detail::swizzle4_3<T,P,3,2,1> E3 ## E2 ## E1; }; \
    struct { glm::detail::swizzle4_3<T,P,3,2,2> E3 ## E2 ## E2; }; \
    struct { glm::detail::swizzle4_3<T,P,3,2,3> E3 ## E2 ## E3; }; \
    struct { glm::detail::swizzle4_3<T,P,3,3,0> E3 ## E3 ## E0; }; \
    struct { glm::detail::swizzle4_3<T,P,3,3,1> E3 ## E3 ## E1; }; \
    struct { glm::detail::swizzle4_3<T,P,3,3,2> E3 ## E3 ## E2; }; \
    struct { glm::detail::swizzle4_3<T,P,3,3,3> E3 ## E3 ## E3; };  
    

#define _GLM_SWIZZLE4_4_MEMBERS(T,P,E0,E1,E2,E3) \
    struct { glm::detail::swizzle4<T,P,0,0,0,0> E0 ## E0 ## E0 ## E0; }; \
    struct { glm::detail::swizzle4<T,P,0,0,0,1> E0 ## E0 ## E0 ## E1; }; \
    struct { glm::detail::swizzle4<T,P,0,0,0,2> E0 ## E0 ## E0 ## E2; }; \
    struct { glm::detail::swizzle4<T,P,0,0,0,3> E0 ## E0 ## E0 ## E3; }; \
    struct { glm::detail::swizzle4<T,P,0,0,1,0> E0 ## E0 ## E1 ## E0; }; \
    struct { glm::detail::swizzle4<T,P,0,0,1,1> E0 ## E0 ## E1 ## E1; }; \
    struct { glm::detail::swizzle4<T,P,0,0,1,2> E0 ## E0 ## E1 ## E2; }; \
    struct { glm::detail::swizzle4<T,P,0,0,1,3> E0 ## E0 ## E1 ## E3; }; \
    struct { glm::detail::swizzle4<T,P,0,0,2,0> E0 ## E0 ## E2 ## E0; }; \
    struct { glm::detail::swizzle4<T,P,0,0,2,1> E0 ## E0 ## E2 ## E1; }; \
    struct { glm::detail::swizzle4<T,P,0,0,2,2> E0 ## E0 ## E2 ## E2; }; \
    struct { glm::detail::swizzle4<T,P,0,0,2,3> E0 ## E0 ## E2 ## E3; }; \
    struct { glm::detail::swizzle4<T,P,0,0,3,0> E0 ## E0 ## E3 ## E0; }; \
    struct { glm::detail::swizzle4<T,P,0,0,3,1> E0 ## E0 ## E3 ## E1; }; \
    struct { glm::detail::swizzle4<T,P,0,0,3,2> E0 ## E0 ## E3 ## E2; }; \
    struct { glm::detail::swizzle4<T,P,0,0,3,3> E0 ## E0 ## E3 ## E3; }; \
    \
    struct { glm::detail::swizzle4<T,P,0,1,0,0> E0 ## E1 ## E0 ## E0; }; \
    struct { glm::detail::swizzle4<T,P,0,1,0,1> E0 ## E1 ## E0 ## E1; }; \
    struct { glm::detail::swizzle4<T,P,0,1,0,2> E0 ## E1 ## E0 ## E2; }; \
    struct { glm::detail::swizzle4<T,P,0,1,0,3> E0 ## E1 ## E0 ## E3; }; \
    struct { glm::detail::swizzle4<T,P,0,1,1,0> E0 ## E1 ## E1 ## E0; }; \
    struct { glm::detail::swizzle4<T,P,0,1,1,1> E0 ## E1 ## E1 ## E1; }; \
    struct { glm::detail::swizzle4<T,P,0,1,1,2> E0 ## E1 ## E1 ## E2; }; \
    struct { glm::detail::swizzle4<T,P,0,1,1,3> E0 ## E1 ## E1 ## E3; }; \
    struct { glm::detail::swizzle4<T,P,0,1,2,0> E0 ## E1 ## E2 ## E0; }; \
    struct { glm::detail::swizzle4<T,P,0,1,2,1> E0 ## E1 ## E2 ## E1; }; \
    struct { glm::detail::swizzle4<T,P,0,1,2,2> E0 ## E1 ## E2 ## E2; }; \
    struct { glm::detail::swizzle4<T,P,0,1,2,3> E0 ## E1 ## E2 ## E3; }; \
    struct { glm::detail::swizzle4<T,P,0,1,3,0> E0 ## E1 ## E3 ## E0; }; \
    struct { glm::detail::swizzle4<T,P,0,1,3,1> E0 ## E1 ## E3 ## E1; }; \
    struct { glm::detail::swizzle4<T,P,0,1,3,2> E0 ## E1 ## E3 ## E2; }; \
    struct { glm::detail::swizzle4<T,P,0,1,3,3> E0 ## E1 ## E3 ## E3; }; \
    \
    struct { glm::detail::swizzle4<T,P,0,2,0,0> E0 ## E2 ## E0 ## E0; }; \
    struct { glm::detail::swizzle4<T,P,0,2,0,1> E0 ## E2 ## E0 ## E1; }; \
    struct { glm::detail::swizzle4<T,P,0,2,0,2> E0 ## E2 ## E0 ## E2; }; \
    struct { glm::detail::swizzle4<T,P,0,2,0,3> E0 ## E2 ## E0 ## E3; }; \
    struct { glm::detail::swizzle4<T,P,0,2,1,0> E0 ## E2 ## E1 ## E0; }; \
    struct { glm::detail::swizzle4<T,P,0,2,1,1> E0 ## E2 ## E1 ## E1; }; \
    struct { glm::detail::swizzle4<T,P,0,2,1,2> E0 ## E2 ## E1 ## E2; }; \
    struct { glm::detail::swizzle4<T,P,0,2,1,3> E0 ## E2 ## E1 ## E3; }; \
    struct { glm::detail::swizzle4<T,P,0,2,2,0> E0 ## E2 ## E2 ## E0; }; \
    struct { glm::detail::swizzle4<T,P,0,2,2,1> E0 ## E2 ## E2 ## E1; }; \
    struct { glm::detail::swizzle4<T,P,0,2,2,2> E0 ## E2 ## E2 ## E2; }; \
    struct { glm::detail::swizzle4<T,P,0,2,2,3> E0 ## E2 ## E2 ## E3; }; \
    struct { glm::detail::swizzle4<T,P,0,2,3,0> E0 ## E2 ## E3 ## E0; }; \
    struct { glm::detail::swizzle4<T,P,0,2,3,1> E0 ## E2 ## E3 ## E1; }; \
    struct { glm::detail::swizzle4<T,P,0,2,3,2> E0 ## E2 ## E3 ## E2; }; \
    struct { glm::detail::swizzle4<T,P,0,2,3,3> E0 ## E2 ## E3 ## E3; }; \
    \
    \
    struct { glm::detail::swizzle4<T,P,1,0,0,0> E1 ## E0 ## E0 ## E0; }; \
    struct { glm::detail::swizzle4<T,P,1,0,0,1> E1 ## E0 ## E0 ## E1; }; \
    struct { glm::detail::swizzle4<T,P,1,0,0,2> E1 ## E0 ## E0 ## E2; }; \
    struct { glm::detail::swizzle4<T,P,1,0,0,3> E1 ## E0 ## E0 ## E3; }; \
    struct { glm::detail::swizzle4<T,P,1,0,1,0> E1 ## E0 ## E1 ## E0; }; \
    struct { glm::detail::swizzle4<T,P,1,0,1,1> E1 ## E0 ## E1 ## E1; }; \
    struct { glm::detail::swizzle4<T,P,1,0,1,2> E1 ## E0 ## E1 ## E2; }; \
    struct { glm::detail::swizzle4<T,P,1,0,1,3> E1 ## E0 ## E1 ## E3; }; \
    struct { glm::detail::swizzle4<T,P,1,0,2,0> E1 ## E0 ## E2 ## E0; }; \
    struct { glm::detail::swizzle4<T,P,1,0,2,1> E1 ## E0 ## E2 ## E1; }; \
    struct { glm::detail::swizzle4<T,P,1,0,2,2> E1 ## E0 ## E2 ## E2; }; \
    struct { glm::detail::swizzle4<T,P,1,0,2,3> E1 ## E0 ## E2 ## E3; }; \
    struct { glm::detail::swizzle4<T,P,1,0,3,0> E1 ## E0 ## E3 ## E0; }; \
    struct { glm::detail::swizzle4<T,P,1,0,3,1> E1 ## E0 ## E3 ## E1; }; \
    struct { glm::detail::swizzle4<T,P,1,0,3,2> E1 ## E0 ## E3 ## E2; }; \
    struct { glm::detail::swizzle4<T,P,1,0,3,3> E1 ## E0 ## E3 ## E3; }; \
    \
    struct { glm::detail::swizzle4<T,P,1,1,0,0> E1 ## E1 ## E0 ## E0; }; \
    struct { glm::detail::swizzle4<T,P,1,1,0,1> E1 ## E1 ## E0 ## E1; }; \
    struct { glm::detail::swizzle4<T,P,1,1,0,2> E1 ## E1 ## E0 ## E2; }; \
    struct { glm::detail::swizzle4<T,P,1,1,0,3> E1 ## E1 ## E0 ## E3; }; \
    struct { glm::detail::swizzle4<T,P,1,1,1,0> E1 ## E1 ## E1 ## E0; }; \
    struct { glm::detail::swizzle4<T,P,1,1,1,1> E1 ## E1 ## E1 ## E1; }; \
    struct { glm::detail::swizzle4<T,P,1,1,1,2> E1 ## E1 ## E1 ## E2; }; \
    struct { glm::detail::swizzle4<T,P,1,1,1,3> E1 ## E1 ## E1 ## E3; }; \
    struct { glm::detail::swizzle4<T,P,1,1,2,0> E1 ## E1 ## E2 ## E0; }; \
    struct { glm::detail::swizzle4<T,P,1,1,2,1> E1 ## E1 ## E2 ## E1; }; \
    struct { glm::detail::swizzle4<T,P,1,1,2,2> E1 ## E1 ## E2 ## E2; }; \
    struct { glm::detail::swizzle4<T,P,1,1,2,3> E1 ## E1 ## E2 ## E3; }; \
    struct { glm::detail::swizzle4<T,P,1,1,3,0> E1 ## E1 ## E3 ## E0; }; \
    struct { glm::detail::swizzle4<T,P,1,1,3,1> E1 ## E1 ## E3 ## E1; }; \
    struct { glm::detail::swizzle4<T,P,1,1,3,2> E1 ## E1 ## E3 ## E2; }; \
    struct { glm::detail::swizzle4<T,P,1,1,3,3> E1 ## E1 ## E3 ## E3; }; \
    \
    struct { glm::detail::swizzle4<T,P,1,2,0,0> E1 ## E2 ## E0 ## E0; }; \
    struct { glm::detail::swizzle4<T,P,1,2,0,1> E1 ## E2 ## E0 ## E1; }; \
    struct { glm::detail::swizzle4<T,P,1,2,0,2> E1 ## E2 ## E0 ## E2; }; \
    struct { glm::detail::swizzle4<T,P,1,2,0,3> E1 ## E2 ## E0 ## E3; }; \
    struct { glm::detail::swizzle4<T,P,1,2,1,0> E1 ## E2 ## E1 ## E0; }; \
    struct { glm::detail::swizzle4<T,P,1,2,1,1> E1 ## E2 ## E1 ## E1; }; \
    struct { glm::detail::swizzle4<T,P,1,2,1,2> E1 ## E2 ## E1 ## E2; }; \
    struct { glm::detail::swizzle4<T,P,1,2,1,3> E1 ## E2 ## E1 ## E3; }; \
    struct { glm::detail::swizzle4<T,P,1,2,2,0> E1 ## E2 ## E2 ## E0; }; \
    struct { glm::detail::swizzle4<T,P,1,2,2,1> E1 ## E2 ## E2 ## E1; }; \
    struct { glm::detail::swizzle4<T,P,1,2,2,2> E1 ## E2 ## E2 ## E2; }; \
    struct { glm::detail::swizzle4<T,P,1,2,2,3> E1 ## E2 ## E2 ## E3; }; \
    struct { glm::detail::swizzle4<T,P,1,2,3,0> E1 ## E2 ## E3 ## E0; }; \
    struct { glm::detail::swizzle4<T,P,1,2,3,1> E1 ## E2 ## E3 ## E1; }; \
    struct { glm::detail::swizzle4<T,P,1,2,3,2> E1 ## E2 ## E3 ## E2; }; \
    struct { glm::detail::swizzle4<T,P,1,2,3,3> E1 ## E2 ## E3 ## E3; }; \
    \
    struct { glm::detail::swizzle4<T,P,1,3,0,0> E1 ## E3 ## E0 ## E0; }; \
    struct { glm::detail::swizzle4<T,P,1,3,0,1> E1 ## E3 ## E0 ## E1; }; \
    struct { glm::detail::swizzle4<T,P,1,3,0,2> E1 ## E3 ## E0 ## E2; }; \
    struct { glm::detail::swizzle4<T,P,1,3,0,3> E1 ## E3 ## E0 ## E3; }; \
    struct { glm::detail::swizzle4<T,P,1,3,1,0> E1 ## E3 ## E1 ## E0; }; \
    struct { glm::detail::swizzle4<T,P,1,3,1,1> E1 ## E3 ## E1 ## E1; }; \
    struct { glm::detail::swizzle4<T,P,1,3,1,2> E1 ## E3 ## E1 ## E2; }; \
    struct { glm::detail::swizzle4<T,P,1,3,1,3> E1 ## E3 ## E1 ## E3; }; \
    struct { glm::detail::swizzle4<T,P,1,3,2,0> E1 ## E3 ## E2 ## E0; }; \
    struct { glm::detail::swizzle4<T,P,1,3,2,1> E1 ## E3 ## E2 ## E1; }; \
    struct { glm::detail::swizzle4<T,P,1,3,2,2> E1 ## E3 ## E2 ## E2; }; \
    struct { glm::detail::swizzle4<T,P,1,3,2,3> E1 ## E3 ## E2 ## E3; }; \
    struct { glm::detail::swizzle4<T,P,1,3,3,0> E1 ## E3 ## E3 ## E0; }; \
    struct { glm::detail::swizzle4<T,P,1,3,3,1> E1 ## E3 ## E3 ## E1; }; \
    struct { glm::detail::swizzle4<T,P,1,3,3,2> E1 ## E3 ## E3 ## E2; }; \
    struct { glm::detail::swizzle4<T,P,1,3,3,3> E1 ## E3 ## E3 ## E3; }; \
    \
    \
    struct { glm::detail::swizzle4<T,P,2,0,0,0> E2 ## E0 ## E0 ## E0; }; \
    struct { glm::detail::swizzle4<T,P,2,0,0,1> E2 ## E0 ## E0 ## E1; }; \
    struct { glm::detail::swizzle4<T,P,2,0,0,2> E2 ## E0 ## E0 ## E2; }; \
    struct { glm::detail::swizzle4<T,P,2,0,0,3> E2 ## E0 ## E0 ## E3; }; \
    struct { glm::detail::swizzle4<T,P,2,0,1,0> E2 ## E0 ## E1 ## E0; }; \
    struct { glm::detail::swizzle4<T,P,2,0,1,1> E2 ## E0 ## E1 ## E1; }; \
    struct { glm::detail::swizzle4<T,P,2,0,1,2> E2 ## E0 ## E1 ## E2; }; \
    struct { glm::detail::swizzle4<T,P,2,0,1,3> E2 ## E0 ## E1 ## E3; }; \
    struct { glm::detail::swizzle4<T,P,2,0,2,0> E2 ## E0 ## E2 ## E0; }; \
    struct { glm::detail::swizzle4<T,P,2,0,2,1> E2 ## E0 ## E2 ## E1; }; \
    struct { glm::detail::swizzle4<T,P,2,0,2,2> E2 ## E0 ## E2 ## E2; }; \
    struct { glm::detail::swizzle4<T,P,2,0,2,3> E2 ## E0 ## E2 ## E3; }; \
    struct { glm::detail::swizzle4<T,P,2,0,3,0> E2 ## E0 ## E3 ## E0; }; \
    struct { glm::detail::swizzle4<T,P,2,0,3,1> E2 ## E0 ## E3 ## E1; }; \
    struct { glm::detail::swizzle4<T,P,2,0,3,2> E2 ## E0 ## E3 ## E2; }; \
    struct { glm::detail::swizzle4<T,P,2,0,3,3> E2 ## E0 ## E3 ## E3; }; \
    \
    struct { glm::detail::swizzle4<T,P,2,1,0,0> E2 ## E1 ## E0 ## E0; }; \
    struct { glm::detail::swizzle4<T,P,2,1,0,1> E2 ## E1 ## E0 ## E1; }; \
    struct { glm::detail::swizzle4<T,P,2,1,0,2> E2 ## E1 ## E0 ## E2; }; \
    struct { glm::detail::swizzle4<T,P,2,1,0,3> E2 ## E1 ## E0 ## E3; }; \
    struct { glm::detail::swizzle4<T,P,2,1,1,0> E2 ## E1 ## E1 ## E0; }; \
    struct { glm::detail::swizzle4<T,P,2,1,1,1> E2 ## E1 ## E1 ## E1; }; \
    struct { glm::detail::swizzle4<T,P,2,1,1,2> E2 ## E1 ## E1 ## E2; }; \
    struct { glm::detail::swizzle4<T,P,2,1,1,3> E2 ## E1 ## E1 ## E3; }; \
    struct { glm::detail::swizzle4<T,P,2,1,2,0> E2 ## E1 ## E2 ## E0; }; \
    struct { glm::detail::swizzle4<T,P,2,1,2,1> E2 ## E1 ## E2 ## E1; }; \
    struct { glm::detail::swizzle4<T,P,2,1,2,2> E2 ## E1 ## E2 ## E2; }; \
    struct { glm::detail::swizzle4<T,P,2,1,2,3> E2 ## E1 ## E2 ## E3; }; \
    struct { glm::detail::swizzle4<T,P,2,1,3,0> E2 ## E1 ## E3 ## E0; }; \
    struct { glm::detail::swizzle4<T,P,2,1,3,1> E2 ## E1 ## E3 ## E1; }; \
    struct { glm::detail::swizzle4<T,P,2,1,3,2> E2 ## E1 ## E3 ## E2; }; \
    struct { glm::detail::swizzle4<T,P,2,1,3,3> E2 ## E1 ## E3 ## E3; }; \
    \
    struct { glm::detail::swizzle4<T,P,2,2,0,0> E2 ## E2 ## E0 ## E0; }; \
    struct { glm::detail::swizzle4<T,P,2,2,0,1> E2 ## E2 ## E0 ## E1; }; \
    struct { glm::detail::swizzle4<T,P,2,2,0,2> E2 ## E2 ## E0 ## E2; }; \
    struct { glm::detail::swizzle4<T,P,2,2,0,3> E2 ## E2 ## E0 ## E3; }; \
    struct { glm::detail::swizzle4<T,P,2,2,1,0> E2 ## E2 ## E1 ## E0; }; \
    struct { glm::detail::swizzle4<T,P,2,2,1,1> E2 ## E2 ## E1 ## E1; }; \
    struct { glm::detail::swizzle4<T,P,2,2,1,2> E2 ## E2 ## E1 ## E2; }; \
    struct { glm::detail::swizzle4<T,P,2,2,1,3> E2 ## E2 ## E1 ## E3; }; \
    struct { glm::detail::swizzle4<T,P,2,2,2,0> E2 ## E2 ## E2 ## E0; }; \
    struct { glm::detail::swizzle4<T,P,2,2,2,1> E2 ## E2 ## E2 ## E1; }; \
    struct { glm::detail::swizzle4<T,P,2,2,2,2> E2 ## E2 ## E2 ## E2; }; \
    struct { glm::detail::swizzle4<T,P,2,2,2,3> E2 ## E2 ## E2 ## E3; }; \
    struct { glm::detail::swizzle4<T,P,2,2,3,0> E2 ## E2 ## E3 ## E0; }; \
    struct { glm::detail::swizzle4<T,P,2,2,3,1> E2 ## E2 ## E3 ## E1; }; \
    struct { glm::detail::swizzle4<T,P,2,2,3,2> E2 ## E2 ## E3 ## E2; }; \
    struct { glm::detail::swizzle4<T,P,2,2,3,3> E2 ## E2 ## E3 ## E3; }; \
    \
    struct { glm::detail::swizzle4<T,P,2,3,0,0> E2 ## E3 ## E0 ## E0; }; \
    struct { glm::detail::swizzle4<T,P,2,3,0,1> E2 ## E3 ## E0 ## E1; }; \
    struct { glm::detail::swizzle4<T,P,2,3,0,2> E2 ## E3 ## E0 ## E2; }; \
    struct { glm::detail::swizzle4<T,P,2,3,0,3> E2 ## E3 ## E0 ## E3; }; \
    struct { glm::detail::swizzle4<T,P,2,3,1,0> E2 ## E3 ## E1 ## E0; }; \
    struct { glm::detail::swizzle4<T,P,2,3,1,1> E2 ## E3 ## E1 ## E1; }; \
    struct { glm::detail::swizzle4<T,P,2,3,1,2> E2 ## E3 ## E1 ## E2; }; \
    struct { glm::detail::swizzle4<T,P,2,3,1,3> E2 ## E3 ## E1 ## E3; }; \
    struct { glm::detail::swizzle4<T,P,2,3,2,0> E2 ## E3 ## E2 ## E0; }; \
    struct { glm::detail::swizzle4<T,P,2,3,2,1> E2 ## E3 ## E2 ## E1; }; \
    struct { glm::detail::swizzle4<T,P,2,3,2,2> E2 ## E3 ## E2 ## E2; }; \
    struct { glm::detail::swizzle4<T,P,2,3,2,3> E2 ## E3 ## E2 ## E3; }; \
    struct { glm::detail::swizzle4<T,P,2,3,3,0> E2 ## E3 ## E3 ## E0; }; \
    struct { glm::detail::swizzle4<T,P,2,3,3,1> E2 ## E3 ## E3 ## E1; }; \
    struct { glm::detail::swizzle4<T,P,2,3,3,2> E2 ## E3 ## E3 ## E2; }; \
    struct { glm::detail::swizzle4<T,P,2,3,3,3> E2 ## E3 ## E3 ## E3; }; \
    \
    \
    struct { glm::detail::swizzle4<T,P,3,0,0,0> E3 ## E0 ## E0 ## E0; }; \
    struct { glm::detail::swizzle4<T,P,3,0,0,1> E3 ## E0 ## E0 ## E1; }; \
    struct { glm::detail::swizzle4<T,P,3,0,0,2> E3 ## E0 ## E0 ## E2; }; \
    struct { glm::detail::swizzle4<T,P,3,0,0,3> E3 ## E0 ## E0 ## E3; }; \
    struct { glm::detail::swizzle4<T,P,3,0,1,0> E3 ## E0 ## E1 ## E0; }; \
    struct { glm::detail::swizzle4<T,P,3,0,1,1> E3 ## E0 ## E1 ## E1; }; \
    struct { glm::detail::swizzle4<T,P,3,0,1,2> E3 ## E0 ## E1 ## E2; }; \
    struct { glm::detail::swizzle4<T,P,3,0,1,3> E3 ## E0 ## E1 ## E3; }; \
    struct { glm::detail::swizzle4<T,P,3,0,2,0> E3 ## E0 ## E2 ## E0; }; \
    struct { glm::detail::swizzle4<T,P,3,0,2,1> E3 ## E0 ## E2 ## E1; }; \
    struct { glm::detail::swizzle4<T,P,3,0,2,2> E3 ## E0 ## E2 ## E2; }; \
    struct { glm::detail::swizzle4<T,P,3,0,2,3> E3 ## E0 ## E2 ## E3; }; \
    struct { glm::detail::swizzle4<T,P,3,0,3,0> E3 ## E0 ## E3 ## E0; }; \
    struct { glm::detail::swizzle4<T,P,3,0,3,1> E3 ## E0 ## E3 ## E1; }; \
    struct { glm::detail::swizzle4<T,P,3,0,3,2> E3 ## E0 ## E3 ## E2; }; \
    struct { glm::detail::swizzle4<T,P,3,0,3,3> E3 ## E0 ## E3 ## E3; }; \
    \
    struct { glm::detail::swizzle4<T,P,3,1,0,0> E3 ## E1 ## E0 ## E0; }; \
    struct { glm::detail::swizzle4<T,P,3,1,0,1> E3 ## E1 ## E0 ## E1; }; \
    struct { glm::detail::swizzle4<T,P,3,1,0,2> E3 ## E1 ## E0 ## E2; }; \
    struct { glm::detail::swizzle4<T,P,3,1,0,3> E3 ## E1 ## E0 ## E3; }; \
    struct { glm::detail::swizzle4<T,P,3,1,1,0> E3 ## E1 ## E1 ## E0; }; \
    struct { glm::detail::swizzle4<T,P,3,1,1,1> E3 ## E1 ## E1 ## E1; }; \
    struct { glm::detail::swizzle4<T,P,3,1,1,2> E3 ## E1 ## E1 ## E2; }; \
    struct { glm::detail::swizzle4<T,P,3,1,1,3> E3 ## E1 ## E1 ## E3; }; \
    struct { glm::detail::swizzle4<T,P,3,1,2,0> E3 ## E1 ## E2 ## E0; }; \
    struct { glm::detail::swizzle4<T,P,3,1,2,1> E3 ## E1 ## E2 ## E1; }; \
    struct { glm::detail::swizzle4<T,P,3,1,2,2> E3 ## E1 ## E2 ## E2; }; \
    struct { glm::detail::swizzle4<T,P,3,1,2,3> E3 ## E1 ## E2 ## E3; }; \
    struct { glm::detail::swizzle4<T,P,3,1,3,0> E3 ## E1 ## E3 ## E0; }; \
    struct { glm::detail::swizzle4<T,P,3,1,3,1> E3 ## E1 ## E3 ## E1; }; \
    struct { glm::detail::swizzle4<T,P,3,1,3,2> E3 ## E1 ## E3 ## E2; }; \
    struct { glm::detail::swizzle4<T,P,3,1,3,3> E3 ## E1 ## E3 ## E3; }; \
    \
    struct { glm::detail::swizzle4<T,P,3,2,0,0> E3 ## E2 ## E0 ## E0; }; \
    struct { glm::detail::swizzle4<T,P,3,2,0,1> E3 ## E2 ## E0 ## E1; }; \
    struct { glm::detail::swizzle4<T,P,3,2,0,2> E3 ## E2 ## E0 ## E2; }; \
    struct { glm::detail::swizzle4<T,P,3,2,0,3> E3 ## E2 ## E0 ## E3; }; \
    struct { glm::detail::swizzle4<T,P,3,2,1,0> E3 ## E2 ## E1 ## E0; }; \
    struct { glm::detail::swizzle4<T,P,3,2,1,1> E3 ## E2 ## E1 ## E1; }; \
    struct { glm::detail::swizzle4<T,P,3,2,1,2> E3 ## E2 ## E1 ## E2; }; \
    struct { glm::detail::swizzle4<T,P,3,2,1,3> E3 ## E2 ## E1 ## E3; }; \
    struct { glm::detail::swizzle4<T,P,3,2,2,0> E3 ## E2 ## E2 ## E0; }; \
    struct { glm::detail::swizzle4<T,P,3,2,2,1> E3 ## E2 ## E2 ## E1; }; \
    struct { glm::detail::swizzle4<T,P,3,2,2,2> E3 ## E2 ## E2 ## E2; }; \
    struct { glm::detail::swizzle4<T,P,3,2,2,3> E3 ## E2 ## E2 ## E3; }; \
    struct { glm::detail::swizzle4<T,P,3,2,3,0> E3 ## E2 ## E3 ## E0; }; \
    struct { glm::detail::swizzle4<T,P,3,2,3,1> E3 ## E2 ## E3 ## E1; }; \
    struct { glm::detail::swizzle4<T,P,3,2,3,2> E3 ## E2 ## E3 ## E2; }; \
    struct { glm::detail::swizzle4<T,P,3,2,3,3> E3 ## E2 ## E3 ## E3; }; \
    \
    struct { glm::detail::swizzle4<T,P,3,3,0,0> E3 ## E3 ## E0 ## E0; }; \
    struct { glm::detail::swizzle4<T,P,3,3,0,1> E3 ## E3 ## E0 ## E1; }; \
    struct { glm::detail::swizzle4<T,P,3,3,0,2> E3 ## E3 ## E0 ## E2; }; \
    struct { glm::detail::swizzle4<T,P,3,3,0,3> E3 ## E3 ## E0 ## E3; }; \
    struct { glm::detail::swizzle4<T,P,3,3,1,0> E3 ## E3 ## E1 ## E0; }; \
    struct { glm::detail::swizzle4<T,P,3,3,1,1> E3 ## E3 ## E1 ## E1; }; \
    struct { glm::detail::swizzle4<T,P,3,3,1,2> E3 ## E3 ## E1 ## E2; }; \
    struct { glm::detail::swizzle4<T,P,3,3,1,3> E3 ## E3 ## E1 ## E3; }; \
    struct { glm::detail::swizzle4<T,P,3,3,2,0> E3 ## E3 ## E2 ## E0; }; \
    struct { glm::detail::swizzle4<T,P,3,3,2,1> E3 ## E3 ## E2 ## E1; }; \
    struct { glm::detail::swizzle4<T,P,3,3,2,2> E3 ## E3 ## E2 ## E2; }; \
    struct { glm::detail::swizzle4<T,P,3,3,2,3> E3 ## E3 ## E2 ## E3; }; \
    struct { glm::detail::swizzle4<T,P,3,3,3,0> E3 ## E3 ## E3 ## E0; }; \
    struct { glm::detail::swizzle4<T,P,3,3,3,1> E3 ## E3 ## E3 ## E1; }; \
    struct { glm::detail::swizzle4<T,P,3,3,3,2> E3 ## E3 ## E3 ## E2; }; \
    struct { glm::detail::swizzle4<T,P,3,3,3,3> E3 ## E3 ## E3 ## E3; }; 



=======
    template <typename T, int N>
    struct _swizzle_base0
    {
        typedef T       value_type;

    protected:
        value_type&         elem   (size_t i)       { return (reinterpret_cast<value_type*>(_buffer))[i]; }
        const value_type&   elem   (size_t i) const { return (reinterpret_cast<const value_type*>(_buffer))[i]; }

        // Use an opaque buffer to *ensure* the compiler doesn't call a constructor.
        // The size 1 buffer is assumed to aligned to the actual members so that the
        // elem() 
        char    _buffer[1];
    };

    template <typename T, typename V, int E0, int E1, int E2, int E3, int N>
    struct _swizzle_base1 : public _swizzle_base0<T,N>
    {
    };

    template <typename T, typename V, int E0, int E1>
    struct _swizzle_base1<T,V,E0,E1,-1,-2,2> : public _swizzle_base0<T,2>
    {
        V operator ()()  const { return V(this->elem(E0), this->elem(E1)); }
    };

    template <typename T, typename V, int E0, int E1, int E2>
    struct _swizzle_base1<T,V,E0,E1,E2,-1,3> : public _swizzle_base0<T,3>
    {
        V operator ()()  const { return V(this->elem(E0), this->elem(E1), this->elem(E2)); }
    };

    template <typename T, typename V, int E0, int E1, int E2, int E3>
    struct _swizzle_base1<T,V,E0,E1,E2,E3,4> : public _swizzle_base0<T,4>
    { 
        V operator ()()  const { return V(this->elem(E0), this->elem(E1), this->elem(E2), this->elem(E3)); }
    };

    //! Internal class for implementing swizzle operators
    /*!
        Template parameters:

        ValueType = type of scalar values (e.g. float, double)
        VecType   = class the swizzle is applies to (e.g. tvec3<float>)
        N         = number of components in the vector (e.g. 3)
        E0...3    = what index the n-th element of this swizzle refers to in the unswizzled vec
        
        DUPLICATE_ELEMENTS = 1 if there is a repeated element, 0 otherwise (used to specialize swizzles
            containing duplicate elements so that they cannot be used as r-values).            
    */
    template <typename ValueType, typename VecType, int N, int E0, int E1, int E2, int E3, int DUPLICATE_ELEMENTS>
    struct _swizzle_base2 : public _swizzle_base1<ValueType,VecType,E0,E1,E2,E3,N>
    {
        typedef VecType         vec_type;    

        _swizzle_base2& operator= (const ValueType& t)
        {
            for (int i = 0; i < N; ++i)
                (*this)[i] = t;
            return *this;
        }

        _swizzle_base2& operator= (const VecType& that)
        {
            struct op { 
                void operator() (value_type& e, value_type& t) { e = t; } 
            };
            _apply_op(that, op());
            return *this;
        }

        void operator -= (const VecType& that)
        {
            struct op { 
                void operator() (value_type& e, value_type& t) { e -= t; } 
            };
            _apply_op(that, op());
        }

        void operator += (const VecType& that)
        {
            struct op { 
                void operator() (value_type& e, value_type& t) { e += t; } 
            };
            _apply_op(that, op());
        }

        void operator *= (const VecType& that)
        {
            struct op { 
                void operator() (value_type& e, value_type& t) { e *= t; } 
            };
            _apply_op(that, op());
        }

        void operator /= (const VecType& that)
        {
            struct op { 
                void operator() (value_type& e, value_type& t) { e /= t; } 
            };
            _apply_op(that, op());
        }

        value_type& operator[]  (size_t i)
        {
            static const int offset_dst[4] = { E0, E1, E2, E3 };
            return elem(offset_dst[i]);
        }
        value_type  operator[]  (size_t) const
        {
            static const int offset_dst[4] = { E0, E1, E2, E3 };
            return elem(offset_dst[i]);
        }
    protected:
        template <typename T>
        void _apply_op(const VecType& that, T op)
        {
            // Make a copy of the data in this == &that.
            // The copier should optimize out the copy in cases where the function is
            // properly inlined and the copy is not necessary.
            ValueType t[N];
            for (int i = 0; i < N; ++i)
                t[i] = that[i];
            for (int i = 0; i < N; ++i)
                op( (*this)[i], t[i] );
        }


    };

    //! Specialization for swizzles containing duplicate elements.  These cannot be modified.
    template <typename ValueType, typename VecType, int N, int E0, int E1, int E2, int E3>
    struct _swizzle_base2<ValueType,VecType,N,E0,E1,E2,E3,1> : public _swizzle_base1<ValueType,VecType,E0,E1,E2,E3,N>
    {
        typedef VecType         vec_type;        
        typedef ValueType       value_type;

        struct Stub {};
        _swizzle_base2& operator= (const Stub& that) {}

        value_type  operator[]  (size_t) const
        {
            static const int offset_dst[4] = { E0, E1, E2, E3 };
            return elem(offset_dst[i]);
        } 
    };

    template <int N,typename ValueType, typename VecType, int E0,int E1,int E2,int E3>
    struct swizzle : public _swizzle_base2<ValueType,VecType,N,E0,E1,E2,E3,(E0==E1||E0==E2||E0==E3||E1==E2||E1==E3||E2==E3)>
    {
        typedef _swizzle_base2<ValueType,VecType,N,E0,E1,E2,E3,(E0==E1||E0==E2||E0==E3||E1==E2||E1==E3||E2==E3)> base_type;

        using base_type::operator=;

        operator VecType () const { return (*this)(); }
    };

//
// To prevent the C++ syntax from getting entirely overwhelming, define some alias macros
//
#define _GLM_SWIZZLE_TEMPLATE1   template <int N, typename T, typename V, int E0, int E1, int E2, int E3>
#define _GLM_SWIZZLE_TEMPLATE2   template <int N, typename T, typename V, int E0, int E1, int E2, int E3, int F0, int F1, int F2, int F3>
#define _GLM_SWIZZLE_TYPE1       glm::detail::swizzle<N,T,V,E0,E1,E2,E3>
#define _GLM_SWIZZLE_TYPE2       glm::detail::swizzle<N,T,V,F0,F1,F2,F3>

//
// Wrapper for a binary operator (e.g. u.yy + v.zy)
//
#define _GLM_SWIZZLE_VECTOR_BINARY_OPERATOR_IMPLEMENTATION(OPERAND)                 \
    _GLM_SWIZZLE_TEMPLATE2                                                          \
    V operator OPERAND ( const _GLM_SWIZZLE_TYPE1& a, const _GLM_SWIZZLE_TYPE2& b)  \
    {                                                                               \
        return a() OPERAND b();                                                     \
    }                                                                               \
    _GLM_SWIZZLE_TEMPLATE1                                                          \
    V operator OPERAND ( const _GLM_SWIZZLE_TYPE1& a, const V& b)                   \
    {                                                                               \
        return a() OPERAND b;                                                       \
    }                                                                               \
    _GLM_SWIZZLE_TEMPLATE1                                                          \
    V operator OPERAND ( const V& a, const _GLM_SWIZZLE_TYPE1& b)                   \
    {                                                                               \
        return a OPERAND b();                                                       \
    }

//
// Wrapper for a operand between a swizzle and a binary (e.g. 1.0f - u.xyz)
//
#define _GLM_SWIZZLE_SCALAR_BINARY_OPERATOR_IMPLEMENTATION(OPERAND)                 \
    _GLM_SWIZZLE_TEMPLATE1                                                          \
    V operator OPERAND ( const _GLM_SWIZZLE_TYPE1& a, const T& b)                   \
    {                                                                               \
        return a() OPERAND b;                                                       \
    }                                                                               \
    _GLM_SWIZZLE_TEMPLATE1                                                          \
    V operator OPERAND ( const T& a, const _GLM_SWIZZLE_TYPE1& b)                   \
    {                                                                               \
        return a OPERAND b();                                                       \
    }

//
// Macro for wrapping a function taking one argument (e.g. abs())
//
#define _GLM_SWIZZLE_FUNCTION_1_ARGS(RETURN_TYPE,FUNCTION)                          \
    _GLM_SWIZZLE_TEMPLATE1                                                          \
    typename _GLM_SWIZZLE_TYPE1::RETURN_TYPE FUNCTION(const _GLM_SWIZZLE_TYPE1& a)  \
    {                                                                               \
        return FUNCTION(a());                                                       \
    }

//
// Macro for wrapping a function taking two vector arguments (e.g. dot()).
//
#define _GLM_SWIZZLE_FUNCTION_2_ARGS(RETURN_TYPE,FUNCTION)                                                      \
    _GLM_SWIZZLE_TEMPLATE2                                                                                      \
    typename _GLM_SWIZZLE_TYPE1::RETURN_TYPE FUNCTION(const _GLM_SWIZZLE_TYPE1& a, const _GLM_SWIZZLE_TYPE2& b) \
    {                                                                                                           \
        return FUNCTION(a(), b());                                                                              \
    }                                                                                                           \
    _GLM_SWIZZLE_TEMPLATE1                                                                                      \
    typename _GLM_SWIZZLE_TYPE1::RETURN_TYPE FUNCTION(const _GLM_SWIZZLE_TYPE1& a, const _GLM_SWIZZLE_TYPE1& b) \
    {                                                                                                           \
        return FUNCTION(a(), b());                                                                              \
    }                                                                                                           \
    _GLM_SWIZZLE_TEMPLATE1                                                                                      \
    typename _GLM_SWIZZLE_TYPE1::RETURN_TYPE FUNCTION(const _GLM_SWIZZLE_TYPE1& a, const typename V& b)         \
    {                                                                                                           \
        return FUNCTION(a(), b);                                                                                \
    }                                                                                                           \
    _GLM_SWIZZLE_TEMPLATE1                                                                                      \
    typename _GLM_SWIZZLE_TYPE1::RETURN_TYPE FUNCTION(const V& a, const _GLM_SWIZZLE_TYPE1& b)                  \
    {                                                                                                           \
        return FUNCTION(a, b());                                                                                \
    } 

//
// Macro for wrapping a function take 2 vec arguments followed by a scalar (e.g. mix()).
//
#define _GLM_SWIZZLE_FUNCTION_2_ARGS_SCALAR(RETURN_TYPE,FUNCTION)                                                             \
    _GLM_SWIZZLE_TEMPLATE2                                                                                                    \
    typename _GLM_SWIZZLE_TYPE1::RETURN_TYPE FUNCTION(const _GLM_SWIZZLE_TYPE1& a, const _GLM_SWIZZLE_TYPE2& b, const T& c)   \
    {                                                                                                                         \
        return FUNCTION(a(), b(), c);                                                                                         \
    }                                                                                                                         \
    _GLM_SWIZZLE_TEMPLATE1                                                                                                    \
    typename _GLM_SWIZZLE_TYPE1::RETURN_TYPE FUNCTION(const _GLM_SWIZZLE_TYPE1& a, const _GLM_SWIZZLE_TYPE1& b, const T& c)   \
    {                                                                                                                         \
        return FUNCTION(a(), b(), c);                                                                                         \
    }                                                                                                                         \
    _GLM_SWIZZLE_TEMPLATE1                                                                                                    \
    typename _GLM_SWIZZLE_TYPE1::RETURN_TYPE FUNCTION(const _GLM_SWIZZLE_TYPE1& a, const typename S0::vec_type& b, const T& c)\
    {                                                                                                                         \
        return FUNCTION(a(), b, c);                                                                                           \
    }                                                                                                                         \
    _GLM_SWIZZLE_TEMPLATE1                                                                                                    \
    typename _GLM_SWIZZLE_TYPE1::RETURN_TYPE FUNCTION(const typename V& a, const _GLM_SWIZZLE_TYPE1& b, const T& c)           \
    {                                                                                                                         \
        return FUNCTION(a, b(), c);                                                                                           \
    } 
 
}//namespace detail 
}//namespace glm

namespace glm
{
    namespace detail
    {
        _GLM_SWIZZLE_SCALAR_BINARY_OPERATOR_IMPLEMENTATION(-)
        _GLM_SWIZZLE_SCALAR_BINARY_OPERATOR_IMPLEMENTATION(*)
        
        _GLM_SWIZZLE_VECTOR_BINARY_OPERATOR_IMPLEMENTATION(+)
        _GLM_SWIZZLE_VECTOR_BINARY_OPERATOR_IMPLEMENTATION(-)
        _GLM_SWIZZLE_VECTOR_BINARY_OPERATOR_IMPLEMENTATION(*)
        _GLM_SWIZZLE_VECTOR_BINARY_OPERATOR_IMPLEMENTATION(/)
    }

    //
    // Swizzles are distinct types from the unswizzled type.  The below macros will
    // provide template specializations for the swizzle types for the given functions
    // so that the compiler does not have any ambiguity to choosing how to handle
    // the function.
    //
    // The alternative is to use the operator()() when calling the function in order
    // to explicitly convert the swizzled type to the unswizzled type.
    //

    //_GLM_SWIZZLE_FUNCTION_1_ARGS(vec_type,    abs);
    //_GLM_SWIZZLE_FUNCTION_1_ARGS(vec_type,    acos);
    //_GLM_SWIZZLE_FUNCTION_1_ARGS(vec_type,    acosh);
    //_GLM_SWIZZLE_FUNCTION_1_ARGS(vec_type,    all);
    //_GLM_SWIZZLE_FUNCTION_1_ARGS(vec_type,    any);
    
    //_GLM_SWIZZLE_FUNCTION_2_ARGS(value_type,  dot);
    //_GLM_SWIZZLE_FUNCTION_2_ARGS(vec_type,    cross);
    //_GLM_SWIZZLE_FUNCTION_2_ARGS(vec_type,    step);    
    //_GLM_SWIZZLE_FUNCTION_2_ARGS_SCALAR(vec_type, mix);
}

#define _GLM_SWIZZLE2_2_MEMBERS(T,P,E0,E1) \
    struct { glm::detail::swizzle<2,T,P,0,0,-1,-2> E0 ## E0; }; \
    struct { glm::detail::swizzle<2,T,P,0,1,-1,-2> E0 ## E1; }; \
    struct { glm::detail::swizzle<2,T,P,1,0,-1,-2> E1 ## E0; }; \
    struct { glm::detail::swizzle<2,T,P,1,1,-1,-2> E1 ## E1; }; 

#define _GLM_SWIZZLE2_3_MEMBERS(T,P2,E0,E1) \
    struct { glm::detail::swizzle<3,T,P2,0,0,0,-1> E0 ## E0 ## E0; }; \
    struct { glm::detail::swizzle<3,T,P2,0,0,1,-1> E0 ## E0 ## E1; }; \
    struct { glm::detail::swizzle<3,T,P2,0,1,0,-1> E0 ## E1 ## E0; }; \
    struct { glm::detail::swizzle<3,T,P2,0,1,1,-1> E0 ## E1 ## E1; }; \
    struct { glm::detail::swizzle<3,T,P2,1,0,0,-1> E1 ## E0 ## E0; }; \
    struct { glm::detail::swizzle<3,T,P2,1,0,1,-1> E1 ## E0 ## E1; }; \
    struct { glm::detail::swizzle<3,T,P2,1,1,0,-1> E1 ## E1 ## E0; }; \
    struct { glm::detail::swizzle<3,T,P2,1,1,1,-1> E1 ## E1 ## E1; };  

#define _GLM_SWIZZLE2_4_MEMBERS(T,P2,E0,E1) \
    struct { glm::detail::swizzle<4,T,P2,0,0,0,0> E0 ## E0 ## E0 ## E0; }; \
    struct { glm::detail::swizzle<4,T,P2,0,0,0,1> E0 ## E0 ## E0 ## E1; }; \
    struct { glm::detail::swizzle<4,T,P2,0,0,1,0> E0 ## E0 ## E1 ## E0; }; \
    struct { glm::detail::swizzle<4,T,P2,0,0,1,1> E0 ## E0 ## E1 ## E1; }; \
    struct { glm::detail::swizzle<4,T,P2,0,1,0,0> E0 ## E1 ## E0 ## E0; }; \
    struct { glm::detail::swizzle<4,T,P2,0,1,0,1> E0 ## E1 ## E0 ## E1; }; \
    struct { glm::detail::swizzle<4,T,P2,0,1,1,0> E0 ## E1 ## E1 ## E0; }; \
    struct { glm::detail::swizzle<4,T,P2,0,1,1,1> E0 ## E1 ## E1 ## E1; }; \
    struct { glm::detail::swizzle<4,T,P2,1,0,0,0> E1 ## E0 ## E0 ## E0; }; \
    struct { glm::detail::swizzle<4,T,P2,1,0,0,1> E1 ## E0 ## E0 ## E1; }; \
    struct { glm::detail::swizzle<4,T,P2,1,0,1,0> E1 ## E0 ## E1 ## E0; }; \
    struct { glm::detail::swizzle<4,T,P2,1,0,1,1> E1 ## E0 ## E1 ## E1; }; \
    struct { glm::detail::swizzle<4,T,P2,1,1,0,0> E1 ## E1 ## E0 ## E0; }; \
    struct { glm::detail::swizzle<4,T,P2,1,1,0,1> E1 ## E1 ## E0 ## E1; }; \
    struct { glm::detail::swizzle<4,T,P2,1,1,1,0> E1 ## E1 ## E1 ## E0; }; \
    struct { glm::detail::swizzle<4,T,P2,1,1,1,1> E1 ## E1 ## E1 ## E1; };  

#define _GLM_SWIZZLE3_2_MEMBERS(T,P2,E0,E1,E2) \
    struct { glm::detail::swizzle<2,T,P2,0,0,-1,-2> E0 ## E0; }; \
    struct { glm::detail::swizzle<2,T,P2,0,1,-1,-2> E0 ## E1; }; \
    struct { glm::detail::swizzle<2,T,P2,0,2,-1,-2> E0 ## E2; }; \
    struct { glm::detail::swizzle<2,T,P2,1,0,-1,-2> E1 ## E0; }; \
    struct { glm::detail::swizzle<2,T,P2,1,1,-1,-2> E1 ## E1; }; \
    struct { glm::detail::swizzle<2,T,P2,1,2,-1,-2> E1 ## E2; }; \
    struct { glm::detail::swizzle<2,T,P2,2,0,-1,-2> E2 ## E0; }; \
    struct { glm::detail::swizzle<2,T,P2,2,1,-1,-2> E2 ## E1; }; \
    struct { glm::detail::swizzle<2,T,P2,2,2,-1,-2> E2 ## E2; }; 

#define _GLM_SWIZZLE3_3_MEMBERS(T,P,E0,E1,E2) \
    struct { glm::detail::swizzle<3,T,P,0,0,0,-1> E0 ## E0 ## E0; }; \
    struct { glm::detail::swizzle<3,T,P,0,0,1,-1> E0 ## E0 ## E1; }; \
    struct { glm::detail::swizzle<3,T,P,0,0,2,-1> E0 ## E0 ## E2; }; \
    struct { glm::detail::swizzle<3,T,P,0,1,0,-1> E0 ## E1 ## E0; }; \
    struct { glm::detail::swizzle<3,T,P,0,1,1,-1> E0 ## E1 ## E1; }; \
    struct { glm::detail::swizzle<3,T,P,0,1,2,-1> E0 ## E1 ## E2; }; \
    struct { glm::detail::swizzle<3,T,P,0,2,0,-1> E0 ## E2 ## E0; }; \
    struct { glm::detail::swizzle<3,T,P,0,2,1,-1> E0 ## E2 ## E1; }; \
    struct { glm::detail::swizzle<3,T,P,0,2,2,-1> E0 ## E2 ## E2; }; \
    struct { glm::detail::swizzle<3,T,P,1,0,0,-1> E1 ## E0 ## E0; }; \
    struct { glm::detail::swizzle<3,T,P,1,0,1,-1> E1 ## E0 ## E1; }; \
    struct { glm::detail::swizzle<3,T,P,1,0,2,-1> E1 ## E0 ## E2; }; \
    struct { glm::detail::swizzle<3,T,P,1,1,0,-1> E1 ## E1 ## E0; }; \
    struct { glm::detail::swizzle<3,T,P,1,1,1,-1> E1 ## E1 ## E1; }; \
    struct { glm::detail::swizzle<3,T,P,1,1,2,-1> E1 ## E1 ## E2; }; \
    struct { glm::detail::swizzle<3,T,P,1,2,0,-1> E1 ## E2 ## E0; }; \
    struct { glm::detail::swizzle<3,T,P,1,2,1,-1> E1 ## E2 ## E1; }; \
    struct { glm::detail::swizzle<3,T,P,1,2,2,-1> E1 ## E2 ## E2; }; \
    struct { glm::detail::swizzle<3,T,P,2,0,0,-1> E2 ## E0 ## E0; }; \
    struct { glm::detail::swizzle<3,T,P,2,0,1,-1> E2 ## E0 ## E1; }; \
    struct { glm::detail::swizzle<3,T,P,2,0,2,-1> E2 ## E0 ## E2; }; \
    struct { glm::detail::swizzle<3,T,P,2,1,0,-1> E2 ## E1 ## E0; }; \
    struct { glm::detail::swizzle<3,T,P,2,1,1,-1> E2 ## E1 ## E1; }; \
    struct { glm::detail::swizzle<3,T,P,2,1,2,-1> E2 ## E1 ## E2; }; \
    struct { glm::detail::swizzle<3,T,P,2,2,0,-1> E2 ## E2 ## E0; }; \
    struct { glm::detail::swizzle<3,T,P,2,2,1,-1> E2 ## E2 ## E1; }; \
    struct { glm::detail::swizzle<3,T,P,2,2,2,-1> E2 ## E2 ## E2; };

#define _GLM_SWIZZLE3_4_MEMBERS(T,P2,E0,E1,E2) \
    struct { glm::detail::swizzle<4,T,P2,0,0,0,0> E0 ## E0 ## E0 ## E0; }; \
    struct { glm::detail::swizzle<4,T,P2,0,0,0,1> E0 ## E0 ## E0 ## E1; }; \
    struct { glm::detail::swizzle<4,T,P2,0,0,0,2> E0 ## E0 ## E0 ## E2; }; \
    struct { glm::detail::swizzle<4,T,P2,0,0,1,0> E0 ## E0 ## E1 ## E0; }; \
    struct { glm::detail::swizzle<4,T,P2,0,0,1,1> E0 ## E0 ## E1 ## E1; }; \
    struct { glm::detail::swizzle<4,T,P2,0,0,1,2> E0 ## E0 ## E1 ## E2; }; \
    struct { glm::detail::swizzle<4,T,P2,0,0,2,0> E0 ## E0 ## E2 ## E0; }; \
    struct { glm::detail::swizzle<4,T,P2,0,0,2,1> E0 ## E0 ## E2 ## E1; }; \
    struct { glm::detail::swizzle<4,T,P2,0,0,2,2> E0 ## E0 ## E2 ## E2; }; \
    struct { glm::detail::swizzle<4,T,P2,0,1,0,0> E0 ## E1 ## E0 ## E0; }; \
    struct { glm::detail::swizzle<4,T,P2,0,1,0,1> E0 ## E1 ## E0 ## E1; }; \
    struct { glm::detail::swizzle<4,T,P2,0,1,0,2> E0 ## E1 ## E0 ## E2; }; \
    struct { glm::detail::swizzle<4,T,P2,0,1,1,0> E0 ## E1 ## E1 ## E0; }; \
    struct { glm::detail::swizzle<4,T,P2,0,1,1,1> E0 ## E1 ## E1 ## E1; }; \
    struct { glm::detail::swizzle<4,T,P2,0,1,1,2> E0 ## E1 ## E1 ## E2; }; \
    struct { glm::detail::swizzle<4,T,P2,0,1,2,0> E0 ## E1 ## E2 ## E0; }; \
    struct { glm::detail::swizzle<4,T,P2,0,1,2,1> E0 ## E1 ## E2 ## E1; }; \
    struct { glm::detail::swizzle<4,T,P2,0,1,2,2> E0 ## E1 ## E2 ## E2; }; \
    struct { glm::detail::swizzle<4,T,P2,0,2,0,0> E0 ## E2 ## E0 ## E0; }; \
    struct { glm::detail::swizzle<4,T,P2,0,2,0,1> E0 ## E2 ## E0 ## E1; }; \
    struct { glm::detail::swizzle<4,T,P2,0,2,0,2> E0 ## E2 ## E0 ## E2; }; \
    struct { glm::detail::swizzle<4,T,P2,0,2,1,0> E0 ## E2 ## E1 ## E0; }; \
    struct { glm::detail::swizzle<4,T,P2,0,2,1,1> E0 ## E2 ## E1 ## E1; }; \
    struct { glm::detail::swizzle<4,T,P2,0,2,1,2> E0 ## E2 ## E1 ## E2; }; \
    struct { glm::detail::swizzle<4,T,P2,0,2,2,0> E0 ## E2 ## E2 ## E0; }; \
    struct { glm::detail::swizzle<4,T,P2,0,2,2,1> E0 ## E2 ## E2 ## E1; }; \
    struct { glm::detail::swizzle<4,T,P2,0,2,2,2> E0 ## E2 ## E2 ## E2; }; \
    struct { glm::detail::swizzle<4,T,P2,1,0,0,0> E1 ## E0 ## E0 ## E0; }; \
    struct { glm::detail::swizzle<4,T,P2,1,0,0,1> E1 ## E0 ## E0 ## E1; }; \
    struct { glm::detail::swizzle<4,T,P2,1,0,0,2> E1 ## E0 ## E0 ## E2; }; \
    struct { glm::detail::swizzle<4,T,P2,1,0,1,0> E1 ## E0 ## E1 ## E0; }; \
    struct { glm::detail::swizzle<4,T,P2,1,0,1,1> E1 ## E0 ## E1 ## E1; }; \
    struct { glm::detail::swizzle<4,T,P2,1,0,1,2> E1 ## E0 ## E1 ## E2; }; \
    struct { glm::detail::swizzle<4,T,P2,1,0,2,0> E1 ## E0 ## E2 ## E0; }; \
    struct { glm::detail::swizzle<4,T,P2,1,0,2,1> E1 ## E0 ## E2 ## E1; }; \
    struct { glm::detail::swizzle<4,T,P2,1,0,2,2> E1 ## E0 ## E2 ## E2; }; \
    struct { glm::detail::swizzle<4,T,P2,1,1,0,0> E1 ## E1 ## E0 ## E0; }; \
    struct { glm::detail::swizzle<4,T,P2,1,1,0,1> E1 ## E1 ## E0 ## E1; }; \
    struct { glm::detail::swizzle<4,T,P2,1,1,0,2> E1 ## E1 ## E0 ## E2; }; \
    struct { glm::detail::swizzle<4,T,P2,1,1,1,0> E1 ## E1 ## E1 ## E0; }; \
    struct { glm::detail::swizzle<4,T,P2,1,1,1,1> E1 ## E1 ## E1 ## E1; }; \
    struct { glm::detail::swizzle<4,T,P2,1,1,1,2> E1 ## E1 ## E1 ## E2; }; \
    struct { glm::detail::swizzle<4,T,P2,1,1,2,0> E1 ## E1 ## E2 ## E0; }; \
    struct { glm::detail::swizzle<4,T,P2,1,1,2,1> E1 ## E1 ## E2 ## E1; }; \
    struct { glm::detail::swizzle<4,T,P2,1,1,2,2> E1 ## E1 ## E2 ## E2; }; \
    struct { glm::detail::swizzle<4,T,P2,1,2,0,0> E1 ## E2 ## E0 ## E0; }; \
    struct { glm::detail::swizzle<4,T,P2,1,2,0,1> E1 ## E2 ## E0 ## E1; }; \
    struct { glm::detail::swizzle<4,T,P2,1,2,0,2> E1 ## E2 ## E0 ## E2; }; \
    struct { glm::detail::swizzle<4,T,P2,1,2,1,0> E1 ## E2 ## E1 ## E0; }; \
    struct { glm::detail::swizzle<4,T,P2,1,2,1,1> E1 ## E2 ## E1 ## E1; }; \
    struct { glm::detail::swizzle<4,T,P2,1,2,1,2> E1 ## E2 ## E1 ## E2; }; \
    struct { glm::detail::swizzle<4,T,P2,1,2,2,0> E1 ## E2 ## E2 ## E0; }; \
    struct { glm::detail::swizzle<4,T,P2,1,2,2,1> E1 ## E2 ## E2 ## E1; }; \
    struct { glm::detail::swizzle<4,T,P2,1,2,2,2> E1 ## E2 ## E2 ## E2; }; \
    struct { glm::detail::swizzle<4,T,P2,2,0,0,0> E2 ## E0 ## E0 ## E0; }; \
    struct { glm::detail::swizzle<4,T,P2,2,0,0,1> E2 ## E0 ## E0 ## E1; }; \
    struct { glm::detail::swizzle<4,T,P2,2,0,0,2> E2 ## E0 ## E0 ## E2; }; \
    struct { glm::detail::swizzle<4,T,P2,2,0,1,0> E2 ## E0 ## E1 ## E0; }; \
    struct { glm::detail::swizzle<4,T,P2,2,0,1,1> E2 ## E0 ## E1 ## E1; }; \
    struct { glm::detail::swizzle<4,T,P2,2,0,1,2> E2 ## E0 ## E1 ## E2; }; \
    struct { glm::detail::swizzle<4,T,P2,2,0,2,0> E2 ## E0 ## E2 ## E0; }; \
    struct { glm::detail::swizzle<4,T,P2,2,0,2,1> E2 ## E0 ## E2 ## E1; }; \
    struct { glm::detail::swizzle<4,T,P2,2,0,2,2> E2 ## E0 ## E2 ## E2; }; \
    struct { glm::detail::swizzle<4,T,P2,2,1,0,0> E2 ## E1 ## E0 ## E0; }; \
    struct { glm::detail::swizzle<4,T,P2,2,1,0,1> E2 ## E1 ## E0 ## E1; }; \
    struct { glm::detail::swizzle<4,T,P2,2,1,0,2> E2 ## E1 ## E0 ## E2; }; \
    struct { glm::detail::swizzle<4,T,P2,2,1,1,0> E2 ## E1 ## E1 ## E0; }; \
    struct { glm::detail::swizzle<4,T,P2,2,1,1,1> E2 ## E1 ## E1 ## E1; }; \
    struct { glm::detail::swizzle<4,T,P2,2,1,1,2> E2 ## E1 ## E1 ## E2; }; \
    struct { glm::detail::swizzle<4,T,P2,2,1,2,0> E2 ## E1 ## E2 ## E0; }; \
    struct { glm::detail::swizzle<4,T,P2,2,1,2,1> E2 ## E1 ## E2 ## E1; }; \
    struct { glm::detail::swizzle<4,T,P2,2,1,2,2> E2 ## E1 ## E2 ## E2; }; \
    struct { glm::detail::swizzle<4,T,P2,2,2,0,0> E2 ## E2 ## E0 ## E0; }; \
    struct { glm::detail::swizzle<4,T,P2,2,2,0,1> E2 ## E2 ## E0 ## E1; }; \
    struct { glm::detail::swizzle<4,T,P2,2,2,0,2> E2 ## E2 ## E0 ## E2; }; \
    struct { glm::detail::swizzle<4,T,P2,2,2,1,0> E2 ## E2 ## E1 ## E0; }; \
    struct { glm::detail::swizzle<4,T,P2,2,2,1,1> E2 ## E2 ## E1 ## E1; }; \
    struct { glm::detail::swizzle<4,T,P2,2,2,1,2> E2 ## E2 ## E1 ## E2; }; \
    struct { glm::detail::swizzle<4,T,P2,2,2,2,0> E2 ## E2 ## E2 ## E0; }; \
    struct { glm::detail::swizzle<4,T,P2,2,2,2,1> E2 ## E2 ## E2 ## E1; }; \
    struct { glm::detail::swizzle<4,T,P2,2,2,2,2> E2 ## E2 ## E2 ## E2; }; 

#define _GLM_SWIZZLE4_2_MEMBERS(T,P,E0,E1,E2,E3) \
    struct { glm::detail::swizzle<2,T,P,0,0,-1,-2> E0 ## E0; }; \
    struct { glm::detail::swizzle<2,T,P,0,1,-1,-2> E0 ## E1; }; \
    struct { glm::detail::swizzle<2,T,P,0,2,-1,-2> E0 ## E2; }; \
    struct { glm::detail::swizzle<2,T,P,0,3,-1,-2> E0 ## E3; }; \
    struct { glm::detail::swizzle<2,T,P,1,0,-1,-2> E1 ## E0; }; \
    struct { glm::detail::swizzle<2,T,P,1,1,-1,-2> E1 ## E1; }; \
    struct { glm::detail::swizzle<2,T,P,1,2,-1,-2> E1 ## E2; }; \
    struct { glm::detail::swizzle<2,T,P,1,3,-1,-2> E1 ## E3; }; \
    struct { glm::detail::swizzle<2,T,P,2,0,-1,-2> E2 ## E0; }; \
    struct { glm::detail::swizzle<2,T,P,2,1,-1,-2> E2 ## E1; }; \
    struct { glm::detail::swizzle<2,T,P,2,2,-1,-2> E2 ## E2; }; \
    struct { glm::detail::swizzle<2,T,P,2,3,-1,-2> E2 ## E3; }; \
    struct { glm::detail::swizzle<2,T,P,3,0,-1,-2> E3 ## E0; }; \
    struct { glm::detail::swizzle<2,T,P,3,1,-1,-2> E3 ## E1; }; \
    struct { glm::detail::swizzle<2,T,P,3,2,-1,-2> E3 ## E2; }; \
    struct { glm::detail::swizzle<2,T,P,3,3,-1,-2> E3 ## E3; }; 

#define _GLM_SWIZZLE4_3_MEMBERS(T,P,E0,E1,E2,E3) \
    struct { glm::detail::swizzle<3,T,P,0,0,0,-1> E0 ## E0 ## E0; }; \
    struct { glm::detail::swizzle<3,T,P,0,0,1,-1> E0 ## E0 ## E1; }; \
    struct { glm::detail::swizzle<3,T,P,0,0,2,-1> E0 ## E0 ## E2; }; \
    struct { glm::detail::swizzle<3,T,P,0,0,3,-1> E0 ## E0 ## E3; }; \
    struct { glm::detail::swizzle<3,T,P,0,1,0,-1> E0 ## E1 ## E0; }; \
    struct { glm::detail::swizzle<3,T,P,0,1,1,-1> E0 ## E1 ## E1; }; \
    struct { glm::detail::swizzle<3,T,P,0,1,2,-1> E0 ## E1 ## E2; }; \
    struct { glm::detail::swizzle<3,T,P,0,1,3,-1> E0 ## E1 ## E3; }; \
    struct { glm::detail::swizzle<3,T,P,0,2,0,-1> E0 ## E2 ## E0; }; \
    struct { glm::detail::swizzle<3,T,P,0,2,1,-1> E0 ## E2 ## E1; }; \
    struct { glm::detail::swizzle<3,T,P,0,2,2,-1> E0 ## E2 ## E2; }; \
    struct { glm::detail::swizzle<3,T,P,0,2,3,-1> E0 ## E2 ## E3; }; \
    struct { glm::detail::swizzle<3,T,P,0,3,0,-1> E0 ## E3 ## E0; }; \
    struct { glm::detail::swizzle<3,T,P,0,3,1,-1> E0 ## E3 ## E1; }; \
    struct { glm::detail::swizzle<3,T,P,0,3,2,-1> E0 ## E3 ## E2; }; \
    struct { glm::detail::swizzle<3,T,P,0,3,3,-1> E0 ## E3 ## E3; }; \
    struct { glm::detail::swizzle<3,T,P,1,0,0,-1> E1 ## E0 ## E0; }; \
    struct { glm::detail::swizzle<3,T,P,1,0,1,-1> E1 ## E0 ## E1; }; \
    struct { glm::detail::swizzle<3,T,P,1,0,2,-1> E1 ## E0 ## E2; }; \
    struct { glm::detail::swizzle<3,T,P,1,0,3,-1> E1 ## E0 ## E3; }; \
    struct { glm::detail::swizzle<3,T,P,1,1,0,-1> E1 ## E1 ## E0; }; \
    struct { glm::detail::swizzle<3,T,P,1,1,1,-1> E1 ## E1 ## E1; }; \
    struct { glm::detail::swizzle<3,T,P,1,1,2,-1> E1 ## E1 ## E2; }; \
    struct { glm::detail::swizzle<3,T,P,1,1,3,-1> E1 ## E1 ## E3; }; \
    struct { glm::detail::swizzle<3,T,P,1,2,0,-1> E1 ## E2 ## E0; }; \
    struct { glm::detail::swizzle<3,T,P,1,2,1,-1> E1 ## E2 ## E1; }; \
    struct { glm::detail::swizzle<3,T,P,1,2,2,-1> E1 ## E2 ## E2; }; \
    struct { glm::detail::swizzle<3,T,P,1,2,3,-1> E1 ## E2 ## E3; }; \
    struct { glm::detail::swizzle<3,T,P,1,3,0,-1> E1 ## E3 ## E0; }; \
    struct { glm::detail::swizzle<3,T,P,1,3,1,-1> E1 ## E3 ## E1; }; \
    struct { glm::detail::swizzle<3,T,P,1,3,2,-1> E1 ## E3 ## E2; }; \
    struct { glm::detail::swizzle<3,T,P,1,3,3,-1> E1 ## E3 ## E3; }; \
    struct { glm::detail::swizzle<3,T,P,2,0,0,-1> E2 ## E0 ## E0; }; \
    struct { glm::detail::swizzle<3,T,P,2,0,1,-1> E2 ## E0 ## E1; }; \
    struct { glm::detail::swizzle<3,T,P,2,0,2,-1> E2 ## E0 ## E2; }; \
    struct { glm::detail::swizzle<3,T,P,2,0,3,-1> E2 ## E0 ## E3; }; \
    struct { glm::detail::swizzle<3,T,P,2,1,0,-1> E2 ## E1 ## E0; }; \
    struct { glm::detail::swizzle<3,T,P,2,1,1,-1> E2 ## E1 ## E1; }; \
    struct { glm::detail::swizzle<3,T,P,2,1,2,-1> E2 ## E1 ## E2; }; \
    struct { glm::detail::swizzle<3,T,P,2,1,3,-1> E2 ## E1 ## E3; }; \
    struct { glm::detail::swizzle<3,T,P,2,2,0,-1> E2 ## E2 ## E0; }; \
    struct { glm::detail::swizzle<3,T,P,2,2,1,-1> E2 ## E2 ## E1; }; \
    struct { glm::detail::swizzle<3,T,P,2,2,2,-1> E2 ## E2 ## E2; }; \
    struct { glm::detail::swizzle<3,T,P,2,2,3,-1> E2 ## E2 ## E3; }; \
    struct { glm::detail::swizzle<3,T,P,2,3,0,-1> E2 ## E3 ## E0; }; \
    struct { glm::detail::swizzle<3,T,P,2,3,1,-1> E2 ## E3 ## E1; }; \
    struct { glm::detail::swizzle<3,T,P,2,3,2,-1> E2 ## E3 ## E2; }; \
    struct { glm::detail::swizzle<3,T,P,2,3,3,-1> E2 ## E3 ## E3; }; \
    struct { glm::detail::swizzle<3,T,P,3,0,0,-1> E3 ## E0 ## E0; }; \
    struct { glm::detail::swizzle<3,T,P,3,0,1,-1> E3 ## E0 ## E1; }; \
    struct { glm::detail::swizzle<3,T,P,3,0,2,-1> E3 ## E0 ## E2; }; \
    struct { glm::detail::swizzle<3,T,P,3,0,3,-1> E3 ## E0 ## E3; }; \
    struct { glm::detail::swizzle<3,T,P,3,1,0,-1> E3 ## E1 ## E0; }; \
    struct { glm::detail::swizzle<3,T,P,3,1,1,-1> E3 ## E1 ## E1; }; \
    struct { glm::detail::swizzle<3,T,P,3,1,2,-1> E3 ## E1 ## E2; }; \
    struct { glm::detail::swizzle<3,T,P,3,1,3,-1> E3 ## E1 ## E3; }; \
    struct { glm::detail::swizzle<3,T,P,3,2,0,-1> E3 ## E2 ## E0; }; \
    struct { glm::detail::swizzle<3,T,P,3,2,1,-1> E3 ## E2 ## E1; }; \
    struct { glm::detail::swizzle<3,T,P,3,2,2,-1> E3 ## E2 ## E2; }; \
    struct { glm::detail::swizzle<3,T,P,3,2,3,-1> E3 ## E2 ## E3; }; \
    struct { glm::detail::swizzle<3,T,P,3,3,0,-1> E3 ## E3 ## E0; }; \
    struct { glm::detail::swizzle<3,T,P,3,3,1,-1> E3 ## E3 ## E1; }; \
    struct { glm::detail::swizzle<3,T,P,3,3,2,-1> E3 ## E3 ## E2; }; \
    struct { glm::detail::swizzle<3,T,P,3,3,3,-1> E3 ## E3 ## E3; };  
    

#define _GLM_SWIZZLE4_4_MEMBERS(T,P,E0,E1,E2,E3) \
    struct { glm::detail::swizzle<4,T,P,0,0,0,0> E0 ## E0 ## E0 ## E0; }; \
    struct { glm::detail::swizzle<4,T,P,0,0,0,1> E0 ## E0 ## E0 ## E1; }; \
    struct { glm::detail::swizzle<4,T,P,0,0,0,2> E0 ## E0 ## E0 ## E2; }; \
    struct { glm::detail::swizzle<4,T,P,0,0,0,3> E0 ## E0 ## E0 ## E3; }; \
    struct { glm::detail::swizzle<4,T,P,0,0,1,0> E0 ## E0 ## E1 ## E0; }; \
    struct { glm::detail::swizzle<4,T,P,0,0,1,1> E0 ## E0 ## E1 ## E1; }; \
    struct { glm::detail::swizzle<4,T,P,0,0,1,2> E0 ## E0 ## E1 ## E2; }; \
    struct { glm::detail::swizzle<4,T,P,0,0,1,3> E0 ## E0 ## E1 ## E3; }; \
    struct { glm::detail::swizzle<4,T,P,0,0,2,0> E0 ## E0 ## E2 ## E0; }; \
    struct { glm::detail::swizzle<4,T,P,0,0,2,1> E0 ## E0 ## E2 ## E1; }; \
    struct { glm::detail::swizzle<4,T,P,0,0,2,2> E0 ## E0 ## E2 ## E2; }; \
    struct { glm::detail::swizzle<4,T,P,0,0,2,3> E0 ## E0 ## E2 ## E3; }; \
    struct { glm::detail::swizzle<4,T,P,0,0,3,0> E0 ## E0 ## E3 ## E0; }; \
    struct { glm::detail::swizzle<4,T,P,0,0,3,1> E0 ## E0 ## E3 ## E1; }; \
    struct { glm::detail::swizzle<4,T,P,0,0,3,2> E0 ## E0 ## E3 ## E2; }; \
    struct { glm::detail::swizzle<4,T,P,0,0,3,3> E0 ## E0 ## E3 ## E3; }; \
    struct { glm::detail::swizzle<4,T,P,0,1,0,0> E0 ## E1 ## E0 ## E0; }; \
    struct { glm::detail::swizzle<4,T,P,0,1,0,1> E0 ## E1 ## E0 ## E1; }; \
    struct { glm::detail::swizzle<4,T,P,0,1,0,2> E0 ## E1 ## E0 ## E2; }; \
    struct { glm::detail::swizzle<4,T,P,0,1,0,3> E0 ## E1 ## E0 ## E3; }; \
    struct { glm::detail::swizzle<4,T,P,0,1,1,0> E0 ## E1 ## E1 ## E0; }; \
    struct { glm::detail::swizzle<4,T,P,0,1,1,1> E0 ## E1 ## E1 ## E1; }; \
    struct { glm::detail::swizzle<4,T,P,0,1,1,2> E0 ## E1 ## E1 ## E2; }; \
    struct { glm::detail::swizzle<4,T,P,0,1,1,3> E0 ## E1 ## E1 ## E3; }; \
    struct { glm::detail::swizzle<4,T,P,0,1,2,0> E0 ## E1 ## E2 ## E0; }; \
    struct { glm::detail::swizzle<4,T,P,0,1,2,1> E0 ## E1 ## E2 ## E1; }; \
    struct { glm::detail::swizzle<4,T,P,0,1,2,2> E0 ## E1 ## E2 ## E2; }; \
    struct { glm::detail::swizzle<4,T,P,0,1,2,3> E0 ## E1 ## E2 ## E3; }; \
    struct { glm::detail::swizzle<4,T,P,0,1,3,0> E0 ## E1 ## E3 ## E0; }; \
    struct { glm::detail::swizzle<4,T,P,0,1,3,1> E0 ## E1 ## E3 ## E1; }; \
    struct { glm::detail::swizzle<4,T,P,0,1,3,2> E0 ## E1 ## E3 ## E2; }; \
    struct { glm::detail::swizzle<4,T,P,0,1,3,3> E0 ## E1 ## E3 ## E3; }; \
    struct { glm::detail::swizzle<4,T,P,0,2,0,0> E0 ## E2 ## E0 ## E0; }; \
    struct { glm::detail::swizzle<4,T,P,0,2,0,1> E0 ## E2 ## E0 ## E1; }; \
    struct { glm::detail::swizzle<4,T,P,0,2,0,2> E0 ## E2 ## E0 ## E2; }; \
    struct { glm::detail::swizzle<4,T,P,0,2,0,3> E0 ## E2 ## E0 ## E3; }; \
    struct { glm::detail::swizzle<4,T,P,0,2,1,0> E0 ## E2 ## E1 ## E0; }; \
    struct { glm::detail::swizzle<4,T,P,0,2,1,1> E0 ## E2 ## E1 ## E1; }; \
    struct { glm::detail::swizzle<4,T,P,0,2,1,2> E0 ## E2 ## E1 ## E2; }; \
    struct { glm::detail::swizzle<4,T,P,0,2,1,3> E0 ## E2 ## E1 ## E3; }; \
    struct { glm::detail::swizzle<4,T,P,0,2,2,0> E0 ## E2 ## E2 ## E0; }; \
    struct { glm::detail::swizzle<4,T,P,0,2,2,1> E0 ## E2 ## E2 ## E1; }; \
    struct { glm::detail::swizzle<4,T,P,0,2,2,2> E0 ## E2 ## E2 ## E2; }; \
    struct { glm::detail::swizzle<4,T,P,0,2,2,3> E0 ## E2 ## E2 ## E3; }; \
    struct { glm::detail::swizzle<4,T,P,0,2,3,0> E0 ## E2 ## E3 ## E0; }; \
    struct { glm::detail::swizzle<4,T,P,0,2,3,1> E0 ## E2 ## E3 ## E1; }; \
    struct { glm::detail::swizzle<4,T,P,0,2,3,2> E0 ## E2 ## E3 ## E2; }; \
    struct { glm::detail::swizzle<4,T,P,0,2,3,3> E0 ## E2 ## E3 ## E3; }; \
    struct { glm::detail::swizzle<4,T,P,1,0,0,0> E1 ## E0 ## E0 ## E0; }; \
    struct { glm::detail::swizzle<4,T,P,1,0,0,1> E1 ## E0 ## E0 ## E1; }; \
    struct { glm::detail::swizzle<4,T,P,1,0,0,2> E1 ## E0 ## E0 ## E2; }; \
    struct { glm::detail::swizzle<4,T,P,1,0,0,3> E1 ## E0 ## E0 ## E3; }; \
    struct { glm::detail::swizzle<4,T,P,1,0,1,0> E1 ## E0 ## E1 ## E0; }; \
    struct { glm::detail::swizzle<4,T,P,1,0,1,1> E1 ## E0 ## E1 ## E1; }; \
    struct { glm::detail::swizzle<4,T,P,1,0,1,2> E1 ## E0 ## E1 ## E2; }; \
    struct { glm::detail::swizzle<4,T,P,1,0,1,3> E1 ## E0 ## E1 ## E3; }; \
    struct { glm::detail::swizzle<4,T,P,1,0,2,0> E1 ## E0 ## E2 ## E0; }; \
    struct { glm::detail::swizzle<4,T,P,1,0,2,1> E1 ## E0 ## E2 ## E1; }; \
    struct { glm::detail::swizzle<4,T,P,1,0,2,2> E1 ## E0 ## E2 ## E2; }; \
    struct { glm::detail::swizzle<4,T,P,1,0,2,3> E1 ## E0 ## E2 ## E3; }; \
    struct { glm::detail::swizzle<4,T,P,1,0,3,0> E1 ## E0 ## E3 ## E0; }; \
    struct { glm::detail::swizzle<4,T,P,1,0,3,1> E1 ## E0 ## E3 ## E1; }; \
    struct { glm::detail::swizzle<4,T,P,1,0,3,2> E1 ## E0 ## E3 ## E2; }; \
    struct { glm::detail::swizzle<4,T,P,1,0,3,3> E1 ## E0 ## E3 ## E3; }; \
    struct { glm::detail::swizzle<4,T,P,1,1,0,0> E1 ## E1 ## E0 ## E0; }; \
    struct { glm::detail::swizzle<4,T,P,1,1,0,1> E1 ## E1 ## E0 ## E1; }; \
    struct { glm::detail::swizzle<4,T,P,1,1,0,2> E1 ## E1 ## E0 ## E2; }; \
    struct { glm::detail::swizzle<4,T,P,1,1,0,3> E1 ## E1 ## E0 ## E3; }; \
    struct { glm::detail::swizzle<4,T,P,1,1,1,0> E1 ## E1 ## E1 ## E0; }; \
    struct { glm::detail::swizzle<4,T,P,1,1,1,1> E1 ## E1 ## E1 ## E1; }; \
    struct { glm::detail::swizzle<4,T,P,1,1,1,2> E1 ## E1 ## E1 ## E2; }; \
    struct { glm::detail::swizzle<4,T,P,1,1,1,3> E1 ## E1 ## E1 ## E3; }; \
    struct { glm::detail::swizzle<4,T,P,1,1,2,0> E1 ## E1 ## E2 ## E0; }; \
    struct { glm::detail::swizzle<4,T,P,1,1,2,1> E1 ## E1 ## E2 ## E1; }; \
    struct { glm::detail::swizzle<4,T,P,1,1,2,2> E1 ## E1 ## E2 ## E2; }; \
    struct { glm::detail::swizzle<4,T,P,1,1,2,3> E1 ## E1 ## E2 ## E3; }; \
    struct { glm::detail::swizzle<4,T,P,1,1,3,0> E1 ## E1 ## E3 ## E0; }; \
    struct { glm::detail::swizzle<4,T,P,1,1,3,1> E1 ## E1 ## E3 ## E1; }; \
    struct { glm::detail::swizzle<4,T,P,1,1,3,2> E1 ## E1 ## E3 ## E2; }; \
    struct { glm::detail::swizzle<4,T,P,1,1,3,3> E1 ## E1 ## E3 ## E3; }; \
    struct { glm::detail::swizzle<4,T,P,1,2,0,0> E1 ## E2 ## E0 ## E0; }; \
    struct { glm::detail::swizzle<4,T,P,1,2,0,1> E1 ## E2 ## E0 ## E1; }; \
    struct { glm::detail::swizzle<4,T,P,1,2,0,2> E1 ## E2 ## E0 ## E2; }; \
    struct { glm::detail::swizzle<4,T,P,1,2,0,3> E1 ## E2 ## E0 ## E3; }; \
    struct { glm::detail::swizzle<4,T,P,1,2,1,0> E1 ## E2 ## E1 ## E0; }; \
    struct { glm::detail::swizzle<4,T,P,1,2,1,1> E1 ## E2 ## E1 ## E1; }; \
    struct { glm::detail::swizzle<4,T,P,1,2,1,2> E1 ## E2 ## E1 ## E2; }; \
    struct { glm::detail::swizzle<4,T,P,1,2,1,3> E1 ## E2 ## E1 ## E3; }; \
    struct { glm::detail::swizzle<4,T,P,1,2,2,0> E1 ## E2 ## E2 ## E0; }; \
    struct { glm::detail::swizzle<4,T,P,1,2,2,1> E1 ## E2 ## E2 ## E1; }; \
    struct { glm::detail::swizzle<4,T,P,1,2,2,2> E1 ## E2 ## E2 ## E2; }; \
    struct { glm::detail::swizzle<4,T,P,1,2,2,3> E1 ## E2 ## E2 ## E3; }; \
    struct { glm::detail::swizzle<4,T,P,1,2,3,0> E1 ## E2 ## E3 ## E0; }; \
    struct { glm::detail::swizzle<4,T,P,1,2,3,1> E1 ## E2 ## E3 ## E1; }; \
    struct { glm::detail::swizzle<4,T,P,1,2,3,2> E1 ## E2 ## E3 ## E2; }; \
    struct { glm::detail::swizzle<4,T,P,1,2,3,3> E1 ## E2 ## E3 ## E3; }; \
    struct { glm::detail::swizzle<4,T,P,1,3,0,0> E1 ## E3 ## E0 ## E0; }; \
    struct { glm::detail::swizzle<4,T,P,1,3,0,1> E1 ## E3 ## E0 ## E1; }; \
    struct { glm::detail::swizzle<4,T,P,1,3,0,2> E1 ## E3 ## E0 ## E2; }; \
    struct { glm::detail::swizzle<4,T,P,1,3,0,3> E1 ## E3 ## E0 ## E3; }; \
    struct { glm::detail::swizzle<4,T,P,1,3,1,0> E1 ## E3 ## E1 ## E0; }; \
    struct { glm::detail::swizzle<4,T,P,1,3,1,1> E1 ## E3 ## E1 ## E1; }; \
    struct { glm::detail::swizzle<4,T,P,1,3,1,2> E1 ## E3 ## E1 ## E2; }; \
    struct { glm::detail::swizzle<4,T,P,1,3,1,3> E1 ## E3 ## E1 ## E3; }; \
    struct { glm::detail::swizzle<4,T,P,1,3,2,0> E1 ## E3 ## E2 ## E0; }; \
    struct { glm::detail::swizzle<4,T,P,1,3,2,1> E1 ## E3 ## E2 ## E1; }; \
    struct { glm::detail::swizzle<4,T,P,1,3,2,2> E1 ## E3 ## E2 ## E2; }; \
    struct { glm::detail::swizzle<4,T,P,1,3,2,3> E1 ## E3 ## E2 ## E3; }; \
    struct { glm::detail::swizzle<4,T,P,1,3,3,0> E1 ## E3 ## E3 ## E0; }; \
    struct { glm::detail::swizzle<4,T,P,1,3,3,1> E1 ## E3 ## E3 ## E1; }; \
    struct { glm::detail::swizzle<4,T,P,1,3,3,2> E1 ## E3 ## E3 ## E2; }; \
    struct { glm::detail::swizzle<4,T,P,1,3,3,3> E1 ## E3 ## E3 ## E3; }; \
    struct { glm::detail::swizzle<4,T,P,2,0,0,0> E2 ## E0 ## E0 ## E0; }; \
    struct { glm::detail::swizzle<4,T,P,2,0,0,1> E2 ## E0 ## E0 ## E1; }; \
    struct { glm::detail::swizzle<4,T,P,2,0,0,2> E2 ## E0 ## E0 ## E2; }; \
    struct { glm::detail::swizzle<4,T,P,2,0,0,3> E2 ## E0 ## E0 ## E3; }; \
    struct { glm::detail::swizzle<4,T,P,2,0,1,0> E2 ## E0 ## E1 ## E0; }; \
    struct { glm::detail::swizzle<4,T,P,2,0,1,1> E2 ## E0 ## E1 ## E1; }; \
    struct { glm::detail::swizzle<4,T,P,2,0,1,2> E2 ## E0 ## E1 ## E2; }; \
    struct { glm::detail::swizzle<4,T,P,2,0,1,3> E2 ## E0 ## E1 ## E3; }; \
    struct { glm::detail::swizzle<4,T,P,2,0,2,0> E2 ## E0 ## E2 ## E0; }; \
    struct { glm::detail::swizzle<4,T,P,2,0,2,1> E2 ## E0 ## E2 ## E1; }; \
    struct { glm::detail::swizzle<4,T,P,2,0,2,2> E2 ## E0 ## E2 ## E2; }; \
    struct { glm::detail::swizzle<4,T,P,2,0,2,3> E2 ## E0 ## E2 ## E3; }; \
    struct { glm::detail::swizzle<4,T,P,2,0,3,0> E2 ## E0 ## E3 ## E0; }; \
    struct { glm::detail::swizzle<4,T,P,2,0,3,1> E2 ## E0 ## E3 ## E1; }; \
    struct { glm::detail::swizzle<4,T,P,2,0,3,2> E2 ## E0 ## E3 ## E2; }; \
    struct { glm::detail::swizzle<4,T,P,2,0,3,3> E2 ## E0 ## E3 ## E3; }; \
    struct { glm::detail::swizzle<4,T,P,2,1,0,0> E2 ## E1 ## E0 ## E0; }; \
    struct { glm::detail::swizzle<4,T,P,2,1,0,1> E2 ## E1 ## E0 ## E1; }; \
    struct { glm::detail::swizzle<4,T,P,2,1,0,2> E2 ## E1 ## E0 ## E2; }; \
    struct { glm::detail::swizzle<4,T,P,2,1,0,3> E2 ## E1 ## E0 ## E3; }; \
    struct { glm::detail::swizzle<4,T,P,2,1,1,0> E2 ## E1 ## E1 ## E0; }; \
    struct { glm::detail::swizzle<4,T,P,2,1,1,1> E2 ## E1 ## E1 ## E1; }; \
    struct { glm::detail::swizzle<4,T,P,2,1,1,2> E2 ## E1 ## E1 ## E2; }; \
    struct { glm::detail::swizzle<4,T,P,2,1,1,3> E2 ## E1 ## E1 ## E3; }; \
    struct { glm::detail::swizzle<4,T,P,2,1,2,0> E2 ## E1 ## E2 ## E0; }; \
    struct { glm::detail::swizzle<4,T,P,2,1,2,1> E2 ## E1 ## E2 ## E1; }; \
    struct { glm::detail::swizzle<4,T,P,2,1,2,2> E2 ## E1 ## E2 ## E2; }; \
    struct { glm::detail::swizzle<4,T,P,2,1,2,3> E2 ## E1 ## E2 ## E3; }; \
    struct { glm::detail::swizzle<4,T,P,2,1,3,0> E2 ## E1 ## E3 ## E0; }; \
    struct { glm::detail::swizzle<4,T,P,2,1,3,1> E2 ## E1 ## E3 ## E1; }; \
    struct { glm::detail::swizzle<4,T,P,2,1,3,2> E2 ## E1 ## E3 ## E2; }; \
    struct { glm::detail::swizzle<4,T,P,2,1,3,3> E2 ## E1 ## E3 ## E3; }; \
    struct { glm::detail::swizzle<4,T,P,2,2,0,0> E2 ## E2 ## E0 ## E0; }; \
    struct { glm::detail::swizzle<4,T,P,2,2,0,1> E2 ## E2 ## E0 ## E1; }; \
    struct { glm::detail::swizzle<4,T,P,2,2,0,2> E2 ## E2 ## E0 ## E2; }; \
    struct { glm::detail::swizzle<4,T,P,2,2,0,3> E2 ## E2 ## E0 ## E3; }; \
    struct { glm::detail::swizzle<4,T,P,2,2,1,0> E2 ## E2 ## E1 ## E0; }; \
    struct { glm::detail::swizzle<4,T,P,2,2,1,1> E2 ## E2 ## E1 ## E1; }; \
    struct { glm::detail::swizzle<4,T,P,2,2,1,2> E2 ## E2 ## E1 ## E2; }; \
    struct { glm::detail::swizzle<4,T,P,2,2,1,3> E2 ## E2 ## E1 ## E3; }; \
    struct { glm::detail::swizzle<4,T,P,2,2,2,0> E2 ## E2 ## E2 ## E0; }; \
    struct { glm::detail::swizzle<4,T,P,2,2,2,1> E2 ## E2 ## E2 ## E1; }; \
    struct { glm::detail::swizzle<4,T,P,2,2,2,2> E2 ## E2 ## E2 ## E2; }; \
    struct { glm::detail::swizzle<4,T,P,2,2,2,3> E2 ## E2 ## E2 ## E3; }; \
    struct { glm::detail::swizzle<4,T,P,2,2,3,0> E2 ## E2 ## E3 ## E0; }; \
    struct { glm::detail::swizzle<4,T,P,2,2,3,1> E2 ## E2 ## E3 ## E1; }; \
    struct { glm::detail::swizzle<4,T,P,2,2,3,2> E2 ## E2 ## E3 ## E2; }; \
    struct { glm::detail::swizzle<4,T,P,2,2,3,3> E2 ## E2 ## E3 ## E3; }; \
    struct { glm::detail::swizzle<4,T,P,2,3,0,0> E2 ## E3 ## E0 ## E0; }; \
    struct { glm::detail::swizzle<4,T,P,2,3,0,1> E2 ## E3 ## E0 ## E1; }; \
    struct { glm::detail::swizzle<4,T,P,2,3,0,2> E2 ## E3 ## E0 ## E2; }; \
    struct { glm::detail::swizzle<4,T,P,2,3,0,3> E2 ## E3 ## E0 ## E3; }; \
    struct { glm::detail::swizzle<4,T,P,2,3,1,0> E2 ## E3 ## E1 ## E0; }; \
    struct { glm::detail::swizzle<4,T,P,2,3,1,1> E2 ## E3 ## E1 ## E1; }; \
    struct { glm::detail::swizzle<4,T,P,2,3,1,2> E2 ## E3 ## E1 ## E2; }; \
    struct { glm::detail::swizzle<4,T,P,2,3,1,3> E2 ## E3 ## E1 ## E3; }; \
    struct { glm::detail::swizzle<4,T,P,2,3,2,0> E2 ## E3 ## E2 ## E0; }; \
    struct { glm::detail::swizzle<4,T,P,2,3,2,1> E2 ## E3 ## E2 ## E1; }; \
    struct { glm::detail::swizzle<4,T,P,2,3,2,2> E2 ## E3 ## E2 ## E2; }; \
    struct { glm::detail::swizzle<4,T,P,2,3,2,3> E2 ## E3 ## E2 ## E3; }; \
    struct { glm::detail::swizzle<4,T,P,2,3,3,0> E2 ## E3 ## E3 ## E0; }; \
    struct { glm::detail::swizzle<4,T,P,2,3,3,1> E2 ## E3 ## E3 ## E1; }; \
    struct { glm::detail::swizzle<4,T,P,2,3,3,2> E2 ## E3 ## E3 ## E2; }; \
    struct { glm::detail::swizzle<4,T,P,2,3,3,3> E2 ## E3 ## E3 ## E3; }; \
    struct { glm::detail::swizzle<4,T,P,3,0,0,0> E3 ## E0 ## E0 ## E0; }; \
    struct { glm::detail::swizzle<4,T,P,3,0,0,1> E3 ## E0 ## E0 ## E1; }; \
    struct { glm::detail::swizzle<4,T,P,3,0,0,2> E3 ## E0 ## E0 ## E2; }; \
    struct { glm::detail::swizzle<4,T,P,3,0,0,3> E3 ## E0 ## E0 ## E3; }; \
    struct { glm::detail::swizzle<4,T,P,3,0,1,0> E3 ## E0 ## E1 ## E0; }; \
    struct { glm::detail::swizzle<4,T,P,3,0,1,1> E3 ## E0 ## E1 ## E1; }; \
    struct { glm::detail::swizzle<4,T,P,3,0,1,2> E3 ## E0 ## E1 ## E2; }; \
    struct { glm::detail::swizzle<4,T,P,3,0,1,3> E3 ## E0 ## E1 ## E3; }; \
    struct { glm::detail::swizzle<4,T,P,3,0,2,0> E3 ## E0 ## E2 ## E0; }; \
    struct { glm::detail::swizzle<4,T,P,3,0,2,1> E3 ## E0 ## E2 ## E1; }; \
    struct { glm::detail::swizzle<4,T,P,3,0,2,2> E3 ## E0 ## E2 ## E2; }; \
    struct { glm::detail::swizzle<4,T,P,3,0,2,3> E3 ## E0 ## E2 ## E3; }; \
    struct { glm::detail::swizzle<4,T,P,3,0,3,0> E3 ## E0 ## E3 ## E0; }; \
    struct { glm::detail::swizzle<4,T,P,3,0,3,1> E3 ## E0 ## E3 ## E1; }; \
    struct { glm::detail::swizzle<4,T,P,3,0,3,2> E3 ## E0 ## E3 ## E2; }; \
    struct { glm::detail::swizzle<4,T,P,3,0,3,3> E3 ## E0 ## E3 ## E3; }; \
    struct { glm::detail::swizzle<4,T,P,3,1,0,0> E3 ## E1 ## E0 ## E0; }; \
    struct { glm::detail::swizzle<4,T,P,3,1,0,1> E3 ## E1 ## E0 ## E1; }; \
    struct { glm::detail::swizzle<4,T,P,3,1,0,2> E3 ## E1 ## E0 ## E2; }; \
    struct { glm::detail::swizzle<4,T,P,3,1,0,3> E3 ## E1 ## E0 ## E3; }; \
    struct { glm::detail::swizzle<4,T,P,3,1,1,0> E3 ## E1 ## E1 ## E0; }; \
    struct { glm::detail::swizzle<4,T,P,3,1,1,1> E3 ## E1 ## E1 ## E1; }; \
    struct { glm::detail::swizzle<4,T,P,3,1,1,2> E3 ## E1 ## E1 ## E2; }; \
    struct { glm::detail::swizzle<4,T,P,3,1,1,3> E3 ## E1 ## E1 ## E3; }; \
    struct { glm::detail::swizzle<4,T,P,3,1,2,0> E3 ## E1 ## E2 ## E0; }; \
    struct { glm::detail::swizzle<4,T,P,3,1,2,1> E3 ## E1 ## E2 ## E1; }; \
    struct { glm::detail::swizzle<4,T,P,3,1,2,2> E3 ## E1 ## E2 ## E2; }; \
    struct { glm::detail::swizzle<4,T,P,3,1,2,3> E3 ## E1 ## E2 ## E3; }; \
    struct { glm::detail::swizzle<4,T,P,3,1,3,0> E3 ## E1 ## E3 ## E0; }; \
    struct { glm::detail::swizzle<4,T,P,3,1,3,1> E3 ## E1 ## E3 ## E1; }; \
    struct { glm::detail::swizzle<4,T,P,3,1,3,2> E3 ## E1 ## E3 ## E2; }; \
    struct { glm::detail::swizzle<4,T,P,3,1,3,3> E3 ## E1 ## E3 ## E3; }; \
    struct { glm::detail::swizzle<4,T,P,3,2,0,0> E3 ## E2 ## E0 ## E0; }; \
    struct { glm::detail::swizzle<4,T,P,3,2,0,1> E3 ## E2 ## E0 ## E1; }; \
    struct { glm::detail::swizzle<4,T,P,3,2,0,2> E3 ## E2 ## E0 ## E2; }; \
    struct { glm::detail::swizzle<4,T,P,3,2,0,3> E3 ## E2 ## E0 ## E3; }; \
    struct { glm::detail::swizzle<4,T,P,3,2,1,0> E3 ## E2 ## E1 ## E0; }; \
    struct { glm::detail::swizzle<4,T,P,3,2,1,1> E3 ## E2 ## E1 ## E1; }; \
    struct { glm::detail::swizzle<4,T,P,3,2,1,2> E3 ## E2 ## E1 ## E2; }; \
    struct { glm::detail::swizzle<4,T,P,3,2,1,3> E3 ## E2 ## E1 ## E3; }; \
    struct { glm::detail::swizzle<4,T,P,3,2,2,0> E3 ## E2 ## E2 ## E0; }; \
    struct { glm::detail::swizzle<4,T,P,3,2,2,1> E3 ## E2 ## E2 ## E1; }; \
    struct { glm::detail::swizzle<4,T,P,3,2,2,2> E3 ## E2 ## E2 ## E2; }; \
    struct { glm::detail::swizzle<4,T,P,3,2,2,3> E3 ## E2 ## E2 ## E3; }; \
    struct { glm::detail::swizzle<4,T,P,3,2,3,0> E3 ## E2 ## E3 ## E0; }; \
    struct { glm::detail::swizzle<4,T,P,3,2,3,1> E3 ## E2 ## E3 ## E1; }; \
    struct { glm::detail::swizzle<4,T,P,3,2,3,2> E3 ## E2 ## E3 ## E2; }; \
    struct { glm::detail::swizzle<4,T,P,3,2,3,3> E3 ## E2 ## E3 ## E3; }; \
    struct { glm::detail::swizzle<4,T,P,3,3,0,0> E3 ## E3 ## E0 ## E0; }; \
    struct { glm::detail::swizzle<4,T,P,3,3,0,1> E3 ## E3 ## E0 ## E1; }; \
    struct { glm::detail::swizzle<4,T,P,3,3,0,2> E3 ## E3 ## E0 ## E2; }; \
    struct { glm::detail::swizzle<4,T,P,3,3,0,3> E3 ## E3 ## E0 ## E3; }; \
    struct { glm::detail::swizzle<4,T,P,3,3,1,0> E3 ## E3 ## E1 ## E0; }; \
    struct { glm::detail::swizzle<4,T,P,3,3,1,1> E3 ## E3 ## E1 ## E1; }; \
    struct { glm::detail::swizzle<4,T,P,3,3,1,2> E3 ## E3 ## E1 ## E2; }; \
    struct { glm::detail::swizzle<4,T,P,3,3,1,3> E3 ## E3 ## E1 ## E3; }; \
    struct { glm::detail::swizzle<4,T,P,3,3,2,0> E3 ## E3 ## E2 ## E0; }; \
    struct { glm::detail::swizzle<4,T,P,3,3,2,1> E3 ## E3 ## E2 ## E1; }; \
    struct { glm::detail::swizzle<4,T,P,3,3,2,2> E3 ## E3 ## E2 ## E2; }; \
    struct { glm::detail::swizzle<4,T,P,3,3,2,3> E3 ## E3 ## E2 ## E3; }; \
    struct { glm::detail::swizzle<4,T,P,3,3,3,0> E3 ## E3 ## E3 ## E0; }; \
    struct { glm::detail::swizzle<4,T,P,3,3,3,1> E3 ## E3 ## E3 ## E1; }; \
    struct { glm::detail::swizzle<4,T,P,3,3,3,2> E3 ## E3 ## E3 ## E2; }; \
    struct { glm::detail::swizzle<4,T,P,3,3,3,3> E3 ## E3 ## E3 ## E3; }; 
>>>>>>> 1245dc51


#if(defined(GLM_SWIZZLE_XYZW) || defined(GLM_SWIZZLE))

#define xx swizzle(glm::X, glm::X)
#define yx swizzle(glm::Y, glm::X)
#define zx swizzle(glm::Z, glm::X)
#define wx swizzle(glm::W, glm::X)
#define xy swizzle(glm::X, glm::Y)
#define yy swizzle(glm::Y, glm::Y)
#define zy swizzle(glm::Z, glm::Y)
#define wy swizzle(glm::W, glm::Y)
#define xz swizzle(glm::X, glm::Z)
#define yz swizzle(glm::Y, glm::Z)
#define zz swizzle(glm::Z, glm::Z)
#define wz swizzle(glm::W, glm::Z)
#define xw swizzle(glm::X, glm::W)
#define yw swizzle(glm::Y, glm::W)
#define zw swizzle(glm::Z, glm::W)
#define ww swizzle(glm::W, glm::W)

#endif

#if(defined(GLM_SWIZZLE_RGBA) || defined(GLM_SWIZZLE))

#define rr swizzle(glm::X, glm::X)
#define gr swizzle(glm::Y, glm::X)
#define br swizzle(glm::Z, glm::X)
#define ar swizzle(glm::W, glm::X)
#define rg swizzle(glm::X, glm::Y)
#define gg swizzle(glm::Y, glm::Y)
#define bg swizzle(glm::Z, glm::Y)
#define ag swizzle(glm::W, glm::Y)
#define rb swizzle(glm::X, glm::Z)
#define gb swizzle(glm::Y, glm::Z)
#define bb swizzle(glm::Z, glm::Z)
#define ab swizzle(glm::W, glm::Z)
#define ra swizzle(glm::X, glm::W)
#define ga swizzle(glm::Y, glm::W)
#define ba swizzle(glm::Z, glm::W)
#define aa swizzle(glm::W, glm::W)

#endif

#if(defined(GLM_FORCE_SWIZZLE_STPQ) || defined(GLM_SWIZZLE))

#define ss swizzle(glm::X, glm::X)
#define ts swizzle(glm::Y, glm::X)
#define ps swizzle(glm::Z, glm::X)
#define qs swizzle(glm::W, glm::X)
#define st swizzle(glm::X, glm::Y)
#define tt swizzle(glm::Y, glm::Y)
#define pt swizzle(glm::Z, glm::Y)
#define qt swizzle(glm::W, glm::Y)
#define sp swizzle(glm::X, glm::Z)
#define tp swizzle(glm::Y, glm::Z)
#define pp swizzle(glm::Z, glm::Z)
#define qp swizzle(glm::W, glm::Z)
#define sq swizzle(glm::X, glm::W)
#define tq swizzle(glm::Y, glm::W)
#define pq swizzle(glm::Z, glm::W)
#define qq swizzle(glm::W, glm::W)

#endif

#if(defined(GLM_SWIZZLE_XYZW) || defined(GLM_SWIZZLE))

#define xxx swizzle(glm::X, glm::X, glm::X)
#define yxx swizzle(glm::Y, glm::X, glm::X)
#define zxx swizzle(glm::Z, glm::X, glm::X)
#define wxx swizzle(glm::W, glm::X, glm::X)
#define xyx swizzle(glm::X, glm::Y, glm::X)
#define yyx swizzle(glm::Y, glm::Y, glm::X)
#define zyx swizzle(glm::Z, glm::Y, glm::X)
#define wyx swizzle(glm::W, glm::Y, glm::X)
#define xzx swizzle(glm::X, glm::Z, glm::X)
#define yzx swizzle(glm::Y, glm::Z, glm::X)
#define zzx swizzle(glm::Z, glm::Z, glm::X)
#define wzx swizzle(glm::W, glm::Z, glm::X)
#define xwx swizzle(glm::X, glm::W, glm::X)
#define ywx swizzle(glm::Y, glm::W, glm::X)
#define zwx swizzle(glm::Z, glm::W, glm::X)
#define wwx swizzle(glm::W, glm::W, glm::X)
#define xxy swizzle(glm::X, glm::X, glm::Y)
#define yxy swizzle(glm::Y, glm::X, glm::Y)
#define zxy swizzle(glm::Z, glm::X, glm::Y)
#define wxy swizzle(glm::W, glm::X, glm::Y)
#define xyy swizzle(glm::X, glm::Y, glm::Y)
#define yyy swizzle(glm::Y, glm::Y, glm::Y)
#define zyy swizzle(glm::Z, glm::Y, glm::Y)
#define wyy swizzle(glm::W, glm::Y, glm::Y)
#define xzy swizzle(glm::X, glm::Z, glm::Y)
#define yzy swizzle(glm::Y, glm::Z, glm::Y)
#define zzy swizzle(glm::Z, glm::Z, glm::Y)
#define wzy swizzle(glm::W, glm::Z, glm::Y)
#define xwy swizzle(glm::X, glm::W, glm::Y)
#define ywy swizzle(glm::Y, glm::W, glm::Y)
#define zwy swizzle(glm::Z, glm::W, glm::Y)
#define wwy swizzle(glm::W, glm::W, glm::Y)
#define xxz swizzle(glm::X, glm::X, glm::Z)
#define yxz swizzle(glm::Y, glm::X, glm::Z)
#define zxz swizzle(glm::Z, glm::X, glm::Z)
#define wxz swizzle(glm::W, glm::X, glm::Z)
#define xyz swizzle(glm::X, glm::Y, glm::Z)
#define yyz swizzle(glm::Y, glm::Y, glm::Z)
#define zyz swizzle(glm::Z, glm::Y, glm::Z)
#define wyz swizzle(glm::W, glm::Y, glm::Z)
#define xzz swizzle(glm::X, glm::Z, glm::Z)
#define yzz swizzle(glm::Y, glm::Z, glm::Z)
#define zzz swizzle(glm::Z, glm::Z, glm::Z)
#define wzz swizzle(glm::W, glm::Z, glm::Z)
#define xwz swizzle(glm::X, glm::W, glm::Z)
#define ywz swizzle(glm::Y, glm::W, glm::Z)
#define zwz swizzle(glm::Z, glm::W, glm::Z)
#define wwz swizzle(glm::W, glm::W, glm::Z)
#define xxw swizzle(glm::X, glm::X, glm::W)
#define yxw swizzle(glm::Y, glm::X, glm::W)
#define zxw swizzle(glm::Z, glm::X, glm::W)
#define wxw swizzle(glm::W, glm::X, glm::W)
#define xyw swizzle(glm::X, glm::Y, glm::W)
#define yyw swizzle(glm::Y, glm::Y, glm::W)
#define zyw swizzle(glm::Z, glm::Y, glm::W)
#define wyw swizzle(glm::W, glm::Y, glm::W)
#define xzw swizzle(glm::X, glm::Z, glm::W)
#define yzw swizzle(glm::Y, glm::Z, glm::W)
#define zzw swizzle(glm::Z, glm::Z, glm::W)
#define wzw swizzle(glm::W, glm::Z, glm::W)
#define xww swizzle(glm::X, glm::W, glm::W)
#define yww swizzle(glm::Y, glm::W, glm::W)
#define zww swizzle(glm::Z, glm::W, glm::W)
#define www swizzle(glm::W, glm::W, glm::W)

#endif

#if(defined(GLM_SWIZZLE_RGBA) || defined(GLM_SWIZZLE))

#define rrr swizzle(glm::X, glm::X, glm::X)
#define grr swizzle(glm::Y, glm::X, glm::X)
#define brr swizzle(glm::Z, glm::X, glm::X)
#define arr swizzle(glm::W, glm::X, glm::X)
#define rgr swizzle(glm::X, glm::Y, glm::X)
#define ggr swizzle(glm::Y, glm::Y, glm::X)
#define bgr swizzle(glm::Z, glm::Y, glm::X)
#define agr swizzle(glm::W, glm::Y, glm::X)
#define rbr swizzle(glm::X, glm::Z, glm::X)
#define gbr swizzle(glm::Y, glm::Z, glm::X)
#define bbr swizzle(glm::Z, glm::Z, glm::X)
#define abr swizzle(glm::W, glm::Z, glm::X)
#define rar swizzle(glm::X, glm::W, glm::X)
#define gar swizzle(glm::Y, glm::W, glm::X)
#define bar swizzle(glm::Z, glm::W, glm::X)
#define aar swizzle(glm::W, glm::W, glm::X)
#define rrg swizzle(glm::X, glm::X, glm::Y)
#define grg swizzle(glm::Y, glm::X, glm::Y)
#define brg swizzle(glm::Z, glm::X, glm::Y)
#define arg swizzle(glm::W, glm::X, glm::Y)
#define rgg swizzle(glm::X, glm::Y, glm::Y)
#define ggg swizzle(glm::Y, glm::Y, glm::Y)
#define bgg swizzle(glm::Z, glm::Y, glm::Y)
#define agg swizzle(glm::W, glm::Y, glm::Y)
#define rbg swizzle(glm::X, glm::Z, glm::Y)
#define gbg swizzle(glm::Y, glm::Z, glm::Y)
#define bbg swizzle(glm::Z, glm::Z, glm::Y)
#define abg swizzle(glm::W, glm::Z, glm::Y)
#define rag swizzle(glm::X, glm::W, glm::Y)
#define gag swizzle(glm::Y, glm::W, glm::Y)
#define bag swizzle(glm::Z, glm::W, glm::Y)
#define aag swizzle(glm::W, glm::W, glm::Y)
#define rrb swizzle(glm::X, glm::X, glm::Z)
#define grb swizzle(glm::Y, glm::X, glm::Z)
#define brb swizzle(glm::Z, glm::X, glm::Z)
#define arb swizzle(glm::W, glm::X, glm::Z)
#define rgb swizzle(glm::X, glm::Y, glm::Z)
#define ggb swizzle(glm::Y, glm::Y, glm::Z)
#define bgb swizzle(glm::Z, glm::Y, glm::Z)
#define agb swizzle(glm::W, glm::Y, glm::Z)
#define rbb swizzle(glm::X, glm::Z, glm::Z)
#define gbb swizzle(glm::Y, glm::Z, glm::Z)
#define bbb swizzle(glm::Z, glm::Z, glm::Z)
#define abb swizzle(glm::W, glm::Z, glm::Z)
#define rab swizzle(glm::X, glm::W, glm::Z)
#define gab swizzle(glm::Y, glm::W, glm::Z)
#define bab swizzle(glm::Z, glm::W, glm::Z)
#define aab swizzle(glm::W, glm::W, glm::Z)
#define rra swizzle(glm::X, glm::X, glm::W)
#define gra swizzle(glm::Y, glm::X, glm::W)
#define bra swizzle(glm::Z, glm::X, glm::W)
#define ara swizzle(glm::W, glm::X, glm::W)
#define rga swizzle(glm::X, glm::Y, glm::W)
#define gga swizzle(glm::Y, glm::Y, glm::W)
#define bga swizzle(glm::Z, glm::Y, glm::W)
#define aga swizzle(glm::W, glm::Y, glm::W)
#define rba swizzle(glm::X, glm::Z, glm::W)
#define gba swizzle(glm::Y, glm::Z, glm::W)
#define bba swizzle(glm::Z, glm::Z, glm::W)
#define aba swizzle(glm::W, glm::Z, glm::W)
#define raa swizzle(glm::X, glm::W, glm::W)
#define gaa swizzle(glm::Y, glm::W, glm::W)
#define baa swizzle(glm::Z, glm::W, glm::W)
#define aaa swizzle(glm::W, glm::W, glm::W)

#endif

#if(defined(GLM_FORCE_SWIZZLE_STPQ) || defined(GLM_SWIZZLE))

#define sss swizzle(glm::X, glm::X, glm::X)
#define tss swizzle(glm::Y, glm::X, glm::X)
#define pss swizzle(glm::Z, glm::X, glm::X)
#define qss swizzle(glm::W, glm::X, glm::X)
#define sts swizzle(glm::X, glm::Y, glm::X)
#define tts swizzle(glm::Y, glm::Y, glm::X)
#define pts swizzle(glm::Z, glm::Y, glm::X)
#define qts swizzle(glm::W, glm::Y, glm::X)
#define sps swizzle(glm::X, glm::Z, glm::X)
#define tps swizzle(glm::Y, glm::Z, glm::X)
#define pps swizzle(glm::Z, glm::Z, glm::X)
#define qps swizzle(glm::W, glm::Z, glm::X)
#define sqs swizzle(glm::X, glm::W, glm::X)
#define tqs swizzle(glm::Y, glm::W, glm::X)
#define pqs swizzle(glm::Z, glm::W, glm::X)
#define qqs swizzle(glm::W, glm::W, glm::X)
#define sst swizzle(glm::X, glm::X, glm::Y)
#define tst swizzle(glm::Y, glm::X, glm::Y)
#define pst swizzle(glm::Z, glm::X, glm::Y)
#define qst swizzle(glm::W, glm::X, glm::Y)
#define stt swizzle(glm::X, glm::Y, glm::Y)
#define ttt swizzle(glm::Y, glm::Y, glm::Y)
#define ptt swizzle(glm::Z, glm::Y, glm::Y)
#define qtt swizzle(glm::W, glm::Y, glm::Y)
#define spt swizzle(glm::X, glm::Z, glm::Y)
#define tpt swizzle(glm::Y, glm::Z, glm::Y)
#define ppt swizzle(glm::Z, glm::Z, glm::Y)
#define qpt swizzle(glm::W, glm::Z, glm::Y)
#define sqt swizzle(glm::X, glm::W, glm::Y)
#define tqt swizzle(glm::Y, glm::W, glm::Y)
#define pqt swizzle(glm::Z, glm::W, glm::Y)
#define qqt swizzle(glm::W, glm::W, glm::Y)
#define ssp swizzle(glm::X, glm::X, glm::Z)
#define tsp swizzle(glm::Y, glm::X, glm::Z)
#define psp swizzle(glm::Z, glm::X, glm::Z)
#define qsp swizzle(glm::W, glm::X, glm::Z)
#define stp swizzle(glm::X, glm::Y, glm::Z)
#define ttp swizzle(glm::Y, glm::Y, glm::Z)
#define ptp swizzle(glm::Z, glm::Y, glm::Z)
#define qtp swizzle(glm::W, glm::Y, glm::Z)
#define spp swizzle(glm::X, glm::Z, glm::Z)
#define tpp swizzle(glm::Y, glm::Z, glm::Z)
#define ppp swizzle(glm::Z, glm::Z, glm::Z)
#define qpp swizzle(glm::W, glm::Z, glm::Z)
#define sqp swizzle(glm::X, glm::W, glm::Z)
#define tqp swizzle(glm::Y, glm::W, glm::Z)
#define pqp swizzle(glm::Z, glm::W, glm::Z)
#define qqp swizzle(glm::W, glm::W, glm::Z)
#define ssq swizzle(glm::X, glm::X, glm::W)
#define tsq swizzle(glm::Y, glm::X, glm::W)
#define psq swizzle(glm::Z, glm::X, glm::W)
#define qsq swizzle(glm::W, glm::X, glm::W)
#define stq swizzle(glm::X, glm::Y, glm::W)
#define ttq swizzle(glm::Y, glm::Y, glm::W)
#define ptq swizzle(glm::Z, glm::Y, glm::W)
#define qtq swizzle(glm::W, glm::Y, glm::W)
#define spq swizzle(glm::X, glm::Z, glm::W)
#define tpq swizzle(glm::Y, glm::Z, glm::W)
#define ppq swizzle(glm::Z, glm::Z, glm::W)
#define qpq swizzle(glm::W, glm::Z, glm::W)
#define sqq swizzle(glm::X, glm::W, glm::W)
#define tqq swizzle(glm::Y, glm::W, glm::W)
#define pqq swizzle(glm::Z, glm::W, glm::W)
#define qqq swizzle(glm::W, glm::W, glm::W)

#endif

#if(defined(GLM_SWIZZLE_XYZW) || defined(GLM_SWIZZLE))

#define xxxx swizzle(glm::X, glm::X, glm::X, glm::X)
#define yxxx swizzle(glm::Y, glm::X, glm::X, glm::X)
#define zxxx swizzle(glm::Z, glm::X, glm::X, glm::X)
#define wxxx swizzle(glm::W, glm::X, glm::X, glm::X)
#define xyxx swizzle(glm::X, glm::Y, glm::X, glm::X)
#define yyxx swizzle(glm::Y, glm::Y, glm::X, glm::X)
#define zyxx swizzle(glm::Z, glm::Y, glm::X, glm::X)
#define wyxx swizzle(glm::W, glm::Y, glm::X, glm::X)
#define xzxx swizzle(glm::X, glm::Z, glm::X, glm::X)
#define yzxx swizzle(glm::Y, glm::Z, glm::X, glm::X)
#define zzxx swizzle(glm::Z, glm::Z, glm::X, glm::X)
#define wzxx swizzle(glm::W, glm::Z, glm::X, glm::X)
#define xwxx swizzle(glm::X, glm::W, glm::X, glm::X)
#define ywxx swizzle(glm::Y, glm::W, glm::X, glm::X)
#define zwxx swizzle(glm::Z, glm::W, glm::X, glm::X)
#define wwxx swizzle(glm::W, glm::W, glm::X, glm::X)
#define xxyx swizzle(glm::X, glm::X, glm::Y, glm::X)
#define yxyx swizzle(glm::Y, glm::X, glm::Y, glm::X)
#define zxyx swizzle(glm::Z, glm::X, glm::Y, glm::X)
#define wxyx swizzle(glm::W, glm::X, glm::Y, glm::X)
#define xyyx swizzle(glm::X, glm::Y, glm::Y, glm::X)
#define yyyx swizzle(glm::Y, glm::Y, glm::Y, glm::X)
#define zyyx swizzle(glm::Z, glm::Y, glm::Y, glm::X)
#define wyyx swizzle(glm::W, glm::Y, glm::Y, glm::X)
#define xzyx swizzle(glm::X, glm::Z, glm::Y, glm::X)
#define yzyx swizzle(glm::Y, glm::Z, glm::Y, glm::X)
#define zzyx swizzle(glm::Z, glm::Z, glm::Y, glm::X)
#define wzyx swizzle(glm::W, glm::Z, glm::Y, glm::X)
#define xwyx swizzle(glm::X, glm::W, glm::Y, glm::X)
#define ywyx swizzle(glm::Y, glm::W, glm::Y, glm::X)
#define zwyx swizzle(glm::Z, glm::W, glm::Y, glm::X)
#define wwyx swizzle(glm::W, glm::W, glm::Y, glm::X)
#define xxzx swizzle(glm::X, glm::X, glm::Z, glm::X)
#define yxzx swizzle(glm::Y, glm::X, glm::Z, glm::X)
#define zxzx swizzle(glm::Z, glm::X, glm::Z, glm::X)
#define wxzx swizzle(glm::W, glm::X, glm::Z, glm::X)
#define xyzx swizzle(glm::X, glm::Y, glm::Z, glm::X)
#define yyzx swizzle(glm::Y, glm::Y, glm::Z, glm::X)
#define zyzx swizzle(glm::Z, glm::Y, glm::Z, glm::X)
#define wyzx swizzle(glm::W, glm::Y, glm::Z, glm::X)
#define xzzx swizzle(glm::X, glm::Z, glm::Z, glm::X)
#define yzzx swizzle(glm::Y, glm::Z, glm::Z, glm::X)
#define zzzx swizzle(glm::Z, glm::Z, glm::Z, glm::X)
#define wzzx swizzle(glm::W, glm::Z, glm::Z, glm::X)
#define xwzx swizzle(glm::X, glm::W, glm::Z, glm::X)
#define ywzx swizzle(glm::Y, glm::W, glm::Z, glm::X)
#define zwzx swizzle(glm::Z, glm::W, glm::Z, glm::X)
#define wwzx swizzle(glm::W, glm::W, glm::Z, glm::X)
#define xxwx swizzle(glm::X, glm::X, glm::W, glm::X)
#define yxwx swizzle(glm::Y, glm::X, glm::W, glm::X)
#define zxwx swizzle(glm::Z, glm::X, glm::W, glm::X)
#define wxwx swizzle(glm::W, glm::X, glm::W, glm::X)
#define xywx swizzle(glm::X, glm::Y, glm::W, glm::X)
#define yywx swizzle(glm::Y, glm::Y, glm::W, glm::X)
#define zywx swizzle(glm::Z, glm::Y, glm::W, glm::X)
#define wywx swizzle(glm::W, glm::Y, glm::W, glm::X)
#define xzwx swizzle(glm::X, glm::Z, glm::W, glm::X)
#define yzwx swizzle(glm::Y, glm::Z, glm::W, glm::X)
#define zzwx swizzle(glm::Z, glm::Z, glm::W, glm::X)
#define wzwx swizzle(glm::W, glm::Z, glm::W, glm::X)
#define xwwx swizzle(glm::X, glm::W, glm::W, glm::X)
#define ywwx swizzle(glm::Y, glm::W, glm::W, glm::X)
#define zwwx swizzle(glm::Z, glm::W, glm::W, glm::X)
#define wwwx swizzle(glm::W, glm::W, glm::W, glm::X)
#define xxxy swizzle(glm::X, glm::X, glm::X, glm::Y)
#define yxxy swizzle(glm::Y, glm::X, glm::X, glm::Y)
#define zxxy swizzle(glm::Z, glm::X, glm::X, glm::Y)
#define wxxy swizzle(glm::W, glm::X, glm::X, glm::Y)
#define xyxy swizzle(glm::X, glm::Y, glm::X, glm::Y)
#define yyxy swizzle(glm::Y, glm::Y, glm::X, glm::Y)
#define zyxy swizzle(glm::Z, glm::Y, glm::X, glm::Y)
#define wyxy swizzle(glm::W, glm::Y, glm::X, glm::Y)
#define xzxy swizzle(glm::X, glm::Z, glm::X, glm::Y)
#define yzxy swizzle(glm::Y, glm::Z, glm::X, glm::Y)
#define zzxy swizzle(glm::Z, glm::Z, glm::X, glm::Y)
#define wzxy swizzle(glm::W, glm::Z, glm::X, glm::Y)
#define xwxy swizzle(glm::X, glm::W, glm::X, glm::Y)
#define ywxy swizzle(glm::Y, glm::W, glm::X, glm::Y)
#define zwxy swizzle(glm::Z, glm::W, glm::X, glm::Y)
#define wwxy swizzle(glm::W, glm::W, glm::X, glm::Y)
#define xxyy swizzle(glm::X, glm::X, glm::Y, glm::Y)
#define yxyy swizzle(glm::Y, glm::X, glm::Y, glm::Y)
#define zxyy swizzle(glm::Z, glm::X, glm::Y, glm::Y)
#define wxyy swizzle(glm::W, glm::X, glm::Y, glm::Y)
#define xyyy swizzle(glm::X, glm::Y, glm::Y, glm::Y)
#define yyyy swizzle(glm::Y, glm::Y, glm::Y, glm::Y)
#define zyyy swizzle(glm::Z, glm::Y, glm::Y, glm::Y)
#define wyyy swizzle(glm::W, glm::Y, glm::Y, glm::Y)
#define xzyy swizzle(glm::X, glm::Z, glm::Y, glm::Y)
#define yzyy swizzle(glm::Y, glm::Z, glm::Y, glm::Y)
#define zzyy swizzle(glm::Z, glm::Z, glm::Y, glm::Y)
#define wzyy swizzle(glm::W, glm::Z, glm::Y, glm::Y)
#define xwyy swizzle(glm::X, glm::W, glm::Y, glm::Y)
#define ywyy swizzle(glm::Y, glm::W, glm::Y, glm::Y)
#define zwyy swizzle(glm::Z, glm::W, glm::Y, glm::Y)
#define wwyy swizzle(glm::W, glm::W, glm::Y, glm::Y)
#define xxzy swizzle(glm::X, glm::X, glm::Z, glm::Y)
#define yxzy swizzle(glm::Y, glm::X, glm::Z, glm::Y)
#define zxzy swizzle(glm::Z, glm::X, glm::Z, glm::Y)
#define wxzy swizzle(glm::W, glm::X, glm::Z, glm::Y)
#define xyzy swizzle(glm::X, glm::Y, glm::Z, glm::Y)
#define yyzy swizzle(glm::Y, glm::Y, glm::Z, glm::Y)
#define zyzy swizzle(glm::Z, glm::Y, glm::Z, glm::Y)
#define wyzy swizzle(glm::W, glm::Y, glm::Z, glm::Y)
#define xzzy swizzle(glm::X, glm::Z, glm::Z, glm::Y)
#define yzzy swizzle(glm::Y, glm::Z, glm::Z, glm::Y)
#define zzzy swizzle(glm::Z, glm::Z, glm::Z, glm::Y)
#define wzzy swizzle(glm::W, glm::Z, glm::Z, glm::Y)
#define xwzy swizzle(glm::X, glm::W, glm::Z, glm::Y)
#define ywzy swizzle(glm::Y, glm::W, glm::Z, glm::Y)
#define zwzy swizzle(glm::Z, glm::W, glm::Z, glm::Y)
#define wwzy swizzle(glm::W, glm::W, glm::Z, glm::Y)
#define xxwy swizzle(glm::X, glm::X, glm::W, glm::Y)
#define yxwy swizzle(glm::Y, glm::X, glm::W, glm::Y)
#define zxwy swizzle(glm::Z, glm::X, glm::W, glm::Y)
#define wxwy swizzle(glm::W, glm::X, glm::W, glm::Y)
#define xywy swizzle(glm::X, glm::Y, glm::W, glm::Y)
#define yywy swizzle(glm::Y, glm::Y, glm::W, glm::Y)
#define zywy swizzle(glm::Z, glm::Y, glm::W, glm::Y)
#define wywy swizzle(glm::W, glm::Y, glm::W, glm::Y)
#define xzwy swizzle(glm::X, glm::Z, glm::W, glm::Y)
#define yzwy swizzle(glm::Y, glm::Z, glm::W, glm::Y)
#define zzwy swizzle(glm::Z, glm::Z, glm::W, glm::Y)
#define wzwy swizzle(glm::W, glm::Z, glm::W, glm::Y)
#define xwwy swizzle(glm::X, glm::W, glm::W, glm::Y)
#define ywwy swizzle(glm::Y, glm::W, glm::W, glm::Y)
#define zwwy swizzle(glm::Z, glm::W, glm::W, glm::Y)
#define wwwy swizzle(glm::W, glm::W, glm::W, glm::Y)
#define xxxz swizzle(glm::X, glm::X, glm::X, glm::Z)
#define yxxz swizzle(glm::Y, glm::X, glm::X, glm::Z)
#define zxxz swizzle(glm::Z, glm::X, glm::X, glm::Z)
#define wxxz swizzle(glm::W, glm::X, glm::X, glm::Z)
#define xyxz swizzle(glm::X, glm::Y, glm::X, glm::Z)
#define yyxz swizzle(glm::Y, glm::Y, glm::X, glm::Z)
#define zyxz swizzle(glm::Z, glm::Y, glm::X, glm::Z)
#define wyxz swizzle(glm::W, glm::Y, glm::X, glm::Z)
#define xzxz swizzle(glm::X, glm::Z, glm::X, glm::Z)
#define yzxz swizzle(glm::Y, glm::Z, glm::X, glm::Z)
#define zzxz swizzle(glm::Z, glm::Z, glm::X, glm::Z)
#define wzxz swizzle(glm::W, glm::Z, glm::X, glm::Z)
#define xwxz swizzle(glm::X, glm::W, glm::X, glm::Z)
#define ywxz swizzle(glm::Y, glm::W, glm::X, glm::Z)
#define zwxz swizzle(glm::Z, glm::W, glm::X, glm::Z)
#define wwxz swizzle(glm::W, glm::W, glm::X, glm::Z)
#define xxyz swizzle(glm::X, glm::X, glm::Y, glm::Z)
#define yxyz swizzle(glm::Y, glm::X, glm::Y, glm::Z)
#define zxyz swizzle(glm::Z, glm::X, glm::Y, glm::Z)
#define wxyz swizzle(glm::W, glm::X, glm::Y, glm::Z)
#define xyyz swizzle(glm::X, glm::Y, glm::Y, glm::Z)
#define yyyz swizzle(glm::Y, glm::Y, glm::Y, glm::Z)
#define zyyz swizzle(glm::Z, glm::Y, glm::Y, glm::Z)
#define wyyz swizzle(glm::W, glm::Y, glm::Y, glm::Z)
#define xzyz swizzle(glm::X, glm::Z, glm::Y, glm::Z)
#define yzyz swizzle(glm::Y, glm::Z, glm::Y, glm::Z)
#define zzyz swizzle(glm::Z, glm::Z, glm::Y, glm::Z)
#define wzyz swizzle(glm::W, glm::Z, glm::Y, glm::Z)
#define xwyz swizzle(glm::X, glm::W, glm::Y, glm::Z)
#define ywyz swizzle(glm::Y, glm::W, glm::Y, glm::Z)
#define zwyz swizzle(glm::Z, glm::W, glm::Y, glm::Z)
#define wwyz swizzle(glm::W, glm::W, glm::Y, glm::Z)
#define xxzz swizzle(glm::X, glm::X, glm::Z, glm::Z)
#define yxzz swizzle(glm::Y, glm::X, glm::Z, glm::Z)
#define zxzz swizzle(glm::Z, glm::X, glm::Z, glm::Z)
#define wxzz swizzle(glm::W, glm::X, glm::Z, glm::Z)
#define xyzz swizzle(glm::X, glm::Y, glm::Z, glm::Z)
#define yyzz swizzle(glm::Y, glm::Y, glm::Z, glm::Z)
#define zyzz swizzle(glm::Z, glm::Y, glm::Z, glm::Z)
#define wyzz swizzle(glm::W, glm::Y, glm::Z, glm::Z)
#define xzzz swizzle(glm::X, glm::Z, glm::Z, glm::Z)
#define yzzz swizzle(glm::Y, glm::Z, glm::Z, glm::Z)
#define zzzz swizzle(glm::Z, glm::Z, glm::Z, glm::Z)
#define wzzz swizzle(glm::W, glm::Z, glm::Z, glm::Z)
#define xwzz swizzle(glm::X, glm::W, glm::Z, glm::Z)
#define ywzz swizzle(glm::Y, glm::W, glm::Z, glm::Z)
#define zwzz swizzle(glm::Z, glm::W, glm::Z, glm::Z)
#define wwzz swizzle(glm::W, glm::W, glm::Z, glm::Z)
#define xxwz swizzle(glm::X, glm::X, glm::W, glm::Z)
#define yxwz swizzle(glm::Y, glm::X, glm::W, glm::Z)
#define zxwz swizzle(glm::Z, glm::X, glm::W, glm::Z)
#define wxwz swizzle(glm::W, glm::X, glm::W, glm::Z)
#define xywz swizzle(glm::X, glm::Y, glm::W, glm::Z)
#define yywz swizzle(glm::Y, glm::Y, glm::W, glm::Z)
#define zywz swizzle(glm::Z, glm::Y, glm::W, glm::Z)
#define wywz swizzle(glm::W, glm::Y, glm::W, glm::Z)
#define xzwz swizzle(glm::X, glm::Z, glm::W, glm::Z)
#define yzwz swizzle(glm::Y, glm::Z, glm::W, glm::Z)
#define zzwz swizzle(glm::Z, glm::Z, glm::W, glm::Z)
#define wzwz swizzle(glm::W, glm::Z, glm::W, glm::Z)
#define xwwz swizzle(glm::X, glm::W, glm::W, glm::Z)
#define ywwz swizzle(glm::Y, glm::W, glm::W, glm::Z)
#define zwwz swizzle(glm::Z, glm::W, glm::W, glm::Z)
#define wwwz swizzle(glm::W, glm::W, glm::W, glm::Z)
#define xxxw swizzle(glm::X, glm::X, glm::X, glm::W)
#define yxxw swizzle(glm::Y, glm::X, glm::X, glm::W)
#define zxxw swizzle(glm::Z, glm::X, glm::X, glm::W)
#define wxxw swizzle(glm::W, glm::X, glm::X, glm::W)
#define xyxw swizzle(glm::X, glm::Y, glm::X, glm::W)
#define yyxw swizzle(glm::Y, glm::Y, glm::X, glm::W)
#define zyxw swizzle(glm::Z, glm::Y, glm::X, glm::W)
#define wyxw swizzle(glm::W, glm::Y, glm::X, glm::W)
#define xzxw swizzle(glm::X, glm::Z, glm::X, glm::W)
#define yzxw swizzle(glm::Y, glm::Z, glm::X, glm::W)
#define zzxw swizzle(glm::Z, glm::Z, glm::X, glm::W)
#define wzxw swizzle(glm::W, glm::Z, glm::X, glm::W)
#define xwxw swizzle(glm::X, glm::W, glm::X, glm::W)
#define ywxw swizzle(glm::Y, glm::W, glm::X, glm::W)
#define zwxw swizzle(glm::Z, glm::W, glm::X, glm::W)
#define wwxw swizzle(glm::W, glm::W, glm::X, glm::W)
#define xxyw swizzle(glm::X, glm::X, glm::Y, glm::W)
#define yxyw swizzle(glm::Y, glm::X, glm::Y, glm::W)
#define zxyw swizzle(glm::Z, glm::X, glm::Y, glm::W)
#define wxyw swizzle(glm::W, glm::X, glm::Y, glm::W)
#define xyyw swizzle(glm::X, glm::Y, glm::Y, glm::W)
#define yyyw swizzle(glm::Y, glm::Y, glm::Y, glm::W)
#define zyyw swizzle(glm::Z, glm::Y, glm::Y, glm::W)
#define wyyw swizzle(glm::W, glm::Y, glm::Y, glm::W)
#define xzyw swizzle(glm::X, glm::Z, glm::Y, glm::W)
#define yzyw swizzle(glm::Y, glm::Z, glm::Y, glm::W)
#define zzyw swizzle(glm::Z, glm::Z, glm::Y, glm::W)
#define wzyw swizzle(glm::W, glm::Z, glm::Y, glm::W)
#define xwyw swizzle(glm::X, glm::W, glm::Y, glm::W)
#define ywyw swizzle(glm::Y, glm::W, glm::Y, glm::W)
#define zwyw swizzle(glm::Z, glm::W, glm::Y, glm::W)
#define wwyw swizzle(glm::W, glm::W, glm::Y, glm::W)
#define xxzw swizzle(glm::X, glm::X, glm::Z, glm::W)
#define yxzw swizzle(glm::Y, glm::X, glm::Z, glm::W)
#define zxzw swizzle(glm::Z, glm::X, glm::Z, glm::W)
#define wxzw swizzle(glm::W, glm::X, glm::Z, glm::W)
#define xyzw swizzle(glm::X, glm::Y, glm::Z, glm::W)
#define yyzw swizzle(glm::Y, glm::Y, glm::Z, glm::W)
#define zyzw swizzle(glm::Z, glm::Y, glm::Z, glm::W)
#define wyzw swizzle(glm::W, glm::Y, glm::Z, glm::W)
#define xzzw swizzle(glm::X, glm::Z, glm::Z, glm::W)
#define yzzw swizzle(glm::Y, glm::Z, glm::Z, glm::W)
#define zzzw swizzle(glm::Z, glm::Z, glm::Z, glm::W)
#define wzzw swizzle(glm::W, glm::Z, glm::Z, glm::W)
#define xwzw swizzle(glm::X, glm::W, glm::Z, glm::W)
#define ywzw swizzle(glm::Y, glm::W, glm::Z, glm::W)
#define zwzw swizzle(glm::Z, glm::W, glm::Z, glm::W)
#define wwzw swizzle(glm::W, glm::W, glm::Z, glm::W)
#define xxww swizzle(glm::X, glm::X, glm::W, glm::W)
#define yxww swizzle(glm::Y, glm::X, glm::W, glm::W)
#define zxww swizzle(glm::Z, glm::X, glm::W, glm::W)
#define wxww swizzle(glm::W, glm::X, glm::W, glm::W)
#define xyww swizzle(glm::X, glm::Y, glm::W, glm::W)
#define yyww swizzle(glm::Y, glm::Y, glm::W, glm::W)
#define zyww swizzle(glm::Z, glm::Y, glm::W, glm::W)
#define wyww swizzle(glm::W, glm::Y, glm::W, glm::W)
#define xzww swizzle(glm::X, glm::Z, glm::W, glm::W)
#define yzww swizzle(glm::Y, glm::Z, glm::W, glm::W)
#define zzww swizzle(glm::Z, glm::Z, glm::W, glm::W)
#define wzww swizzle(glm::W, glm::Z, glm::W, glm::W)
#define xwww swizzle(glm::X, glm::W, glm::W, glm::W)
#define ywww swizzle(glm::Y, glm::W, glm::W, glm::W)
#define zwww swizzle(glm::Z, glm::W, glm::W, glm::W)
#define wwww swizzle(glm::W, glm::W, glm::W, glm::W)

#endif

#if(defined(GLM_SWIZZLE_RGBA) || defined(GLM_SWIZZLE))

#define rrrr swizzle(glm::X, glm::X, glm::X, glm::X)
#define grrr swizzle(glm::Y, glm::X, glm::X, glm::X)
#define brrr swizzle(glm::Z, glm::X, glm::X, glm::X)
#define arrr swizzle(glm::W, glm::X, glm::X, glm::X)
#define rgrr swizzle(glm::X, glm::Y, glm::X, glm::X)
#define ggrr swizzle(glm::Y, glm::Y, glm::X, glm::X)
#define bgrr swizzle(glm::Z, glm::Y, glm::X, glm::X)
#define agrr swizzle(glm::W, glm::Y, glm::X, glm::X)
#define rbrr swizzle(glm::X, glm::Z, glm::X, glm::X)
#define gbrr swizzle(glm::Y, glm::Z, glm::X, glm::X)
#define bbrr swizzle(glm::Z, glm::Z, glm::X, glm::X)
#define abrr swizzle(glm::W, glm::Z, glm::X, glm::X)
#define rarr swizzle(glm::X, glm::W, glm::X, glm::X)
#define garr swizzle(glm::Y, glm::W, glm::X, glm::X)
#define barr swizzle(glm::Z, glm::W, glm::X, glm::X)
#define aarr swizzle(glm::W, glm::W, glm::X, glm::X)
#define rrgr swizzle(glm::X, glm::X, glm::Y, glm::X)
#define grgr swizzle(glm::Y, glm::X, glm::Y, glm::X)
#define brgr swizzle(glm::Z, glm::X, glm::Y, glm::X)
#define argr swizzle(glm::W, glm::X, glm::Y, glm::X)
#define rggr swizzle(glm::X, glm::Y, glm::Y, glm::X)
#define gggr swizzle(glm::Y, glm::Y, glm::Y, glm::X)
#define bggr swizzle(glm::Z, glm::Y, glm::Y, glm::X)
#define aggr swizzle(glm::W, glm::Y, glm::Y, glm::X)
#define rbgr swizzle(glm::X, glm::Z, glm::Y, glm::X)
#define gbgr swizzle(glm::Y, glm::Z, glm::Y, glm::X)
#define bbgr swizzle(glm::Z, glm::Z, glm::Y, glm::X)
#define abgr swizzle(glm::W, glm::Z, glm::Y, glm::X)
#define ragr swizzle(glm::X, glm::W, glm::Y, glm::X)
#define gagr swizzle(glm::Y, glm::W, glm::Y, glm::X)
#define bagr swizzle(glm::Z, glm::W, glm::Y, glm::X)
#define aagr swizzle(glm::W, glm::W, glm::Y, glm::X)
#define rrbr swizzle(glm::X, glm::X, glm::Z, glm::X)
#define grbr swizzle(glm::Y, glm::X, glm::Z, glm::X)
#define brbr swizzle(glm::Z, glm::X, glm::Z, glm::X)
#define arbr swizzle(glm::W, glm::X, glm::Z, glm::X)
#define rgbr swizzle(glm::X, glm::Y, glm::Z, glm::X)
#define ggbr swizzle(glm::Y, glm::Y, glm::Z, glm::X)
#define bgbr swizzle(glm::Z, glm::Y, glm::Z, glm::X)
#define agbr swizzle(glm::W, glm::Y, glm::Z, glm::X)
#define rbbr swizzle(glm::X, glm::Z, glm::Z, glm::X)
#define gbbr swizzle(glm::Y, glm::Z, glm::Z, glm::X)
#define bbbr swizzle(glm::Z, glm::Z, glm::Z, glm::X)
#define abbr swizzle(glm::W, glm::Z, glm::Z, glm::X)
#define rabr swizzle(glm::X, glm::W, glm::Z, glm::X)
#define gabr swizzle(glm::Y, glm::W, glm::Z, glm::X)
#define babr swizzle(glm::Z, glm::W, glm::Z, glm::X)
#define aabr swizzle(glm::W, glm::W, glm::Z, glm::X)
#define rrar swizzle(glm::X, glm::X, glm::W, glm::X)
#define grar swizzle(glm::Y, glm::X, glm::W, glm::X)
#define brar swizzle(glm::Z, glm::X, glm::W, glm::X)
#define arar swizzle(glm::W, glm::X, glm::W, glm::X)
#define rgar swizzle(glm::X, glm::Y, glm::W, glm::X)
#define ggar swizzle(glm::Y, glm::Y, glm::W, glm::X)
#define bgar swizzle(glm::Z, glm::Y, glm::W, glm::X)
#define agar swizzle(glm::W, glm::Y, glm::W, glm::X)
#define rbar swizzle(glm::X, glm::Z, glm::W, glm::X)
#define gbar swizzle(glm::Y, glm::Z, glm::W, glm::X)
#define bbar swizzle(glm::Z, glm::Z, glm::W, glm::X)
#define abar swizzle(glm::W, glm::Z, glm::W, glm::X)
#define raar swizzle(glm::X, glm::W, glm::W, glm::X)
#define gaar swizzle(glm::Y, glm::W, glm::W, glm::X)
#define baar swizzle(glm::Z, glm::W, glm::W, glm::X)
#define aaar swizzle(glm::W, glm::W, glm::W, glm::X)
#define rrrg swizzle(glm::X, glm::X, glm::X, glm::Y)
#define grrg swizzle(glm::Y, glm::X, glm::X, glm::Y)
#define brrg swizzle(glm::Z, glm::X, glm::X, glm::Y)
#define arrg swizzle(glm::W, glm::X, glm::X, glm::Y)
#define rgrg swizzle(glm::X, glm::Y, glm::X, glm::Y)
#define ggrg swizzle(glm::Y, glm::Y, glm::X, glm::Y)
#define bgrg swizzle(glm::Z, glm::Y, glm::X, glm::Y)
#define agrg swizzle(glm::W, glm::Y, glm::X, glm::Y)
#define rbrg swizzle(glm::X, glm::Z, glm::X, glm::Y)
#define gbrg swizzle(glm::Y, glm::Z, glm::X, glm::Y)
#define bbrg swizzle(glm::Z, glm::Z, glm::X, glm::Y)
#define abrg swizzle(glm::W, glm::Z, glm::X, glm::Y)
#define rarg swizzle(glm::X, glm::W, glm::X, glm::Y)
#define garg swizzle(glm::Y, glm::W, glm::X, glm::Y)
#define barg swizzle(glm::Z, glm::W, glm::X, glm::Y)
#define aarg swizzle(glm::W, glm::W, glm::X, glm::Y)
#define rrgg swizzle(glm::X, glm::X, glm::Y, glm::Y)
#define grgg swizzle(glm::Y, glm::X, glm::Y, glm::Y)
#define brgg swizzle(glm::Z, glm::X, glm::Y, glm::Y)
#define argg swizzle(glm::W, glm::X, glm::Y, glm::Y)
#define rggg swizzle(glm::X, glm::Y, glm::Y, glm::Y)
#define gggg swizzle(glm::Y, glm::Y, glm::Y, glm::Y)
#define bggg swizzle(glm::Z, glm::Y, glm::Y, glm::Y)
#define aggg swizzle(glm::W, glm::Y, glm::Y, glm::Y)
#define rbgg swizzle(glm::X, glm::Z, glm::Y, glm::Y)
#define gbgg swizzle(glm::Y, glm::Z, glm::Y, glm::Y)
#define bbgg swizzle(glm::Z, glm::Z, glm::Y, glm::Y)
#define abgg swizzle(glm::W, glm::Z, glm::Y, glm::Y)
#define ragg swizzle(glm::X, glm::W, glm::Y, glm::Y)
#define gagg swizzle(glm::Y, glm::W, glm::Y, glm::Y)
#define bagg swizzle(glm::Z, glm::W, glm::Y, glm::Y)
#define aagg swizzle(glm::W, glm::W, glm::Y, glm::Y)
#define rrbg swizzle(glm::X, glm::X, glm::Z, glm::Y)
#define grbg swizzle(glm::Y, glm::X, glm::Z, glm::Y)
#define brbg swizzle(glm::Z, glm::X, glm::Z, glm::Y)
#define arbg swizzle(glm::W, glm::X, glm::Z, glm::Y)
#define rgbg swizzle(glm::X, glm::Y, glm::Z, glm::Y)
#define ggbg swizzle(glm::Y, glm::Y, glm::Z, glm::Y)
#define bgbg swizzle(glm::Z, glm::Y, glm::Z, glm::Y)
#define agbg swizzle(glm::W, glm::Y, glm::Z, glm::Y)
#define rbbg swizzle(glm::X, glm::Z, glm::Z, glm::Y)
#define gbbg swizzle(glm::Y, glm::Z, glm::Z, glm::Y)
#define bbbg swizzle(glm::Z, glm::Z, glm::Z, glm::Y)
#define abbg swizzle(glm::W, glm::Z, glm::Z, glm::Y)
#define rabg swizzle(glm::X, glm::W, glm::Z, glm::Y)
#define gabg swizzle(glm::Y, glm::W, glm::Z, glm::Y)
#define babg swizzle(glm::Z, glm::W, glm::Z, glm::Y)
#define aabg swizzle(glm::W, glm::W, glm::Z, glm::Y)
#define rrag swizzle(glm::X, glm::X, glm::W, glm::Y)
#define grag swizzle(glm::Y, glm::X, glm::W, glm::Y)
#define brag swizzle(glm::Z, glm::X, glm::W, glm::Y)
#define arag swizzle(glm::W, glm::X, glm::W, glm::Y)
#define rgag swizzle(glm::X, glm::Y, glm::W, glm::Y)
#define ggag swizzle(glm::Y, glm::Y, glm::W, glm::Y)
#define bgag swizzle(glm::Z, glm::Y, glm::W, glm::Y)
#define agag swizzle(glm::W, glm::Y, glm::W, glm::Y)
#define rbag swizzle(glm::X, glm::Z, glm::W, glm::Y)
#define gbag swizzle(glm::Y, glm::Z, glm::W, glm::Y)
#define bbag swizzle(glm::Z, glm::Z, glm::W, glm::Y)
#define abag swizzle(glm::W, glm::Z, glm::W, glm::Y)
#define raag swizzle(glm::X, glm::W, glm::W, glm::Y)
#define gaag swizzle(glm::Y, glm::W, glm::W, glm::Y)
#define baag swizzle(glm::Z, glm::W, glm::W, glm::Y)
#define aaag swizzle(glm::W, glm::W, glm::W, glm::Y)
#define rrrb swizzle(glm::X, glm::X, glm::X, glm::Z)
#define grrb swizzle(glm::Y, glm::X, glm::X, glm::Z)
#define brrb swizzle(glm::Z, glm::X, glm::X, glm::Z)
#define arrb swizzle(glm::W, glm::X, glm::X, glm::Z)
#define rgrb swizzle(glm::X, glm::Y, glm::X, glm::Z)
#define ggrb swizzle(glm::Y, glm::Y, glm::X, glm::Z)
#define bgrb swizzle(glm::Z, glm::Y, glm::X, glm::Z)
#define agrb swizzle(glm::W, glm::Y, glm::X, glm::Z)
#define rbrb swizzle(glm::X, glm::Z, glm::X, glm::Z)
#define gbrb swizzle(glm::Y, glm::Z, glm::X, glm::Z)
#define bbrb swizzle(glm::Z, glm::Z, glm::X, glm::Z)
#define abrb swizzle(glm::W, glm::Z, glm::X, glm::Z)
#define rarb swizzle(glm::X, glm::W, glm::X, glm::Z)
#define garb swizzle(glm::Y, glm::W, glm::X, glm::Z)
#define barb swizzle(glm::Z, glm::W, glm::X, glm::Z)
#define aarb swizzle(glm::W, glm::W, glm::X, glm::Z)
#define rrgb swizzle(glm::X, glm::X, glm::Y, glm::Z)
#define grgb swizzle(glm::Y, glm::X, glm::Y, glm::Z)
#define brgb swizzle(glm::Z, glm::X, glm::Y, glm::Z)
#define argb swizzle(glm::W, glm::X, glm::Y, glm::Z)
#define rggb swizzle(glm::X, glm::Y, glm::Y, glm::Z)
#define gggb swizzle(glm::Y, glm::Y, glm::Y, glm::Z)
#define bggb swizzle(glm::Z, glm::Y, glm::Y, glm::Z)
#define aggb swizzle(glm::W, glm::Y, glm::Y, glm::Z)
#define rbgb swizzle(glm::X, glm::Z, glm::Y, glm::Z)
#define gbgb swizzle(glm::Y, glm::Z, glm::Y, glm::Z)
#define bbgb swizzle(glm::Z, glm::Z, glm::Y, glm::Z)
#define abgb swizzle(glm::W, glm::Z, glm::Y, glm::Z)
#define ragb swizzle(glm::X, glm::W, glm::Y, glm::Z)
#define gagb swizzle(glm::Y, glm::W, glm::Y, glm::Z)
#define bagb swizzle(glm::Z, glm::W, glm::Y, glm::Z)
#define aagb swizzle(glm::W, glm::W, glm::Y, glm::Z)
#define rrbb swizzle(glm::X, glm::X, glm::Z, glm::Z)
#define grbb swizzle(glm::Y, glm::X, glm::Z, glm::Z)
#define brbb swizzle(glm::Z, glm::X, glm::Z, glm::Z)
#define arbb swizzle(glm::W, glm::X, glm::Z, glm::Z)
#define rgbb swizzle(glm::X, glm::Y, glm::Z, glm::Z)
#define ggbb swizzle(glm::Y, glm::Y, glm::Z, glm::Z)
#define bgbb swizzle(glm::Z, glm::Y, glm::Z, glm::Z)
#define agbb swizzle(glm::W, glm::Y, glm::Z, glm::Z)
#define rbbb swizzle(glm::X, glm::Z, glm::Z, glm::Z)
#define gbbb swizzle(glm::Y, glm::Z, glm::Z, glm::Z)
#define bbbb swizzle(glm::Z, glm::Z, glm::Z, glm::Z)
#define abbb swizzle(glm::W, glm::Z, glm::Z, glm::Z)
#define rabb swizzle(glm::X, glm::W, glm::Z, glm::Z)
#define gabb swizzle(glm::Y, glm::W, glm::Z, glm::Z)
#define babb swizzle(glm::Z, glm::W, glm::Z, glm::Z)
#define aabb swizzle(glm::W, glm::W, glm::Z, glm::Z)
#define rrab swizzle(glm::X, glm::X, glm::W, glm::Z)
#define grab swizzle(glm::Y, glm::X, glm::W, glm::Z)
#define brab swizzle(glm::Z, glm::X, glm::W, glm::Z)
#define arab swizzle(glm::W, glm::X, glm::W, glm::Z)
#define rgab swizzle(glm::X, glm::Y, glm::W, glm::Z)
#define ggab swizzle(glm::Y, glm::Y, glm::W, glm::Z)
#define bgab swizzle(glm::Z, glm::Y, glm::W, glm::Z)
#define agab swizzle(glm::W, glm::Y, glm::W, glm::Z)
#define rbab swizzle(glm::X, glm::Z, glm::W, glm::Z)
#define gbab swizzle(glm::Y, glm::Z, glm::W, glm::Z)
#define bbab swizzle(glm::Z, glm::Z, glm::W, glm::Z)
#define abab swizzle(glm::W, glm::Z, glm::W, glm::Z)
#define raab swizzle(glm::X, glm::W, glm::W, glm::Z)
#define gaab swizzle(glm::Y, glm::W, glm::W, glm::Z)
#define baab swizzle(glm::Z, glm::W, glm::W, glm::Z)
#define aaab swizzle(glm::W, glm::W, glm::W, glm::Z)
#define rrra swizzle(glm::X, glm::X, glm::X, glm::W)
#define grra swizzle(glm::Y, glm::X, glm::X, glm::W)
#define brra swizzle(glm::Z, glm::X, glm::X, glm::W)
#define arra swizzle(glm::W, glm::X, glm::X, glm::W)
#define rgra swizzle(glm::X, glm::Y, glm::X, glm::W)
#define ggra swizzle(glm::Y, glm::Y, glm::X, glm::W)
#define bgra swizzle(glm::Z, glm::Y, glm::X, glm::W)
#define agra swizzle(glm::W, glm::Y, glm::X, glm::W)
#define rbra swizzle(glm::X, glm::Z, glm::X, glm::W)
#define gbra swizzle(glm::Y, glm::Z, glm::X, glm::W)
#define bbra swizzle(glm::Z, glm::Z, glm::X, glm::W)
#define abra swizzle(glm::W, glm::Z, glm::X, glm::W)
#define rara swizzle(glm::X, glm::W, glm::X, glm::W)
#define gara swizzle(glm::Y, glm::W, glm::X, glm::W)
#define bara swizzle(glm::Z, glm::W, glm::X, glm::W)
#define aara swizzle(glm::W, glm::W, glm::X, glm::W)
#define rrga swizzle(glm::X, glm::X, glm::Y, glm::W)
#define grga swizzle(glm::Y, glm::X, glm::Y, glm::W)
#define brga swizzle(glm::Z, glm::X, glm::Y, glm::W)
#define arga swizzle(glm::W, glm::X, glm::Y, glm::W)
#define rgga swizzle(glm::X, glm::Y, glm::Y, glm::W)
#define ggga swizzle(glm::Y, glm::Y, glm::Y, glm::W)
#define bgga swizzle(glm::Z, glm::Y, glm::Y, glm::W)
#define agga swizzle(glm::W, glm::Y, glm::Y, glm::W)
#define rbga swizzle(glm::X, glm::Z, glm::Y, glm::W)
#define gbga swizzle(glm::Y, glm::Z, glm::Y, glm::W)
#define bbga swizzle(glm::Z, glm::Z, glm::Y, glm::W)
#define abga swizzle(glm::W, glm::Z, glm::Y, glm::W)
#define raga swizzle(glm::X, glm::W, glm::Y, glm::W)
#define gaga swizzle(glm::Y, glm::W, glm::Y, glm::W)
#define baga swizzle(glm::Z, glm::W, glm::Y, glm::W)
#define aaga swizzle(glm::W, glm::W, glm::Y, glm::W)
#define rrba swizzle(glm::X, glm::X, glm::Z, glm::W)
#define grba swizzle(glm::Y, glm::X, glm::Z, glm::W)
#define brba swizzle(glm::Z, glm::X, glm::Z, glm::W)
#define arba swizzle(glm::W, glm::X, glm::Z, glm::W)
#define rgba swizzle(glm::X, glm::Y, glm::Z, glm::W)
#define ggba swizzle(glm::Y, glm::Y, glm::Z, glm::W)
#define bgba swizzle(glm::Z, glm::Y, glm::Z, glm::W)
#define agba swizzle(glm::W, glm::Y, glm::Z, glm::W)
#define rbba swizzle(glm::X, glm::Z, glm::Z, glm::W)
#define gbba swizzle(glm::Y, glm::Z, glm::Z, glm::W)
#define bbba swizzle(glm::Z, glm::Z, glm::Z, glm::W)
#define abba swizzle(glm::W, glm::Z, glm::Z, glm::W)
#define raba swizzle(glm::X, glm::W, glm::Z, glm::W)
#define gaba swizzle(glm::Y, glm::W, glm::Z, glm::W)
#define baba swizzle(glm::Z, glm::W, glm::Z, glm::W)
#define aaba swizzle(glm::W, glm::W, glm::Z, glm::W)
#define rraa swizzle(glm::X, glm::X, glm::W, glm::W)
#define graa swizzle(glm::Y, glm::X, glm::W, glm::W)
#define braa swizzle(glm::Z, glm::X, glm::W, glm::W)
#define araa swizzle(glm::W, glm::X, glm::W, glm::W)
#define rgaa swizzle(glm::X, glm::Y, glm::W, glm::W)
#define ggaa swizzle(glm::Y, glm::Y, glm::W, glm::W)
#define bgaa swizzle(glm::Z, glm::Y, glm::W, glm::W)
#define agaa swizzle(glm::W, glm::Y, glm::W, glm::W)
#define rbaa swizzle(glm::X, glm::Z, glm::W, glm::W)
#define gbaa swizzle(glm::Y, glm::Z, glm::W, glm::W)
#define bbaa swizzle(glm::Z, glm::Z, glm::W, glm::W)
#define abaa swizzle(glm::W, glm::Z, glm::W, glm::W)
#define raaa swizzle(glm::X, glm::W, glm::W, glm::W)
#define gaaa swizzle(glm::Y, glm::W, glm::W, glm::W)
#define baaa swizzle(glm::Z, glm::W, glm::W, glm::W)
#define aaaa swizzle(glm::W, glm::W, glm::W, glm::W)

#endif

#if(defined(GLM_FORCE_SWIZZLE_STPQ) || defined(GLM_SWIZZLE))

#define ssss swizzle(glm::X, glm::X, glm::X, glm::X)
#define tsss swizzle(glm::Y, glm::X, glm::X, glm::X)
#define psss swizzle(glm::Z, glm::X, glm::X, glm::X)
#define qsss swizzle(glm::W, glm::X, glm::X, glm::X)
#define stss swizzle(glm::X, glm::Y, glm::X, glm::X)
#define ttss swizzle(glm::Y, glm::Y, glm::X, glm::X)
#define ptss swizzle(glm::Z, glm::Y, glm::X, glm::X)
#define qtss swizzle(glm::W, glm::Y, glm::X, glm::X)
#define spss swizzle(glm::X, glm::Z, glm::X, glm::X)
#define tpss swizzle(glm::Y, glm::Z, glm::X, glm::X)
#define ppss swizzle(glm::Z, glm::Z, glm::X, glm::X)
#define qpss swizzle(glm::W, glm::Z, glm::X, glm::X)
#define sqss swizzle(glm::X, glm::W, glm::X, glm::X)
#define tqss swizzle(glm::Y, glm::W, glm::X, glm::X)
#define pqss swizzle(glm::Z, glm::W, glm::X, glm::X)
#define qqss swizzle(glm::W, glm::W, glm::X, glm::X)
#define ssts swizzle(glm::X, glm::X, glm::Y, glm::X)
#define tsts swizzle(glm::Y, glm::X, glm::Y, glm::X)
#define psts swizzle(glm::Z, glm::X, glm::Y, glm::X)
#define qsts swizzle(glm::W, glm::X, glm::Y, glm::X)
#define stts swizzle(glm::X, glm::Y, glm::Y, glm::X)
#define ttts swizzle(glm::Y, glm::Y, glm::Y, glm::X)
#define ptts swizzle(glm::Z, glm::Y, glm::Y, glm::X)
#define qtts swizzle(glm::W, glm::Y, glm::Y, glm::X)
#define spts swizzle(glm::X, glm::Z, glm::Y, glm::X)
#define tpts swizzle(glm::Y, glm::Z, glm::Y, glm::X)
#define ppts swizzle(glm::Z, glm::Z, glm::Y, glm::X)
#define qpts swizzle(glm::W, glm::Z, glm::Y, glm::X)
#define sqts swizzle(glm::X, glm::W, glm::Y, glm::X)
#define tqts swizzle(glm::Y, glm::W, glm::Y, glm::X)
#define pqts swizzle(glm::Z, glm::W, glm::Y, glm::X)
#define qqts swizzle(glm::W, glm::W, glm::Y, glm::X)
#define ssps swizzle(glm::X, glm::X, glm::Z, glm::X)
#define tsps swizzle(glm::Y, glm::X, glm::Z, glm::X)
#define psps swizzle(glm::Z, glm::X, glm::Z, glm::X)
#define qsps swizzle(glm::W, glm::X, glm::Z, glm::X)
#define stps swizzle(glm::X, glm::Y, glm::Z, glm::X)
#define ttps swizzle(glm::Y, glm::Y, glm::Z, glm::X)
#define ptps swizzle(glm::Z, glm::Y, glm::Z, glm::X)
#define qtps swizzle(glm::W, glm::Y, glm::Z, glm::X)
#define spps swizzle(glm::X, glm::Z, glm::Z, glm::X)
#define tpps swizzle(glm::Y, glm::Z, glm::Z, glm::X)
#define ppps swizzle(glm::Z, glm::Z, glm::Z, glm::X)
#define qpps swizzle(glm::W, glm::Z, glm::Z, glm::X)
#define sqps swizzle(glm::X, glm::W, glm::Z, glm::X)
#define tqps swizzle(glm::Y, glm::W, glm::Z, glm::X)
#define pqps swizzle(glm::Z, glm::W, glm::Z, glm::X)
#define qqps swizzle(glm::W, glm::W, glm::Z, glm::X)
#define ssqs swizzle(glm::X, glm::X, glm::W, glm::X)
#define tsqs swizzle(glm::Y, glm::X, glm::W, glm::X)
#define psqs swizzle(glm::Z, glm::X, glm::W, glm::X)
#define qsqs swizzle(glm::W, glm::X, glm::W, glm::X)
#define stqs swizzle(glm::X, glm::Y, glm::W, glm::X)
#define ttqs swizzle(glm::Y, glm::Y, glm::W, glm::X)
#define ptqs swizzle(glm::Z, glm::Y, glm::W, glm::X)
#define qtqs swizzle(glm::W, glm::Y, glm::W, glm::X)
#define spqs swizzle(glm::X, glm::Z, glm::W, glm::X)
#define tpqs swizzle(glm::Y, glm::Z, glm::W, glm::X)
#define ppqs swizzle(glm::Z, glm::Z, glm::W, glm::X)
#define qpqs swizzle(glm::W, glm::Z, glm::W, glm::X)
#define sqqs swizzle(glm::X, glm::W, glm::W, glm::X)
#define tqqs swizzle(glm::Y, glm::W, glm::W, glm::X)
#define pqqs swizzle(glm::Z, glm::W, glm::W, glm::X)
#define qqqs swizzle(glm::W, glm::W, glm::W, glm::X)
#define ssst swizzle(glm::X, glm::X, glm::X, glm::Y)
#define tsst swizzle(glm::Y, glm::X, glm::X, glm::Y)
#define psst swizzle(glm::Z, glm::X, glm::X, glm::Y)
#define qsst swizzle(glm::W, glm::X, glm::X, glm::Y)
#define stst swizzle(glm::X, glm::Y, glm::X, glm::Y)
#define ttst swizzle(glm::Y, glm::Y, glm::X, glm::Y)
#define ptst swizzle(glm::Z, glm::Y, glm::X, glm::Y)
#define qtst swizzle(glm::W, glm::Y, glm::X, glm::Y)
#define spst swizzle(glm::X, glm::Z, glm::X, glm::Y)
#define tpst swizzle(glm::Y, glm::Z, glm::X, glm::Y)
#define ppst swizzle(glm::Z, glm::Z, glm::X, glm::Y)
#define qpst swizzle(glm::W, glm::Z, glm::X, glm::Y)
#define sqst swizzle(glm::X, glm::W, glm::X, glm::Y)
#define tqst swizzle(glm::Y, glm::W, glm::X, glm::Y)
#define pqst swizzle(glm::Z, glm::W, glm::X, glm::Y)
#define qqst swizzle(glm::W, glm::W, glm::X, glm::Y)
#define sstt swizzle(glm::X, glm::X, glm::Y, glm::Y)
#define tstt swizzle(glm::Y, glm::X, glm::Y, glm::Y)
#define pstt swizzle(glm::Z, glm::X, glm::Y, glm::Y)
#define qstt swizzle(glm::W, glm::X, glm::Y, glm::Y)
#define sttt swizzle(glm::X, glm::Y, glm::Y, glm::Y)
#define tttt swizzle(glm::Y, glm::Y, glm::Y, glm::Y)
#define pttt swizzle(glm::Z, glm::Y, glm::Y, glm::Y)
#define qttt swizzle(glm::W, glm::Y, glm::Y, glm::Y)
#define sptt swizzle(glm::X, glm::Z, glm::Y, glm::Y)
#define tptt swizzle(glm::Y, glm::Z, glm::Y, glm::Y)
#define pptt swizzle(glm::Z, glm::Z, glm::Y, glm::Y)
#define qptt swizzle(glm::W, glm::Z, glm::Y, glm::Y)
#define sqtt swizzle(glm::X, glm::W, glm::Y, glm::Y)
#define tqtt swizzle(glm::Y, glm::W, glm::Y, glm::Y)
#define pqtt swizzle(glm::Z, glm::W, glm::Y, glm::Y)
#define qqtt swizzle(glm::W, glm::W, glm::Y, glm::Y)
#define sspt swizzle(glm::X, glm::X, glm::Z, glm::Y)
#define tspt swizzle(glm::Y, glm::X, glm::Z, glm::Y)
#define pspt swizzle(glm::Z, glm::X, glm::Z, glm::Y)
#define qspt swizzle(glm::W, glm::X, glm::Z, glm::Y)
#define stpt swizzle(glm::X, glm::Y, glm::Z, glm::Y)
#define ttpt swizzle(glm::Y, glm::Y, glm::Z, glm::Y)
#define ptpt swizzle(glm::Z, glm::Y, glm::Z, glm::Y)
#define qtpt swizzle(glm::W, glm::Y, glm::Z, glm::Y)
#define sppt swizzle(glm::X, glm::Z, glm::Z, glm::Y)
#define tppt swizzle(glm::Y, glm::Z, glm::Z, glm::Y)
#define pppt swizzle(glm::Z, glm::Z, glm::Z, glm::Y)
#define qppt swizzle(glm::W, glm::Z, glm::Z, glm::Y)
#define sqpt swizzle(glm::X, glm::W, glm::Z, glm::Y)
#define tqpt swizzle(glm::Y, glm::W, glm::Z, glm::Y)
#define pqpt swizzle(glm::Z, glm::W, glm::Z, glm::Y)
#define qqpt swizzle(glm::W, glm::W, glm::Z, glm::Y)
#define ssqt swizzle(glm::X, glm::X, glm::W, glm::Y)
#define tsqt swizzle(glm::Y, glm::X, glm::W, glm::Y)
#define psqt swizzle(glm::Z, glm::X, glm::W, glm::Y)
#define qsqt swizzle(glm::W, glm::X, glm::W, glm::Y)
#define stqt swizzle(glm::X, glm::Y, glm::W, glm::Y)
#define ttqt swizzle(glm::Y, glm::Y, glm::W, glm::Y)
#define ptqt swizzle(glm::Z, glm::Y, glm::W, glm::Y)
#define qtqt swizzle(glm::W, glm::Y, glm::W, glm::Y)
#define spqt swizzle(glm::X, glm::Z, glm::W, glm::Y)
#define tpqt swizzle(glm::Y, glm::Z, glm::W, glm::Y)
#define ppqt swizzle(glm::Z, glm::Z, glm::W, glm::Y)
#define qpqt swizzle(glm::W, glm::Z, glm::W, glm::Y)
#define sqqt swizzle(glm::X, glm::W, glm::W, glm::Y)
#define tqqt swizzle(glm::Y, glm::W, glm::W, glm::Y)
#define pqqt swizzle(glm::Z, glm::W, glm::W, glm::Y)
#define qqqt swizzle(glm::W, glm::W, glm::W, glm::Y)
#define sssp swizzle(glm::X, glm::X, glm::X, glm::Z)
#define tssp swizzle(glm::Y, glm::X, glm::X, glm::Z)
#define pssp swizzle(glm::Z, glm::X, glm::X, glm::Z)
#define qssp swizzle(glm::W, glm::X, glm::X, glm::Z)
#define stsp swizzle(glm::X, glm::Y, glm::X, glm::Z)
#define ttsp swizzle(glm::Y, glm::Y, glm::X, glm::Z)
#define ptsp swizzle(glm::Z, glm::Y, glm::X, glm::Z)
#define qtsp swizzle(glm::W, glm::Y, glm::X, glm::Z)
#define spsp swizzle(glm::X, glm::Z, glm::X, glm::Z)
#define tpsp swizzle(glm::Y, glm::Z, glm::X, glm::Z)
#define ppsp swizzle(glm::Z, glm::Z, glm::X, glm::Z)
#define qpsp swizzle(glm::W, glm::Z, glm::X, glm::Z)
#define sqsp swizzle(glm::X, glm::W, glm::X, glm::Z)
#define tqsp swizzle(glm::Y, glm::W, glm::X, glm::Z)
#define pqsp swizzle(glm::Z, glm::W, glm::X, glm::Z)
#define qqsp swizzle(glm::W, glm::W, glm::X, glm::Z)
#define sstp swizzle(glm::X, glm::X, glm::Y, glm::Z)
#define tstp swizzle(glm::Y, glm::X, glm::Y, glm::Z)
#define pstp swizzle(glm::Z, glm::X, glm::Y, glm::Z)
#define qstp swizzle(glm::W, glm::X, glm::Y, glm::Z)
#define sttp swizzle(glm::X, glm::Y, glm::Y, glm::Z)
#define tttp swizzle(glm::Y, glm::Y, glm::Y, glm::Z)
#define pttp swizzle(glm::Z, glm::Y, glm::Y, glm::Z)
#define qttp swizzle(glm::W, glm::Y, glm::Y, glm::Z)
#define sptp swizzle(glm::X, glm::Z, glm::Y, glm::Z)
#define tptp swizzle(glm::Y, glm::Z, glm::Y, glm::Z)
#define pptp swizzle(glm::Z, glm::Z, glm::Y, glm::Z)
#define qptp swizzle(glm::W, glm::Z, glm::Y, glm::Z)
#define sqtp swizzle(glm::X, glm::W, glm::Y, glm::Z)
#define tqtp swizzle(glm::Y, glm::W, glm::Y, glm::Z)
#define pqtp swizzle(glm::Z, glm::W, glm::Y, glm::Z)
#define qqtp swizzle(glm::W, glm::W, glm::Y, glm::Z)
#define sspp swizzle(glm::X, glm::X, glm::Z, glm::Z)
#define tspp swizzle(glm::Y, glm::X, glm::Z, glm::Z)
#define pspp swizzle(glm::Z, glm::X, glm::Z, glm::Z)
#define qspp swizzle(glm::W, glm::X, glm::Z, glm::Z)
#define stpp swizzle(glm::X, glm::Y, glm::Z, glm::Z)
#define ttpp swizzle(glm::Y, glm::Y, glm::Z, glm::Z)
#define ptpp swizzle(glm::Z, glm::Y, glm::Z, glm::Z)
#define qtpp swizzle(glm::W, glm::Y, glm::Z, glm::Z)
#define sppp swizzle(glm::X, glm::Z, glm::Z, glm::Z)
#define tppp swizzle(glm::Y, glm::Z, glm::Z, glm::Z)
#define pppp swizzle(glm::Z, glm::Z, glm::Z, glm::Z)
#define qppp swizzle(glm::W, glm::Z, glm::Z, glm::Z)
#define sqpp swizzle(glm::X, glm::W, glm::Z, glm::Z)
#define tqpp swizzle(glm::Y, glm::W, glm::Z, glm::Z)
#define pqpp swizzle(glm::Z, glm::W, glm::Z, glm::Z)
#define qqpp swizzle(glm::W, glm::W, glm::Z, glm::Z)
#define ssqp swizzle(glm::X, glm::X, glm::W, glm::Z)
#define tsqp swizzle(glm::Y, glm::X, glm::W, glm::Z)
#define psqp swizzle(glm::Z, glm::X, glm::W, glm::Z)
#define qsqp swizzle(glm::W, glm::X, glm::W, glm::Z)
#define stqp swizzle(glm::X, glm::Y, glm::W, glm::Z)
#define ttqp swizzle(glm::Y, glm::Y, glm::W, glm::Z)
#define ptqp swizzle(glm::Z, glm::Y, glm::W, glm::Z)
#define qtqp swizzle(glm::W, glm::Y, glm::W, glm::Z)
#define spqp swizzle(glm::X, glm::Z, glm::W, glm::Z)
#define tpqp swizzle(glm::Y, glm::Z, glm::W, glm::Z)
#define ppqp swizzle(glm::Z, glm::Z, glm::W, glm::Z)
#define qpqp swizzle(glm::W, glm::Z, glm::W, glm::Z)
#define sqqp swizzle(glm::X, glm::W, glm::W, glm::Z)
#define tqqp swizzle(glm::Y, glm::W, glm::W, glm::Z)
#define pqqp swizzle(glm::Z, glm::W, glm::W, glm::Z)
#define qqqp swizzle(glm::W, glm::W, glm::W, glm::Z)
#define sssq swizzle(glm::X, glm::X, glm::X, glm::W)
#define tssq swizzle(glm::Y, glm::X, glm::X, glm::W)
#define pssq swizzle(glm::Z, glm::X, glm::X, glm::W)
#define qssq swizzle(glm::W, glm::X, glm::X, glm::W)
#define stsq swizzle(glm::X, glm::Y, glm::X, glm::W)
#define ttsq swizzle(glm::Y, glm::Y, glm::X, glm::W)
#define ptsq swizzle(glm::Z, glm::Y, glm::X, glm::W)
#define qtsq swizzle(glm::W, glm::Y, glm::X, glm::W)
#define spsq swizzle(glm::X, glm::Z, glm::X, glm::W)
#define tpsq swizzle(glm::Y, glm::Z, glm::X, glm::W)
#define ppsq swizzle(glm::Z, glm::Z, glm::X, glm::W)
#define qpsq swizzle(glm::W, glm::Z, glm::X, glm::W)
#define sqsq swizzle(glm::X, glm::W, glm::X, glm::W)
#define tqsq swizzle(glm::Y, glm::W, glm::X, glm::W)
#define pqsq swizzle(glm::Z, glm::W, glm::X, glm::W)
#define qqsq swizzle(glm::W, glm::W, glm::X, glm::W)
#define sstq swizzle(glm::X, glm::X, glm::Y, glm::W)
#define tstq swizzle(glm::Y, glm::X, glm::Y, glm::W)
#define pstq swizzle(glm::Z, glm::X, glm::Y, glm::W)
#define qstq swizzle(glm::W, glm::X, glm::Y, glm::W)
#define sttq swizzle(glm::X, glm::Y, glm::Y, glm::W)
#define tttq swizzle(glm::Y, glm::Y, glm::Y, glm::W)
#define pttq swizzle(glm::Z, glm::Y, glm::Y, glm::W)
#define qttq swizzle(glm::W, glm::Y, glm::Y, glm::W)
#define sptq swizzle(glm::X, glm::Z, glm::Y, glm::W)
#define tptq swizzle(glm::Y, glm::Z, glm::Y, glm::W)
#define pptq swizzle(glm::Z, glm::Z, glm::Y, glm::W)
#define qptq swizzle(glm::W, glm::Z, glm::Y, glm::W)
#define sqtq swizzle(glm::X, glm::W, glm::Y, glm::W)
#define tqtq swizzle(glm::Y, glm::W, glm::Y, glm::W)
#define pqtq swizzle(glm::Z, glm::W, glm::Y, glm::W)
#define qqtq swizzle(glm::W, glm::W, glm::Y, glm::W)
#define sspq swizzle(glm::X, glm::X, glm::Z, glm::W)
#define tspq swizzle(glm::Y, glm::X, glm::Z, glm::W)
#define pspq swizzle(glm::Z, glm::X, glm::Z, glm::W)
#define qspq swizzle(glm::W, glm::X, glm::Z, glm::W)
#define stpq swizzle(glm::X, glm::Y, glm::Z, glm::W)
#define ttpq swizzle(glm::Y, glm::Y, glm::Z, glm::W)
#define ptpq swizzle(glm::Z, glm::Y, glm::Z, glm::W)
#define qtpq swizzle(glm::W, glm::Y, glm::Z, glm::W)
#define sppq swizzle(glm::X, glm::Z, glm::Z, glm::W)
#define tppq swizzle(glm::Y, glm::Z, glm::Z, glm::W)
#define pppq swizzle(glm::Z, glm::Z, glm::Z, glm::W)
#define qppq swizzle(glm::W, glm::Z, glm::Z, glm::W)
#define sqpq swizzle(glm::X, glm::W, glm::Z, glm::W)
#define tqpq swizzle(glm::Y, glm::W, glm::Z, glm::W)
#define pqpq swizzle(glm::Z, glm::W, glm::Z, glm::W)
#define qqpq swizzle(glm::W, glm::W, glm::Z, glm::W)
#define ssqq swizzle(glm::X, glm::X, glm::W, glm::W)
#define tsqq swizzle(glm::Y, glm::X, glm::W, glm::W)
#define psqq swizzle(glm::Z, glm::X, glm::W, glm::W)
#define qsqq swizzle(glm::W, glm::X, glm::W, glm::W)
#define stqq swizzle(glm::X, glm::Y, glm::W, glm::W)
#define ttqq swizzle(glm::Y, glm::Y, glm::W, glm::W)
#define ptqq swizzle(glm::Z, glm::Y, glm::W, glm::W)
#define qtqq swizzle(glm::W, glm::Y, glm::W, glm::W)
#define spqq swizzle(glm::X, glm::Z, glm::W, glm::W)
#define tpqq swizzle(glm::Y, glm::Z, glm::W, glm::W)
#define ppqq swizzle(glm::Z, glm::Z, glm::W, glm::W)
#define qpqq swizzle(glm::W, glm::Z, glm::W, glm::W)
#define sqqq swizzle(glm::X, glm::W, glm::W, glm::W)
#define tqqq swizzle(glm::Y, glm::W, glm::W, glm::W)
#define pqqq swizzle(glm::Z, glm::W, glm::W, glm::W)
#define qqqq swizzle(glm::W, glm::W, glm::W, glm::W)

#endif

#endif//glm_core_swizzle<|MERGE_RESOLUTION|>--- conflicted
+++ resolved
@@ -48,708 +48,10 @@
 	};
 }//namespace glm
 
-<<<<<<< HEAD
-
-=======
->>>>>>> 1245dc51
 namespace glm{
 namespace detail
 {
     //! Internal class for implementing swizzle operators
-<<<<<<< HEAD
-    /*!
-        Template parameters:
-
-        Type    = type of scalar values (e.g. float, double)
-        Class   = class the swizzle is applies to (e.g. vector3f)
-        N       = number of components in the vector (e.g. 3)
-        E0...3  = what index the n-th element of this swizzle refers to
-    */
-    template <typename Derived, typename Type, typename Class, int N, int E0, int E1, int E2, int E3, int DUPLICATE_ELEMENTS>
-    struct swizzle_base
-    {
-        typedef Derived     derived_type;
-
-        swizzle_base& operator= (const Class& that)
-        {
-            static const int offset_dst[4] = { E0, E1, E2, E3 };
-
-            Type t[N];
-            for (int i = 0; i < N; ++i)
-                t[i] = that[i];
-            for (int i = 0; i < N; ++i)
-                elem(offset_dst[i]) = t[i];
-
-            return *this;
-        }
-
-        swizzle_base& operator= (const Type& t)
-        {
-            static const int offset_dst[4] = { E0, E1, E2, E3 };
-
-            for (int i = 0; i < N; ++i)
-                elem(offset_dst[i]) = t;
-
-            return *this;
-        }
-
-    protected:
-        Type&         elem   (size_t i)       { return (reinterpret_cast<Type*>(_buffer))[i]; }
-        const Type&   elem   (size_t i) const { return (reinterpret_cast<const Type*>(_buffer))[i]; }
-
-        // Use an opaque buffer to *ensure* the compiler doesn't call a constructor.
-        // Otherwise, a vec4 containing all swizzles might end up with 1000s of 
-        // constructor calls
-        char    _buffer[sizeof(Type) * N];
-    };
-
-    template <typename Derived, typename Type, typename Class, int N, int E0, int E1, int E2, int E3>
-    struct swizzle_base<Derived, Type,Class,N,E0,E1,E2,E3,1>
-    {
-        typedef Derived     derived_type;
-
-        struct Stub {};
-        swizzle_base& operator= (const Stub& that) {}
-          
-    protected:
-        Type&         elem   (size_t i)       { return (reinterpret_cast<Type*>(_buffer))[i]; }
-        const Type&   elem   (size_t i) const { return (reinterpret_cast<const Type*>(_buffer))[i]; }
-
-        char    _buffer[sizeof(Type) * N];      
-    };
-
-    //! Internal class for implementing swizzle operators
-    template <typename T, typename P, int E0, int E1>
-    struct swizzle2 : public swizzle_base<swizzle2<T,P,E0,E1>, T,P,2,E0,E1,0,0,(E0 == E1)>
-    {
-        using swizzle_base<swizzle2<T,P,E0,E1>,T,P,2,E0,E1,0,0,(E0 == E1)>::operator=;
-        P cast() const { return P(this->elem(E0), this->elem(E1)); }
-        operator P () const { return cast(); }
-    };
-
-    //! Internal class for implementing swizzle operators
-    template <typename T, typename P, int E0, int E1, int E2>
-    struct swizzle2_3 : public swizzle_base<swizzle2_3<T,P,E0,E1,E2>,T,P,2,E0,E1,E2,0,1>
-    {
-        using swizzle_base<swizzle2_3<T,P,E0,E1,E2>,T,P,2,E0,E1,E2,0,1>::operator=;
-        P cast() const { return P(this->elem(E0), this->elem(E1), this->elem(E2)); }
-        operator P () const { return cast(); }
-    };
-
-    //! Internal class for implementing swizzle operators
-    template <typename T, typename P, int E0, int E1, int E2, int E3>
-    struct swizzle2_4 : public swizzle_base<swizzle2_4<T,P,E0,E1,E2,E3>,T,P,2,E0,E1,E2,E3,1>
-    {
-        using swizzle_base<swizzle2_4<T,P,E0,E1,E2,E3>,T,P,2,E0,E1,E2,E3,1>::operator=;
-        P cast() const { return P(this->elem(E0), this->elem(E1), this->elem(E2), this->elem(E3)); }
-        operator P () const { return cast(); }
-    };
-
-    //! Internal class for implementing swizzle operators
-    template <typename T, typename P, int E0, int E1, int E2>
-    struct swizzle3 : public swizzle_base<swizzle3<T,P,E0,E1,E2>,T,P,3,E0,E1,E2,0,(E0==E1||E0==E2||E1==E2)>
-    {
-        using swizzle_base<swizzle3<T,P,E0,E1,E2>,T,P,3,E0,E1,E2,0,(E0==E1||E0==E2||E1==E2)>::operator=;
-        P cast() const { return P(this->elem(E0), this->elem(E1), this->elem(E2)); }
-        operator P () const { return cast(); }
-    };
-
-    //! Internal class for implementing swizzle operators
-    template <typename T, typename P, int E0, int E1>
-    struct swizzle3_2 : public swizzle_base<swizzle3_2<T,P,E0,E1>,T,P,2,E0,E1,0,0,(E0==E1)>
-    {
-        using swizzle_base<swizzle3_2<T,P,E0,E1>,T,P,2,E0,E1,0,0,(E0==E1)>::operator=;
-        P cast() const { return P(this->elem(E0), this->elem(E1)); }
-        operator P () const { return cast(); }
-    };
-
-    //! Internal class for implementing swizzle operators
-    template <typename T, typename P, int E0, int E1, int E2, int E3>
-    struct swizzle3_4 : public swizzle_base<swizzle3_4<T,P,E0,E1,E2,E3>,T,P,3,E0,E1,E2,E3,1>
-    {
-        using swizzle_base<swizzle3_4<T,P,E0,E1,E2,E3>,T,P,3,E0,E1,E2,E3,1>::operator=;
-        P cast() const { return P(this->elem(E0), this->elem(E1), this->elem(E2), this->elem(E3)); }
-        operator P () const { return cast(); }
-    };
-
-    //! Internal class for implementing swizzle operators
-    template <typename T, typename P, int E0, int E1, int E2, int E3>
-    struct swizzle4 : public swizzle_base<swizzle4<T,P,E0,E1,E2,E3>,T,P,4,E0,E1,E2,E3,(E0==E1||E0==E2||E0==E3||E1==E2||E1==E3||E2==E3)>
-    {
-        using swizzle_base<swizzle4<T,P,E0,E1,E2,E3>,T,P,4,E0,E1,E2,E3,(E0==E1||E0==E2||E0==E3||E1==E2||E1==E3||E2==E3)>::operator=;
-        P cast() const { return P(this->elem(E0), this->elem(E1), this->elem(E2), this->elem(E3)); }
-        operator P () const { return cast(); }
-    };
-
-    //! Internal class for implementing swizzle operators
-    template <typename T, typename P, int E0, int E1>
-    struct swizzle4_2 : public swizzle_base<swizzle4_2<T,P,E0,E1>,T,P,2,E0,E1,0,0,(E0==E1)>
-    {
-        using swizzle_base<swizzle4_2<T,P,E0,E1>,T,P,2,E0,E1,0,0,(E0==E1)>::operator=;
-        P cast() const { return P(this->elem(E0), this->elem(E1)); }
-        operator P () const { return cast(); }
-    };
-
-
-    //! Internal class for implementing swizzle operators
-    template <typename T, typename P, int E0, int E1, int E2>
-    struct swizzle4_3 : public swizzle_base<swizzle4_3<T,P,E0,E1,E2>,T,P,4,E0,E1,E2,0,(E0==E1||E0==E2||E1==E2)>
-    {
-        using swizzle_base<swizzle4_3<T,P,E0,E1,E2>,T,P,4,E0,E1,E2,0,(E0==E1||E0==E2||E1==E2)>::operator=;
-        P cast() const { return P(this->elem(E0), this->elem(E1), this->elem(E2)); }
-        operator P () { return cast(); }
-    };
-
-#define _GLM_SWIZZLE_BINARY_OPERATOR_IMPLEMENTATION(OPERAND)\
-    template <typename T, typename P, int N, typename S0, int E0, int E1, int E2, int E3, int D0, typename S1,int F0, int F1, int F2, int F3, int D1> \
-    typename P operator OPERAND ( \
-        const glm::detail::swizzle_base<S0,T,P,N,E0,E1,E2,E3,D0>& a, \
-        const glm::detail::swizzle_base<S1,T,P,N,F0,F1,F2,F3,D1>& b) \
-    { \
-        return static_cast<const S0&>(a).cast() OPERAND static_cast<const S1&>(b).cast(); \
-    } \
-    \
-    template <typename T, typename P, int N, typename S0, int E0, int E1, int E2, int E3, int D0> \
-    typename P operator OPERAND ( \
-        const glm::detail::swizzle_base<S0,T,P,N,E0,E1,E2,E3,D0>& a, \
-        const typename P& b) \
-    { \
-        return static_cast<const S0&>(a).cast() OPERAND b; \
-    } \
-    \
-    template <typename T, typename P, int N, typename S0, int E0, int E1, int E2, int E3, int D0> \
-    typename P operator OPERAND ( \
-        const typename P& a, \
-        const glm::detail::swizzle_base<S0,T,P,N,E0,E1,E2,E3,D0>& b) \
-    { \
-        return a OPERAND static_cast<const S0&>(b).cast(); \
-    }
-
-    _GLM_SWIZZLE_BINARY_OPERATOR_IMPLEMENTATION(+)
-    _GLM_SWIZZLE_BINARY_OPERATOR_IMPLEMENTATION(-)
-    _GLM_SWIZZLE_BINARY_OPERATOR_IMPLEMENTATION(*)
-    _GLM_SWIZZLE_BINARY_OPERATOR_IMPLEMENTATION(/)
-
-}//namespace detail 
-}//namespace glm
-
-
-
-
-#define _GLM_SWIZZLE2_2_MEMBERS(T,P,E0,E1) \
-    struct { glm::detail::swizzle2<T,P,0,0> E0 ## E0; }; \
-    struct { glm::detail::swizzle2<T,P,0,1> E0 ## E1; }; \
-    struct { glm::detail::swizzle2<T,P,1,0> E1 ## E0; }; \
-    struct { glm::detail::swizzle2<T,P,1,1> E1 ## E1; }; 
-
-#define _GLM_SWIZZLE2_3_MEMBERS(T,P2,E0,E1) \
-    struct { glm::detail::swizzle2_3<T,P2,0,0,0> E0 ## E0 ## E0; }; \
-    struct { glm::detail::swizzle2_3<T,P2,0,0,1> E0 ## E0 ## E1; }; \
-    struct { glm::detail::swizzle2_3<T,P2,0,1,0> E0 ## E1 ## E0; }; \
-    struct { glm::detail::swizzle2_3<T,P2,0,1,1> E0 ## E1 ## E1; }; \
-    struct { glm::detail::swizzle2_3<T,P2,1,0,0> E1 ## E0 ## E0; }; \
-    struct { glm::detail::swizzle2_3<T,P2,1,0,1> E1 ## E0 ## E1; }; \
-    struct { glm::detail::swizzle2_3<T,P2,1,1,0> E1 ## E1 ## E0; }; \
-    struct { glm::detail::swizzle2_3<T,P2,1,1,1> E1 ## E1 ## E1; };  
-
-
-#define _GLM_SWIZZLE3_3_MEMBERS(T,P,E0,E1,E2) \
-    struct { glm::detail::swizzle3<T,P,0,0,0> E0 ## E0 ## E0; }; \
-    struct { glm::detail::swizzle3<T,P,0,0,1> E0 ## E0 ## E1; }; \
-    struct { glm::detail::swizzle3<T,P,0,0,2> E0 ## E0 ## E2; }; \
-    struct { glm::detail::swizzle3<T,P,0,1,0> E0 ## E1 ## E0; }; \
-    struct { glm::detail::swizzle3<T,P,0,1,1> E0 ## E1 ## E1; }; \
-    struct { glm::detail::swizzle3<T,P,0,1,2> E0 ## E1 ## E2; }; \
-    struct { glm::detail::swizzle3<T,P,0,2,0> E0 ## E2 ## E0; }; \
-    struct { glm::detail::swizzle3<T,P,0,2,1> E0 ## E2 ## E1; }; \
-    struct { glm::detail::swizzle3<T,P,0,2,2> E0 ## E2 ## E2; }; \
-    \
-    struct { glm::detail::swizzle3<T,P,1,0,0> E1 ## E0 ## E0; }; \
-    struct { glm::detail::swizzle3<T,P,1,0,1> E1 ## E0 ## E1; }; \
-    struct { glm::detail::swizzle3<T,P,1,0,2> E1 ## E0 ## E2; }; \
-    struct { glm::detail::swizzle3<T,P,1,1,0> E1 ## E1 ## E0; }; \
-    struct { glm::detail::swizzle3<T,P,1,1,1> E1 ## E1 ## E1; }; \
-    struct { glm::detail::swizzle3<T,P,1,1,2> E1 ## E1 ## E2; }; \
-    struct { glm::detail::swizzle3<T,P,1,2,0> E1 ## E2 ## E0; }; \
-    struct { glm::detail::swizzle3<T,P,1,2,1> E1 ## E2 ## E1; }; \
-    struct { glm::detail::swizzle3<T,P,1,2,2> E1 ## E2 ## E2; }; \
-    \
-    struct { glm::detail::swizzle3<T,P,2,0,0> E2 ## E0 ## E0; }; \
-    struct { glm::detail::swizzle3<T,P,2,0,1> E2 ## E0 ## E1; }; \
-    struct { glm::detail::swizzle3<T,P,2,0,2> E2 ## E0 ## E2; }; \
-    struct { glm::detail::swizzle3<T,P,2,1,0> E2 ## E1 ## E0; }; \
-    struct { glm::detail::swizzle3<T,P,2,1,1> E2 ## E1 ## E1; }; \
-    struct { glm::detail::swizzle3<T,P,2,1,2> E2 ## E1 ## E2; }; \
-    struct { glm::detail::swizzle3<T,P,2,2,0> E2 ## E2 ## E0; }; \
-    struct { glm::detail::swizzle3<T,P,2,2,1> E2 ## E2 ## E1; }; \
-    struct { glm::detail::swizzle3<T,P,2,2,2> E2 ## E2 ## E2; };
-
-#define _GLM_SWIZZLE3_2_MEMBERS(T,P2,E0,E1,E2) \
-    struct { glm::detail::swizzle3_2<T,P2,0,0> E0 ## E0; }; \
-    struct { glm::detail::swizzle3_2<T,P2,0,1> E0 ## E1; }; \
-    struct { glm::detail::swizzle3_2<T,P2,0,2> E0 ## E2; }; \
-    struct { glm::detail::swizzle3_2<T,P2,1,0> E1 ## E0; }; \
-    struct { glm::detail::swizzle3_2<T,P2,1,1> E1 ## E1; }; \
-    struct { glm::detail::swizzle3_2<T,P2,1,2> E1 ## E2; }; \
-    struct { glm::detail::swizzle3_2<T,P2,2,0> E2 ## E0; }; \
-    struct { glm::detail::swizzle3_2<T,P2,2,1> E2 ## E1; }; \
-    struct { glm::detail::swizzle3_2<T,P2,2,2> E2 ## E2; }; 
-
-#define _GLM_SWIZZLE3_4_MEMBERS(T,P2,E0,E1,E2) \
-    struct { glm::detail::swizzle3_4<T,P2,0,0,0,0> E0 ## E0 ## E0 ## E0; }; \
-    struct { glm::detail::swizzle3_4<T,P2,0,0,0,1> E0 ## E0 ## E0 ## E1; }; \
-    struct { glm::detail::swizzle3_4<T,P2,0,0,0,2> E0 ## E0 ## E0 ## E2; }; \
-    struct { glm::detail::swizzle3_4<T,P2,0,0,1,0> E0 ## E0 ## E1 ## E0; }; \
-    struct { glm::detail::swizzle3_4<T,P2,0,0,1,1> E0 ## E0 ## E1 ## E1; }; \
-    struct { glm::detail::swizzle3_4<T,P2,0,0,1,2> E0 ## E0 ## E1 ## E2; }; \
-    struct { glm::detail::swizzle3_4<T,P2,0,0,2,0> E0 ## E0 ## E2 ## E0; }; \
-    struct { glm::detail::swizzle3_4<T,P2,0,0,2,1> E0 ## E0 ## E2 ## E1; }; \
-    struct { glm::detail::swizzle3_4<T,P2,0,0,2,2> E0 ## E0 ## E2 ## E2; }; \
-    struct { glm::detail::swizzle3_4<T,P2,0,1,0,0> E0 ## E1 ## E0 ## E0; }; \
-    struct { glm::detail::swizzle3_4<T,P2,0,1,0,1> E0 ## E1 ## E0 ## E1; }; \
-    struct { glm::detail::swizzle3_4<T,P2,0,1,0,2> E0 ## E1 ## E0 ## E2; }; \
-    struct { glm::detail::swizzle3_4<T,P2,0,1,1,0> E0 ## E1 ## E1 ## E0; }; \
-    struct { glm::detail::swizzle3_4<T,P2,0,1,1,1> E0 ## E1 ## E1 ## E1; }; \
-    struct { glm::detail::swizzle3_4<T,P2,0,1,1,2> E0 ## E1 ## E1 ## E2; }; \
-    struct { glm::detail::swizzle3_4<T,P2,0,1,2,0> E0 ## E1 ## E2 ## E0; }; \
-    struct { glm::detail::swizzle3_4<T,P2,0,1,2,1> E0 ## E1 ## E2 ## E1; }; \
-    struct { glm::detail::swizzle3_4<T,P2,0,1,2,2> E0 ## E1 ## E2 ## E2; }; \
-    struct { glm::detail::swizzle3_4<T,P2,0,2,0,0> E0 ## E2 ## E0 ## E0; }; \
-    struct { glm::detail::swizzle3_4<T,P2,0,2,0,1> E0 ## E2 ## E0 ## E1; }; \
-    struct { glm::detail::swizzle3_4<T,P2,0,2,0,2> E0 ## E2 ## E0 ## E2; }; \
-    struct { glm::detail::swizzle3_4<T,P2,0,2,1,0> E0 ## E2 ## E1 ## E0; }; \
-    struct { glm::detail::swizzle3_4<T,P2,0,2,1,1> E0 ## E2 ## E1 ## E1; }; \
-    struct { glm::detail::swizzle3_4<T,P2,0,2,1,2> E0 ## E2 ## E1 ## E2; }; \
-    struct { glm::detail::swizzle3_4<T,P2,0,2,2,0> E0 ## E2 ## E2 ## E0; }; \
-    struct { glm::detail::swizzle3_4<T,P2,0,2,2,1> E0 ## E2 ## E2 ## E1; }; \
-    struct { glm::detail::swizzle3_4<T,P2,0,2,2,2> E0 ## E2 ## E2 ## E2; }; \
-    \
-    struct { glm::detail::swizzle3_4<T,P2,1,0,0,0> E1 ## E0 ## E0 ## E0; }; \
-    struct { glm::detail::swizzle3_4<T,P2,1,0,0,1> E1 ## E0 ## E0 ## E1; }; \
-    struct { glm::detail::swizzle3_4<T,P2,1,0,0,2> E1 ## E0 ## E0 ## E2; }; \
-    struct { glm::detail::swizzle3_4<T,P2,1,0,1,0> E1 ## E0 ## E1 ## E0; }; \
-    struct { glm::detail::swizzle3_4<T,P2,1,0,1,1> E1 ## E0 ## E1 ## E1; }; \
-    struct { glm::detail::swizzle3_4<T,P2,1,0,1,2> E1 ## E0 ## E1 ## E2; }; \
-    struct { glm::detail::swizzle3_4<T,P2,1,0,2,0> E1 ## E0 ## E2 ## E0; }; \
-    struct { glm::detail::swizzle3_4<T,P2,1,0,2,1> E1 ## E0 ## E2 ## E1; }; \
-    struct { glm::detail::swizzle3_4<T,P2,1,0,2,2> E1 ## E0 ## E2 ## E2; }; \
-    struct { glm::detail::swizzle3_4<T,P2,1,1,0,0> E1 ## E1 ## E0 ## E0; }; \
-    struct { glm::detail::swizzle3_4<T,P2,1,1,0,1> E1 ## E1 ## E0 ## E1; }; \
-    struct { glm::detail::swizzle3_4<T,P2,1,1,0,2> E1 ## E1 ## E0 ## E2; }; \
-    struct { glm::detail::swizzle3_4<T,P2,1,1,1,0> E1 ## E1 ## E1 ## E0; }; \
-    struct { glm::detail::swizzle3_4<T,P2,1,1,1,1> E1 ## E1 ## E1 ## E1; }; \
-    struct { glm::detail::swizzle3_4<T,P2,1,1,1,2> E1 ## E1 ## E1 ## E2; }; \
-    struct { glm::detail::swizzle3_4<T,P2,1,1,2,0> E1 ## E1 ## E2 ## E0; }; \
-    struct { glm::detail::swizzle3_4<T,P2,1,1,2,1> E1 ## E1 ## E2 ## E1; }; \
-    struct { glm::detail::swizzle3_4<T,P2,1,1,2,2> E1 ## E1 ## E2 ## E2; }; \
-    struct { glm::detail::swizzle3_4<T,P2,1,2,0,0> E1 ## E2 ## E0 ## E0; }; \
-    struct { glm::detail::swizzle3_4<T,P2,1,2,0,1> E1 ## E2 ## E0 ## E1; }; \
-    struct { glm::detail::swizzle3_4<T,P2,1,2,0,2> E1 ## E2 ## E0 ## E2; }; \
-    struct { glm::detail::swizzle3_4<T,P2,1,2,1,0> E1 ## E2 ## E1 ## E0; }; \
-    struct { glm::detail::swizzle3_4<T,P2,1,2,1,1> E1 ## E2 ## E1 ## E1; }; \
-    struct { glm::detail::swizzle3_4<T,P2,1,2,1,2> E1 ## E2 ## E1 ## E2; }; \
-    struct { glm::detail::swizzle3_4<T,P2,1,2,2,0> E1 ## E2 ## E2 ## E0; }; \
-    struct { glm::detail::swizzle3_4<T,P2,1,2,2,1> E1 ## E2 ## E2 ## E1; }; \
-    struct { glm::detail::swizzle3_4<T,P2,1,2,2,2> E1 ## E2 ## E2 ## E2; }; \
-    \
-    struct { glm::detail::swizzle3_4<T,P2,2,0,0,0> E2 ## E0 ## E0 ## E0; }; \
-    struct { glm::detail::swizzle3_4<T,P2,2,0,0,1> E2 ## E0 ## E0 ## E1; }; \
-    struct { glm::detail::swizzle3_4<T,P2,2,0,0,2> E2 ## E0 ## E0 ## E2; }; \
-    struct { glm::detail::swizzle3_4<T,P2,2,0,1,0> E2 ## E0 ## E1 ## E0; }; \
-    struct { glm::detail::swizzle3_4<T,P2,2,0,1,1> E2 ## E0 ## E1 ## E1; }; \
-    struct { glm::detail::swizzle3_4<T,P2,2,0,1,2> E2 ## E0 ## E1 ## E2; }; \
-    struct { glm::detail::swizzle3_4<T,P2,2,0,2,0> E2 ## E0 ## E2 ## E0; }; \
-    struct { glm::detail::swizzle3_4<T,P2,2,0,2,1> E2 ## E0 ## E2 ## E1; }; \
-    struct { glm::detail::swizzle3_4<T,P2,2,0,2,2> E2 ## E0 ## E2 ## E2; }; \
-    struct { glm::detail::swizzle3_4<T,P2,2,1,0,0> E2 ## E1 ## E0 ## E0; }; \
-    struct { glm::detail::swizzle3_4<T,P2,2,1,0,1> E2 ## E1 ## E0 ## E1; }; \
-    struct { glm::detail::swizzle3_4<T,P2,2,1,0,2> E2 ## E1 ## E0 ## E2; }; \
-    struct { glm::detail::swizzle3_4<T,P2,2,1,1,0> E2 ## E1 ## E1 ## E0; }; \
-    struct { glm::detail::swizzle3_4<T,P2,2,1,1,1> E2 ## E1 ## E1 ## E1; }; \
-    struct { glm::detail::swizzle3_4<T,P2,2,1,1,2> E2 ## E1 ## E1 ## E2; }; \
-    struct { glm::detail::swizzle3_4<T,P2,2,1,2,0> E2 ## E1 ## E2 ## E0; }; \
-    struct { glm::detail::swizzle3_4<T,P2,2,1,2,1> E2 ## E1 ## E2 ## E1; }; \
-    struct { glm::detail::swizzle3_4<T,P2,2,1,2,2> E2 ## E1 ## E2 ## E2; }; \
-    struct { glm::detail::swizzle3_4<T,P2,2,2,0,0> E2 ## E2 ## E0 ## E0; }; \
-    struct { glm::detail::swizzle3_4<T,P2,2,2,0,1> E2 ## E2 ## E0 ## E1; }; \
-    struct { glm::detail::swizzle3_4<T,P2,2,2,0,2> E2 ## E2 ## E0 ## E2; }; \
-    struct { glm::detail::swizzle3_4<T,P2,2,2,1,0> E2 ## E2 ## E1 ## E0; }; \
-    struct { glm::detail::swizzle3_4<T,P2,2,2,1,1> E2 ## E2 ## E1 ## E1; }; \
-    struct { glm::detail::swizzle3_4<T,P2,2,2,1,2> E2 ## E2 ## E1 ## E2; }; \
-    struct { glm::detail::swizzle3_4<T,P2,2,2,2,0> E2 ## E2 ## E2 ## E0; }; \
-    struct { glm::detail::swizzle3_4<T,P2,2,2,2,1> E2 ## E2 ## E2 ## E1; }; \
-    struct { glm::detail::swizzle3_4<T,P2,2,2,2,2> E2 ## E2 ## E2 ## E2; }; \
-
-
-#define _GLM_SWIZZLE2_4_MEMBERS(T,P2,E0,E1) \
-    struct { glm::detail::swizzle2_4<T,P2,0,0,0,0> E0 ## E0 ## E0 ## E0; }; \
-    struct { glm::detail::swizzle2_4<T,P2,0,0,0,1> E0 ## E0 ## E0 ## E1; }; \
-    struct { glm::detail::swizzle2_4<T,P2,0,0,1,0> E0 ## E0 ## E1 ## E0; }; \
-    struct { glm::detail::swizzle2_4<T,P2,0,0,1,1> E0 ## E0 ## E1 ## E1; }; \
-    struct { glm::detail::swizzle2_4<T,P2,0,1,0,0> E0 ## E1 ## E0 ## E0; }; \
-    struct { glm::detail::swizzle2_4<T,P2,0,1,0,1> E0 ## E1 ## E0 ## E1; }; \
-    struct { glm::detail::swizzle2_4<T,P2,0,1,1,0> E0 ## E1 ## E1 ## E0; }; \
-    struct { glm::detail::swizzle2_4<T,P2,0,1,1,1> E0 ## E1 ## E1 ## E1; }; \
-    struct { glm::detail::swizzle2_4<T,P2,1,0,0,0> E1 ## E0 ## E0 ## E0; }; \
-    struct { glm::detail::swizzle2_4<T,P2,1,0,0,1> E1 ## E0 ## E0 ## E1; }; \
-    struct { glm::detail::swizzle2_4<T,P2,1,0,1,0> E1 ## E0 ## E1 ## E0; }; \
-    struct { glm::detail::swizzle2_4<T,P2,1,0,1,1> E1 ## E0 ## E1 ## E1; }; \
-    struct { glm::detail::swizzle2_4<T,P2,1,1,0,0> E1 ## E1 ## E0 ## E0; }; \
-    struct { glm::detail::swizzle2_4<T,P2,1,1,0,1> E1 ## E1 ## E0 ## E1; }; \
-    struct { glm::detail::swizzle2_4<T,P2,1,1,1,0> E1 ## E1 ## E1 ## E0; }; \
-    struct { glm::detail::swizzle2_4<T,P2,1,1,1,1> E1 ## E1 ## E1 ## E1; };  
-
-
-#define _GLM_SWIZZLE4_2_MEMBERS(T,P,E0,E1,E2,E3) \
-    struct { glm::detail::swizzle4_2<T,P,0,0> E0 ## E0; }; \
-    struct { glm::detail::swizzle4_2<T,P,0,1> E0 ## E1; }; \
-    struct { glm::detail::swizzle4_2<T,P,0,2> E0 ## E2; }; \
-    struct { glm::detail::swizzle4_2<T,P,0,3> E0 ## E3; }; \
-    struct { glm::detail::swizzle4_2<T,P,1,0> E1 ## E0; }; \
-    struct { glm::detail::swizzle4_2<T,P,1,1> E1 ## E1; }; \
-    struct { glm::detail::swizzle4_2<T,P,1,2> E1 ## E2; }; \
-    struct { glm::detail::swizzle4_2<T,P,1,3> E1 ## E3; }; \
-    struct { glm::detail::swizzle4_2<T,P,2,0> E2 ## E0; }; \
-    struct { glm::detail::swizzle4_2<T,P,2,1> E2 ## E1; }; \
-    struct { glm::detail::swizzle4_2<T,P,2,2> E2 ## E2; }; \
-    struct { glm::detail::swizzle4_2<T,P,2,3> E2 ## E3; }; \
-    struct { glm::detail::swizzle4_2<T,P,3,0> E3 ## E0; }; \
-    struct { glm::detail::swizzle4_2<T,P,3,1> E3 ## E1; }; \
-    struct { glm::detail::swizzle4_2<T,P,3,2> E3 ## E2; }; \
-    struct { glm::detail::swizzle4_2<T,P,3,3> E3 ## E3; }; 
-
-#define _GLM_SWIZZLE4_3_MEMBERS(T,P,E0,E1,E2,E3) \
-    struct { glm::detail::swizzle4_3<T,P,0,0,0> E0 ## E0 ## E0; }; \
-    struct { glm::detail::swizzle4_3<T,P,0,0,1> E0 ## E0 ## E1; }; \
-    struct { glm::detail::swizzle4_3<T,P,0,0,2> E0 ## E0 ## E2; }; \
-    struct { glm::detail::swizzle4_3<T,P,0,0,3> E0 ## E0 ## E3; }; \
-    struct { glm::detail::swizzle4_3<T,P,0,1,0> E0 ## E1 ## E0; }; \
-    struct { glm::detail::swizzle4_3<T,P,0,1,1> E0 ## E1 ## E1; }; \
-    struct { glm::detail::swizzle4_3<T,P,0,1,2> E0 ## E1 ## E2; }; \
-    struct { glm::detail::swizzle4_3<T,P,0,1,3> E0 ## E1 ## E3; }; \
-    struct { glm::detail::swizzle4_3<T,P,0,2,0> E0 ## E2 ## E0; }; \
-    struct { glm::detail::swizzle4_3<T,P,0,2,1> E0 ## E2 ## E1; }; \
-    struct { glm::detail::swizzle4_3<T,P,0,2,2> E0 ## E2 ## E2; }; \
-    struct { glm::detail::swizzle4_3<T,P,0,2,3> E0 ## E2 ## E3; }; \
-    struct { glm::detail::swizzle4_3<T,P,0,3,0> E0 ## E3 ## E0; }; \
-    struct { glm::detail::swizzle4_3<T,P,0,3,1> E0 ## E3 ## E1; }; \
-    struct { glm::detail::swizzle4_3<T,P,0,3,2> E0 ## E3 ## E2; }; \
-    struct { glm::detail::swizzle4_3<T,P,0,3,3> E0 ## E3 ## E3; }; \
-    \
-    struct { glm::detail::swizzle4_3<T,P,1,0,0> E1 ## E0 ## E0; }; \
-    struct { glm::detail::swizzle4_3<T,P,1,0,1> E1 ## E0 ## E1; }; \
-    struct { glm::detail::swizzle4_3<T,P,1,0,2> E1 ## E0 ## E2; }; \
-    struct { glm::detail::swizzle4_3<T,P,1,0,3> E1 ## E0 ## E3; }; \
-    struct { glm::detail::swizzle4_3<T,P,1,1,0> E1 ## E1 ## E0; }; \
-    struct { glm::detail::swizzle4_3<T,P,1,1,1> E1 ## E1 ## E1; }; \
-    struct { glm::detail::swizzle4_3<T,P,1,1,2> E1 ## E1 ## E2; }; \
-    struct { glm::detail::swizzle4_3<T,P,1,1,3> E1 ## E1 ## E3; }; \
-    struct { glm::detail::swizzle4_3<T,P,1,2,0> E1 ## E2 ## E0; }; \
-    struct { glm::detail::swizzle4_3<T,P,1,2,1> E1 ## E2 ## E1; }; \
-    struct { glm::detail::swizzle4_3<T,P,1,2,2> E1 ## E2 ## E2; }; \
-    struct { glm::detail::swizzle4_3<T,P,1,2,3> E1 ## E2 ## E3; }; \
-    struct { glm::detail::swizzle4_3<T,P,1,3,0> E1 ## E3 ## E0; }; \
-    struct { glm::detail::swizzle4_3<T,P,1,3,1> E1 ## E3 ## E1; }; \
-    struct { glm::detail::swizzle4_3<T,P,1,3,2> E1 ## E3 ## E2; }; \
-    struct { glm::detail::swizzle4_3<T,P,1,3,3> E1 ## E3 ## E3; }; \
-    \
-    struct { glm::detail::swizzle4_3<T,P,2,0,0> E2 ## E0 ## E0; }; \
-    struct { glm::detail::swizzle4_3<T,P,2,0,1> E2 ## E0 ## E1; }; \
-    struct { glm::detail::swizzle4_3<T,P,2,0,2> E2 ## E0 ## E2; }; \
-    struct { glm::detail::swizzle4_3<T,P,2,0,3> E2 ## E0 ## E3; }; \
-    struct { glm::detail::swizzle4_3<T,P,2,1,0> E2 ## E1 ## E0; }; \
-    struct { glm::detail::swizzle4_3<T,P,2,1,1> E2 ## E1 ## E1; }; \
-    struct { glm::detail::swizzle4_3<T,P,2,1,2> E2 ## E1 ## E2; }; \
-    struct { glm::detail::swizzle4_3<T,P,2,1,3> E2 ## E1 ## E3; }; \
-    struct { glm::detail::swizzle4_3<T,P,2,2,0> E2 ## E2 ## E0; }; \
-    struct { glm::detail::swizzle4_3<T,P,2,2,1> E2 ## E2 ## E1; }; \
-    struct { glm::detail::swizzle4_3<T,P,2,2,2> E2 ## E2 ## E2; }; \
-    struct { glm::detail::swizzle4_3<T,P,2,2,3> E2 ## E2 ## E3; }; \
-    struct { glm::detail::swizzle4_3<T,P,2,3,0> E2 ## E3 ## E0; }; \
-    struct { glm::detail::swizzle4_3<T,P,2,3,1> E2 ## E3 ## E1; }; \
-    struct { glm::detail::swizzle4_3<T,P,2,3,2> E2 ## E3 ## E2; }; \
-    struct { glm::detail::swizzle4_3<T,P,2,3,3> E2 ## E3 ## E3; }; \
-    \
-    struct { glm::detail::swizzle4_3<T,P,3,0,0> E3 ## E0 ## E0; }; \
-    struct { glm::detail::swizzle4_3<T,P,3,0,1> E3 ## E0 ## E1; }; \
-    struct { glm::detail::swizzle4_3<T,P,3,0,2> E3 ## E0 ## E2; }; \
-    struct { glm::detail::swizzle4_3<T,P,3,0,3> E3 ## E0 ## E3; }; \
-    struct { glm::detail::swizzle4_3<T,P,3,1,0> E3 ## E1 ## E0; }; \
-    struct { glm::detail::swizzle4_3<T,P,3,1,1> E3 ## E1 ## E1; }; \
-    struct { glm::detail::swizzle4_3<T,P,3,1,2> E3 ## E1 ## E2; }; \
-    struct { glm::detail::swizzle4_3<T,P,3,1,3> E3 ## E1 ## E3; }; \
-    struct { glm::detail::swizzle4_3<T,P,3,2,0> E3 ## E2 ## E0; }; \
-    struct { glm::detail::swizzle4_3<T,P,3,2,1> E3 ## E2 ## E1; }; \
-    struct { glm::detail::swizzle4_3<T,P,3,2,2> E3 ## E2 ## E2; }; \
-    struct { glm::detail::swizzle4_3<T,P,3,2,3> E3 ## E2 ## E3; }; \
-    struct { glm::detail::swizzle4_3<T,P,3,3,0> E3 ## E3 ## E0; }; \
-    struct { glm::detail::swizzle4_3<T,P,3,3,1> E3 ## E3 ## E1; }; \
-    struct { glm::detail::swizzle4_3<T,P,3,3,2> E3 ## E3 ## E2; }; \
-    struct { glm::detail::swizzle4_3<T,P,3,3,3> E3 ## E3 ## E3; };  
-    
-
-#define _GLM_SWIZZLE4_4_MEMBERS(T,P,E0,E1,E2,E3) \
-    struct { glm::detail::swizzle4<T,P,0,0,0,0> E0 ## E0 ## E0 ## E0; }; \
-    struct { glm::detail::swizzle4<T,P,0,0,0,1> E0 ## E0 ## E0 ## E1; }; \
-    struct { glm::detail::swizzle4<T,P,0,0,0,2> E0 ## E0 ## E0 ## E2; }; \
-    struct { glm::detail::swizzle4<T,P,0,0,0,3> E0 ## E0 ## E0 ## E3; }; \
-    struct { glm::detail::swizzle4<T,P,0,0,1,0> E0 ## E0 ## E1 ## E0; }; \
-    struct { glm::detail::swizzle4<T,P,0,0,1,1> E0 ## E0 ## E1 ## E1; }; \
-    struct { glm::detail::swizzle4<T,P,0,0,1,2> E0 ## E0 ## E1 ## E2; }; \
-    struct { glm::detail::swizzle4<T,P,0,0,1,3> E0 ## E0 ## E1 ## E3; }; \
-    struct { glm::detail::swizzle4<T,P,0,0,2,0> E0 ## E0 ## E2 ## E0; }; \
-    struct { glm::detail::swizzle4<T,P,0,0,2,1> E0 ## E0 ## E2 ## E1; }; \
-    struct { glm::detail::swizzle4<T,P,0,0,2,2> E0 ## E0 ## E2 ## E2; }; \
-    struct { glm::detail::swizzle4<T,P,0,0,2,3> E0 ## E0 ## E2 ## E3; }; \
-    struct { glm::detail::swizzle4<T,P,0,0,3,0> E0 ## E0 ## E3 ## E0; }; \
-    struct { glm::detail::swizzle4<T,P,0,0,3,1> E0 ## E0 ## E3 ## E1; }; \
-    struct { glm::detail::swizzle4<T,P,0,0,3,2> E0 ## E0 ## E3 ## E2; }; \
-    struct { glm::detail::swizzle4<T,P,0,0,3,3> E0 ## E0 ## E3 ## E3; }; \
-    \
-    struct { glm::detail::swizzle4<T,P,0,1,0,0> E0 ## E1 ## E0 ## E0; }; \
-    struct { glm::detail::swizzle4<T,P,0,1,0,1> E0 ## E1 ## E0 ## E1; }; \
-    struct { glm::detail::swizzle4<T,P,0,1,0,2> E0 ## E1 ## E0 ## E2; }; \
-    struct { glm::detail::swizzle4<T,P,0,1,0,3> E0 ## E1 ## E0 ## E3; }; \
-    struct { glm::detail::swizzle4<T,P,0,1,1,0> E0 ## E1 ## E1 ## E0; }; \
-    struct { glm::detail::swizzle4<T,P,0,1,1,1> E0 ## E1 ## E1 ## E1; }; \
-    struct { glm::detail::swizzle4<T,P,0,1,1,2> E0 ## E1 ## E1 ## E2; }; \
-    struct { glm::detail::swizzle4<T,P,0,1,1,3> E0 ## E1 ## E1 ## E3; }; \
-    struct { glm::detail::swizzle4<T,P,0,1,2,0> E0 ## E1 ## E2 ## E0; }; \
-    struct { glm::detail::swizzle4<T,P,0,1,2,1> E0 ## E1 ## E2 ## E1; }; \
-    struct { glm::detail::swizzle4<T,P,0,1,2,2> E0 ## E1 ## E2 ## E2; }; \
-    struct { glm::detail::swizzle4<T,P,0,1,2,3> E0 ## E1 ## E2 ## E3; }; \
-    struct { glm::detail::swizzle4<T,P,0,1,3,0> E0 ## E1 ## E3 ## E0; }; \
-    struct { glm::detail::swizzle4<T,P,0,1,3,1> E0 ## E1 ## E3 ## E1; }; \
-    struct { glm::detail::swizzle4<T,P,0,1,3,2> E0 ## E1 ## E3 ## E2; }; \
-    struct { glm::detail::swizzle4<T,P,0,1,3,3> E0 ## E1 ## E3 ## E3; }; \
-    \
-    struct { glm::detail::swizzle4<T,P,0,2,0,0> E0 ## E2 ## E0 ## E0; }; \
-    struct { glm::detail::swizzle4<T,P,0,2,0,1> E0 ## E2 ## E0 ## E1; }; \
-    struct { glm::detail::swizzle4<T,P,0,2,0,2> E0 ## E2 ## E0 ## E2; }; \
-    struct { glm::detail::swizzle4<T,P,0,2,0,3> E0 ## E2 ## E0 ## E3; }; \
-    struct { glm::detail::swizzle4<T,P,0,2,1,0> E0 ## E2 ## E1 ## E0; }; \
-    struct { glm::detail::swizzle4<T,P,0,2,1,1> E0 ## E2 ## E1 ## E1; }; \
-    struct { glm::detail::swizzle4<T,P,0,2,1,2> E0 ## E2 ## E1 ## E2; }; \
-    struct { glm::detail::swizzle4<T,P,0,2,1,3> E0 ## E2 ## E1 ## E3; }; \
-    struct { glm::detail::swizzle4<T,P,0,2,2,0> E0 ## E2 ## E2 ## E0; }; \
-    struct { glm::detail::swizzle4<T,P,0,2,2,1> E0 ## E2 ## E2 ## E1; }; \
-    struct { glm::detail::swizzle4<T,P,0,2,2,2> E0 ## E2 ## E2 ## E2; }; \
-    struct { glm::detail::swizzle4<T,P,0,2,2,3> E0 ## E2 ## E2 ## E3; }; \
-    struct { glm::detail::swizzle4<T,P,0,2,3,0> E0 ## E2 ## E3 ## E0; }; \
-    struct { glm::detail::swizzle4<T,P,0,2,3,1> E0 ## E2 ## E3 ## E1; }; \
-    struct { glm::detail::swizzle4<T,P,0,2,3,2> E0 ## E2 ## E3 ## E2; }; \
-    struct { glm::detail::swizzle4<T,P,0,2,3,3> E0 ## E2 ## E3 ## E3; }; \
-    \
-    \
-    struct { glm::detail::swizzle4<T,P,1,0,0,0> E1 ## E0 ## E0 ## E0; }; \
-    struct { glm::detail::swizzle4<T,P,1,0,0,1> E1 ## E0 ## E0 ## E1; }; \
-    struct { glm::detail::swizzle4<T,P,1,0,0,2> E1 ## E0 ## E0 ## E2; }; \
-    struct { glm::detail::swizzle4<T,P,1,0,0,3> E1 ## E0 ## E0 ## E3; }; \
-    struct { glm::detail::swizzle4<T,P,1,0,1,0> E1 ## E0 ## E1 ## E0; }; \
-    struct { glm::detail::swizzle4<T,P,1,0,1,1> E1 ## E0 ## E1 ## E1; }; \
-    struct { glm::detail::swizzle4<T,P,1,0,1,2> E1 ## E0 ## E1 ## E2; }; \
-    struct { glm::detail::swizzle4<T,P,1,0,1,3> E1 ## E0 ## E1 ## E3; }; \
-    struct { glm::detail::swizzle4<T,P,1,0,2,0> E1 ## E0 ## E2 ## E0; }; \
-    struct { glm::detail::swizzle4<T,P,1,0,2,1> E1 ## E0 ## E2 ## E1; }; \
-    struct { glm::detail::swizzle4<T,P,1,0,2,2> E1 ## E0 ## E2 ## E2; }; \
-    struct { glm::detail::swizzle4<T,P,1,0,2,3> E1 ## E0 ## E2 ## E3; }; \
-    struct { glm::detail::swizzle4<T,P,1,0,3,0> E1 ## E0 ## E3 ## E0; }; \
-    struct { glm::detail::swizzle4<T,P,1,0,3,1> E1 ## E0 ## E3 ## E1; }; \
-    struct { glm::detail::swizzle4<T,P,1,0,3,2> E1 ## E0 ## E3 ## E2; }; \
-    struct { glm::detail::swizzle4<T,P,1,0,3,3> E1 ## E0 ## E3 ## E3; }; \
-    \
-    struct { glm::detail::swizzle4<T,P,1,1,0,0> E1 ## E1 ## E0 ## E0; }; \
-    struct { glm::detail::swizzle4<T,P,1,1,0,1> E1 ## E1 ## E0 ## E1; }; \
-    struct { glm::detail::swizzle4<T,P,1,1,0,2> E1 ## E1 ## E0 ## E2; }; \
-    struct { glm::detail::swizzle4<T,P,1,1,0,3> E1 ## E1 ## E0 ## E3; }; \
-    struct { glm::detail::swizzle4<T,P,1,1,1,0> E1 ## E1 ## E1 ## E0; }; \
-    struct { glm::detail::swizzle4<T,P,1,1,1,1> E1 ## E1 ## E1 ## E1; }; \
-    struct { glm::detail::swizzle4<T,P,1,1,1,2> E1 ## E1 ## E1 ## E2; }; \
-    struct { glm::detail::swizzle4<T,P,1,1,1,3> E1 ## E1 ## E1 ## E3; }; \
-    struct { glm::detail::swizzle4<T,P,1,1,2,0> E1 ## E1 ## E2 ## E0; }; \
-    struct { glm::detail::swizzle4<T,P,1,1,2,1> E1 ## E1 ## E2 ## E1; }; \
-    struct { glm::detail::swizzle4<T,P,1,1,2,2> E1 ## E1 ## E2 ## E2; }; \
-    struct { glm::detail::swizzle4<T,P,1,1,2,3> E1 ## E1 ## E2 ## E3; }; \
-    struct { glm::detail::swizzle4<T,P,1,1,3,0> E1 ## E1 ## E3 ## E0; }; \
-    struct { glm::detail::swizzle4<T,P,1,1,3,1> E1 ## E1 ## E3 ## E1; }; \
-    struct { glm::detail::swizzle4<T,P,1,1,3,2> E1 ## E1 ## E3 ## E2; }; \
-    struct { glm::detail::swizzle4<T,P,1,1,3,3> E1 ## E1 ## E3 ## E3; }; \
-    \
-    struct { glm::detail::swizzle4<T,P,1,2,0,0> E1 ## E2 ## E0 ## E0; }; \
-    struct { glm::detail::swizzle4<T,P,1,2,0,1> E1 ## E2 ## E0 ## E1; }; \
-    struct { glm::detail::swizzle4<T,P,1,2,0,2> E1 ## E2 ## E0 ## E2; }; \
-    struct { glm::detail::swizzle4<T,P,1,2,0,3> E1 ## E2 ## E0 ## E3; }; \
-    struct { glm::detail::swizzle4<T,P,1,2,1,0> E1 ## E2 ## E1 ## E0; }; \
-    struct { glm::detail::swizzle4<T,P,1,2,1,1> E1 ## E2 ## E1 ## E1; }; \
-    struct { glm::detail::swizzle4<T,P,1,2,1,2> E1 ## E2 ## E1 ## E2; }; \
-    struct { glm::detail::swizzle4<T,P,1,2,1,3> E1 ## E2 ## E1 ## E3; }; \
-    struct { glm::detail::swizzle4<T,P,1,2,2,0> E1 ## E2 ## E2 ## E0; }; \
-    struct { glm::detail::swizzle4<T,P,1,2,2,1> E1 ## E2 ## E2 ## E1; }; \
-    struct { glm::detail::swizzle4<T,P,1,2,2,2> E1 ## E2 ## E2 ## E2; }; \
-    struct { glm::detail::swizzle4<T,P,1,2,2,3> E1 ## E2 ## E2 ## E3; }; \
-    struct { glm::detail::swizzle4<T,P,1,2,3,0> E1 ## E2 ## E3 ## E0; }; \
-    struct { glm::detail::swizzle4<T,P,1,2,3,1> E1 ## E2 ## E3 ## E1; }; \
-    struct { glm::detail::swizzle4<T,P,1,2,3,2> E1 ## E2 ## E3 ## E2; }; \
-    struct { glm::detail::swizzle4<T,P,1,2,3,3> E1 ## E2 ## E3 ## E3; }; \
-    \
-    struct { glm::detail::swizzle4<T,P,1,3,0,0> E1 ## E3 ## E0 ## E0; }; \
-    struct { glm::detail::swizzle4<T,P,1,3,0,1> E1 ## E3 ## E0 ## E1; }; \
-    struct { glm::detail::swizzle4<T,P,1,3,0,2> E1 ## E3 ## E0 ## E2; }; \
-    struct { glm::detail::swizzle4<T,P,1,3,0,3> E1 ## E3 ## E0 ## E3; }; \
-    struct { glm::detail::swizzle4<T,P,1,3,1,0> E1 ## E3 ## E1 ## E0; }; \
-    struct { glm::detail::swizzle4<T,P,1,3,1,1> E1 ## E3 ## E1 ## E1; }; \
-    struct { glm::detail::swizzle4<T,P,1,3,1,2> E1 ## E3 ## E1 ## E2; }; \
-    struct { glm::detail::swizzle4<T,P,1,3,1,3> E1 ## E3 ## E1 ## E3; }; \
-    struct { glm::detail::swizzle4<T,P,1,3,2,0> E1 ## E3 ## E2 ## E0; }; \
-    struct { glm::detail::swizzle4<T,P,1,3,2,1> E1 ## E3 ## E2 ## E1; }; \
-    struct { glm::detail::swizzle4<T,P,1,3,2,2> E1 ## E3 ## E2 ## E2; }; \
-    struct { glm::detail::swizzle4<T,P,1,3,2,3> E1 ## E3 ## E2 ## E3; }; \
-    struct { glm::detail::swizzle4<T,P,1,3,3,0> E1 ## E3 ## E3 ## E0; }; \
-    struct { glm::detail::swizzle4<T,P,1,3,3,1> E1 ## E3 ## E3 ## E1; }; \
-    struct { glm::detail::swizzle4<T,P,1,3,3,2> E1 ## E3 ## E3 ## E2; }; \
-    struct { glm::detail::swizzle4<T,P,1,3,3,3> E1 ## E3 ## E3 ## E3; }; \
-    \
-    \
-    struct { glm::detail::swizzle4<T,P,2,0,0,0> E2 ## E0 ## E0 ## E0; }; \
-    struct { glm::detail::swizzle4<T,P,2,0,0,1> E2 ## E0 ## E0 ## E1; }; \
-    struct { glm::detail::swizzle4<T,P,2,0,0,2> E2 ## E0 ## E0 ## E2; }; \
-    struct { glm::detail::swizzle4<T,P,2,0,0,3> E2 ## E0 ## E0 ## E3; }; \
-    struct { glm::detail::swizzle4<T,P,2,0,1,0> E2 ## E0 ## E1 ## E0; }; \
-    struct { glm::detail::swizzle4<T,P,2,0,1,1> E2 ## E0 ## E1 ## E1; }; \
-    struct { glm::detail::swizzle4<T,P,2,0,1,2> E2 ## E0 ## E1 ## E2; }; \
-    struct { glm::detail::swizzle4<T,P,2,0,1,3> E2 ## E0 ## E1 ## E3; }; \
-    struct { glm::detail::swizzle4<T,P,2,0,2,0> E2 ## E0 ## E2 ## E0; }; \
-    struct { glm::detail::swizzle4<T,P,2,0,2,1> E2 ## E0 ## E2 ## E1; }; \
-    struct { glm::detail::swizzle4<T,P,2,0,2,2> E2 ## E0 ## E2 ## E2; }; \
-    struct { glm::detail::swizzle4<T,P,2,0,2,3> E2 ## E0 ## E2 ## E3; }; \
-    struct { glm::detail::swizzle4<T,P,2,0,3,0> E2 ## E0 ## E3 ## E0; }; \
-    struct { glm::detail::swizzle4<T,P,2,0,3,1> E2 ## E0 ## E3 ## E1; }; \
-    struct { glm::detail::swizzle4<T,P,2,0,3,2> E2 ## E0 ## E3 ## E2; }; \
-    struct { glm::detail::swizzle4<T,P,2,0,3,3> E2 ## E0 ## E3 ## E3; }; \
-    \
-    struct { glm::detail::swizzle4<T,P,2,1,0,0> E2 ## E1 ## E0 ## E0; }; \
-    struct { glm::detail::swizzle4<T,P,2,1,0,1> E2 ## E1 ## E0 ## E1; }; \
-    struct { glm::detail::swizzle4<T,P,2,1,0,2> E2 ## E1 ## E0 ## E2; }; \
-    struct { glm::detail::swizzle4<T,P,2,1,0,3> E2 ## E1 ## E0 ## E3; }; \
-    struct { glm::detail::swizzle4<T,P,2,1,1,0> E2 ## E1 ## E1 ## E0; }; \
-    struct { glm::detail::swizzle4<T,P,2,1,1,1> E2 ## E1 ## E1 ## E1; }; \
-    struct { glm::detail::swizzle4<T,P,2,1,1,2> E2 ## E1 ## E1 ## E2; }; \
-    struct { glm::detail::swizzle4<T,P,2,1,1,3> E2 ## E1 ## E1 ## E3; }; \
-    struct { glm::detail::swizzle4<T,P,2,1,2,0> E2 ## E1 ## E2 ## E0; }; \
-    struct { glm::detail::swizzle4<T,P,2,1,2,1> E2 ## E1 ## E2 ## E1; }; \
-    struct { glm::detail::swizzle4<T,P,2,1,2,2> E2 ## E1 ## E2 ## E2; }; \
-    struct { glm::detail::swizzle4<T,P,2,1,2,3> E2 ## E1 ## E2 ## E3; }; \
-    struct { glm::detail::swizzle4<T,P,2,1,3,0> E2 ## E1 ## E3 ## E0; }; \
-    struct { glm::detail::swizzle4<T,P,2,1,3,1> E2 ## E1 ## E3 ## E1; }; \
-    struct { glm::detail::swizzle4<T,P,2,1,3,2> E2 ## E1 ## E3 ## E2; }; \
-    struct { glm::detail::swizzle4<T,P,2,1,3,3> E2 ## E1 ## E3 ## E3; }; \
-    \
-    struct { glm::detail::swizzle4<T,P,2,2,0,0> E2 ## E2 ## E0 ## E0; }; \
-    struct { glm::detail::swizzle4<T,P,2,2,0,1> E2 ## E2 ## E0 ## E1; }; \
-    struct { glm::detail::swizzle4<T,P,2,2,0,2> E2 ## E2 ## E0 ## E2; }; \
-    struct { glm::detail::swizzle4<T,P,2,2,0,3> E2 ## E2 ## E0 ## E3; }; \
-    struct { glm::detail::swizzle4<T,P,2,2,1,0> E2 ## E2 ## E1 ## E0; }; \
-    struct { glm::detail::swizzle4<T,P,2,2,1,1> E2 ## E2 ## E1 ## E1; }; \
-    struct { glm::detail::swizzle4<T,P,2,2,1,2> E2 ## E2 ## E1 ## E2; }; \
-    struct { glm::detail::swizzle4<T,P,2,2,1,3> E2 ## E2 ## E1 ## E3; }; \
-    struct { glm::detail::swizzle4<T,P,2,2,2,0> E2 ## E2 ## E2 ## E0; }; \
-    struct { glm::detail::swizzle4<T,P,2,2,2,1> E2 ## E2 ## E2 ## E1; }; \
-    struct { glm::detail::swizzle4<T,P,2,2,2,2> E2 ## E2 ## E2 ## E2; }; \
-    struct { glm::detail::swizzle4<T,P,2,2,2,3> E2 ## E2 ## E2 ## E3; }; \
-    struct { glm::detail::swizzle4<T,P,2,2,3,0> E2 ## E2 ## E3 ## E0; }; \
-    struct { glm::detail::swizzle4<T,P,2,2,3,1> E2 ## E2 ## E3 ## E1; }; \
-    struct { glm::detail::swizzle4<T,P,2,2,3,2> E2 ## E2 ## E3 ## E2; }; \
-    struct { glm::detail::swizzle4<T,P,2,2,3,3> E2 ## E2 ## E3 ## E3; }; \
-    \
-    struct { glm::detail::swizzle4<T,P,2,3,0,0> E2 ## E3 ## E0 ## E0; }; \
-    struct { glm::detail::swizzle4<T,P,2,3,0,1> E2 ## E3 ## E0 ## E1; }; \
-    struct { glm::detail::swizzle4<T,P,2,3,0,2> E2 ## E3 ## E0 ## E2; }; \
-    struct { glm::detail::swizzle4<T,P,2,3,0,3> E2 ## E3 ## E0 ## E3; }; \
-    struct { glm::detail::swizzle4<T,P,2,3,1,0> E2 ## E3 ## E1 ## E0; }; \
-    struct { glm::detail::swizzle4<T,P,2,3,1,1> E2 ## E3 ## E1 ## E1; }; \
-    struct { glm::detail::swizzle4<T,P,2,3,1,2> E2 ## E3 ## E1 ## E2; }; \
-    struct { glm::detail::swizzle4<T,P,2,3,1,3> E2 ## E3 ## E1 ## E3; }; \
-    struct { glm::detail::swizzle4<T,P,2,3,2,0> E2 ## E3 ## E2 ## E0; }; \
-    struct { glm::detail::swizzle4<T,P,2,3,2,1> E2 ## E3 ## E2 ## E1; }; \
-    struct { glm::detail::swizzle4<T,P,2,3,2,2> E2 ## E3 ## E2 ## E2; }; \
-    struct { glm::detail::swizzle4<T,P,2,3,2,3> E2 ## E3 ## E2 ## E3; }; \
-    struct { glm::detail::swizzle4<T,P,2,3,3,0> E2 ## E3 ## E3 ## E0; }; \
-    struct { glm::detail::swizzle4<T,P,2,3,3,1> E2 ## E3 ## E3 ## E1; }; \
-    struct { glm::detail::swizzle4<T,P,2,3,3,2> E2 ## E3 ## E3 ## E2; }; \
-    struct { glm::detail::swizzle4<T,P,2,3,3,3> E2 ## E3 ## E3 ## E3; }; \
-    \
-    \
-    struct { glm::detail::swizzle4<T,P,3,0,0,0> E3 ## E0 ## E0 ## E0; }; \
-    struct { glm::detail::swizzle4<T,P,3,0,0,1> E3 ## E0 ## E0 ## E1; }; \
-    struct { glm::detail::swizzle4<T,P,3,0,0,2> E3 ## E0 ## E0 ## E2; }; \
-    struct { glm::detail::swizzle4<T,P,3,0,0,3> E3 ## E0 ## E0 ## E3; }; \
-    struct { glm::detail::swizzle4<T,P,3,0,1,0> E3 ## E0 ## E1 ## E0; }; \
-    struct { glm::detail::swizzle4<T,P,3,0,1,1> E3 ## E0 ## E1 ## E1; }; \
-    struct { glm::detail::swizzle4<T,P,3,0,1,2> E3 ## E0 ## E1 ## E2; }; \
-    struct { glm::detail::swizzle4<T,P,3,0,1,3> E3 ## E0 ## E1 ## E3; }; \
-    struct { glm::detail::swizzle4<T,P,3,0,2,0> E3 ## E0 ## E2 ## E0; }; \
-    struct { glm::detail::swizzle4<T,P,3,0,2,1> E3 ## E0 ## E2 ## E1; }; \
-    struct { glm::detail::swizzle4<T,P,3,0,2,2> E3 ## E0 ## E2 ## E2; }; \
-    struct { glm::detail::swizzle4<T,P,3,0,2,3> E3 ## E0 ## E2 ## E3; }; \
-    struct { glm::detail::swizzle4<T,P,3,0,3,0> E3 ## E0 ## E3 ## E0; }; \
-    struct { glm::detail::swizzle4<T,P,3,0,3,1> E3 ## E0 ## E3 ## E1; }; \
-    struct { glm::detail::swizzle4<T,P,3,0,3,2> E3 ## E0 ## E3 ## E2; }; \
-    struct { glm::detail::swizzle4<T,P,3,0,3,3> E3 ## E0 ## E3 ## E3; }; \
-    \
-    struct { glm::detail::swizzle4<T,P,3,1,0,0> E3 ## E1 ## E0 ## E0; }; \
-    struct { glm::detail::swizzle4<T,P,3,1,0,1> E3 ## E1 ## E0 ## E1; }; \
-    struct { glm::detail::swizzle4<T,P,3,1,0,2> E3 ## E1 ## E0 ## E2; }; \
-    struct { glm::detail::swizzle4<T,P,3,1,0,3> E3 ## E1 ## E0 ## E3; }; \
-    struct { glm::detail::swizzle4<T,P,3,1,1,0> E3 ## E1 ## E1 ## E0; }; \
-    struct { glm::detail::swizzle4<T,P,3,1,1,1> E3 ## E1 ## E1 ## E1; }; \
-    struct { glm::detail::swizzle4<T,P,3,1,1,2> E3 ## E1 ## E1 ## E2; }; \
-    struct { glm::detail::swizzle4<T,P,3,1,1,3> E3 ## E1 ## E1 ## E3; }; \
-    struct { glm::detail::swizzle4<T,P,3,1,2,0> E3 ## E1 ## E2 ## E0; }; \
-    struct { glm::detail::swizzle4<T,P,3,1,2,1> E3 ## E1 ## E2 ## E1; }; \
-    struct { glm::detail::swizzle4<T,P,3,1,2,2> E3 ## E1 ## E2 ## E2; }; \
-    struct { glm::detail::swizzle4<T,P,3,1,2,3> E3 ## E1 ## E2 ## E3; }; \
-    struct { glm::detail::swizzle4<T,P,3,1,3,0> E3 ## E1 ## E3 ## E0; }; \
-    struct { glm::detail::swizzle4<T,P,3,1,3,1> E3 ## E1 ## E3 ## E1; }; \
-    struct { glm::detail::swizzle4<T,P,3,1,3,2> E3 ## E1 ## E3 ## E2; }; \
-    struct { glm::detail::swizzle4<T,P,3,1,3,3> E3 ## E1 ## E3 ## E3; }; \
-    \
-    struct { glm::detail::swizzle4<T,P,3,2,0,0> E3 ## E2 ## E0 ## E0; }; \
-    struct { glm::detail::swizzle4<T,P,3,2,0,1> E3 ## E2 ## E0 ## E1; }; \
-    struct { glm::detail::swizzle4<T,P,3,2,0,2> E3 ## E2 ## E0 ## E2; }; \
-    struct { glm::detail::swizzle4<T,P,3,2,0,3> E3 ## E2 ## E0 ## E3; }; \
-    struct { glm::detail::swizzle4<T,P,3,2,1,0> E3 ## E2 ## E1 ## E0; }; \
-    struct { glm::detail::swizzle4<T,P,3,2,1,1> E3 ## E2 ## E1 ## E1; }; \
-    struct { glm::detail::swizzle4<T,P,3,2,1,2> E3 ## E2 ## E1 ## E2; }; \
-    struct { glm::detail::swizzle4<T,P,3,2,1,3> E3 ## E2 ## E1 ## E3; }; \
-    struct { glm::detail::swizzle4<T,P,3,2,2,0> E3 ## E2 ## E2 ## E0; }; \
-    struct { glm::detail::swizzle4<T,P,3,2,2,1> E3 ## E2 ## E2 ## E1; }; \
-    struct { glm::detail::swizzle4<T,P,3,2,2,2> E3 ## E2 ## E2 ## E2; }; \
-    struct { glm::detail::swizzle4<T,P,3,2,2,3> E3 ## E2 ## E2 ## E3; }; \
-    struct { glm::detail::swizzle4<T,P,3,2,3,0> E3 ## E2 ## E3 ## E0; }; \
-    struct { glm::detail::swizzle4<T,P,3,2,3,1> E3 ## E2 ## E3 ## E1; }; \
-    struct { glm::detail::swizzle4<T,P,3,2,3,2> E3 ## E2 ## E3 ## E2; }; \
-    struct { glm::detail::swizzle4<T,P,3,2,3,3> E3 ## E2 ## E3 ## E3; }; \
-    \
-    struct { glm::detail::swizzle4<T,P,3,3,0,0> E3 ## E3 ## E0 ## E0; }; \
-    struct { glm::detail::swizzle4<T,P,3,3,0,1> E3 ## E3 ## E0 ## E1; }; \
-    struct { glm::detail::swizzle4<T,P,3,3,0,2> E3 ## E3 ## E0 ## E2; }; \
-    struct { glm::detail::swizzle4<T,P,3,3,0,3> E3 ## E3 ## E0 ## E3; }; \
-    struct { glm::detail::swizzle4<T,P,3,3,1,0> E3 ## E3 ## E1 ## E0; }; \
-    struct { glm::detail::swizzle4<T,P,3,3,1,1> E3 ## E3 ## E1 ## E1; }; \
-    struct { glm::detail::swizzle4<T,P,3,3,1,2> E3 ## E3 ## E1 ## E2; }; \
-    struct { glm::detail::swizzle4<T,P,3,3,1,3> E3 ## E3 ## E1 ## E3; }; \
-    struct { glm::detail::swizzle4<T,P,3,3,2,0> E3 ## E3 ## E2 ## E0; }; \
-    struct { glm::detail::swizzle4<T,P,3,3,2,1> E3 ## E3 ## E2 ## E1; }; \
-    struct { glm::detail::swizzle4<T,P,3,3,2,2> E3 ## E3 ## E2 ## E2; }; \
-    struct { glm::detail::swizzle4<T,P,3,3,2,3> E3 ## E3 ## E2 ## E3; }; \
-    struct { glm::detail::swizzle4<T,P,3,3,3,0> E3 ## E3 ## E3 ## E0; }; \
-    struct { glm::detail::swizzle4<T,P,3,3,3,1> E3 ## E3 ## E3 ## E1; }; \
-    struct { glm::detail::swizzle4<T,P,3,3,3,2> E3 ## E3 ## E3 ## E2; }; \
-    struct { glm::detail::swizzle4<T,P,3,3,3,3> E3 ## E3 ## E3 ## E3; }; 
-
-
-
-=======
     template <typename T, int N>
     struct _swizzle_base0
     {
@@ -1531,7 +833,6 @@
     struct { glm::detail::swizzle<4,T,P,3,3,3,1> E3 ## E3 ## E3 ## E1; }; \
     struct { glm::detail::swizzle<4,T,P,3,3,3,2> E3 ## E3 ## E3 ## E2; }; \
     struct { glm::detail::swizzle<4,T,P,3,3,3,3> E3 ## E3 ## E3 ## E3; }; 
->>>>>>> 1245dc51
 
 
 #if(defined(GLM_SWIZZLE_XYZW) || defined(GLM_SWIZZLE))
