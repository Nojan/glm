///////////////////////////////////////////////////////////////////////////////////
/// OpenGL Mathematics (glm.g-truc.net)
///
/// Copyright (c) 2005 - 2013 G-Truc Creation (www.g-truc.net)
/// Permission is hereby granted, free of charge, to any person obtaining a copy
/// of this software and associated documentation files (the "Software"), to deal
/// in the Software without restriction, including without limitation the rights
/// to use, copy, modify, merge, publish, distribute, sublicense, and/or sell
/// copies of the Software, and to permit persons to whom the Software is
/// furnished to do so, subject to the following conditions:
/// 
/// The above copyright notice and this permission notice shall be included in
/// all copies or substantial portions of the Software.
/// 
/// THE SOFTWARE IS PROVIDED "AS IS", WITHOUT WARRANTY OF ANY KIND, EXPRESS OR
/// IMPLIED, INCLUDING BUT NOT LIMITED TO THE WARRANTIES OF MERCHANTABILITY,
/// FITNESS FOR A PARTICULAR PURPOSE AND NONINFRINGEMENT. IN NO EVENT SHALL THE
/// AUTHORS OR COPYRIGHT HOLDERS BE LIABLE FOR ANY CLAIM, DAMAGES OR OTHER
/// LIABILITY, WHETHER IN AN ACTION OF CONTRACT, TORT OR OTHERWISE, ARISING FROM,
/// OUT OF OR IN CONNECTION WITH THE SOFTWARE OR THE USE OR OTHER DEALINGS IN
/// THE SOFTWARE.
///
/// @ref core
/// @file glm/core/func_vector_relational.hpp
/// @date 2008-08-03 / 2011-06-15
/// @author Christophe Riccio
///
/// @see <a href="http://www.opengl.org/registry/doc/GLSLangSpec.4.20.8.pdf">GLSL 4.20.8 specification, section 8.7 Vector Relational Functions</a>
/// 
/// @defgroup core_func_vector_relational Vector Relational Functions
/// @ingroup core
/// 
/// Relational and equality operators (<, <=, >, >=, ==, !=) are defined to 
/// operate on scalars and produce scalar Boolean results. For vector results, 
/// use the following built-in functions. 
/// 
/// In all cases, the sizes of all the input and return vectors for any particular 
/// call must match.
///////////////////////////////////////////////////////////////////////////////////

#ifndef GLM_CORE_func_vector_relational
#define GLM_CORE_func_vector_relational GLM_VERSION

namespace glm
{
	/// @addtogroup core_func_vector_relational
	/// @{

	/// Returns the component-wise comparison result of x < y.
	/// 
	/// @tparam vecType Floating-point or integer vector types.
	///
	/// @see <a href="http://www.opengl.org/sdk/docs/manglsl/xhtml/lessThan.xml">GLSL lessThan man page</a>
	/// @see <a href="http://www.opengl.org/registry/doc/GLSLangSpec.4.20.8.pdf">GLSL 4.20.8 specification, section 8.7 Vector Relational Functions</a>
<<<<<<< HEAD
	template <typename T, precision P, template <typename, precision> class vecType>
	typename vecType<T, P>::bool_type lessThan(vecType<T, P> const & x, vecType<T, P> const & y);
=======
	template <typename vecType> 
	GLM_FUNC_DECL typename vecType::bool_type lessThan(vecType const & x, vecType const & y);
>>>>>>> 38f2d35f

	/// Returns the component-wise comparison of result x <= y.
	///
	/// @tparam vecType Floating-point or integer vector types.
	///
	/// @see <a href="http://www.opengl.org/sdk/docs/manglsl/xhtml/lessThanEqual.xml">GLSL lessThanEqual man page</a>
	/// @see <a href="http://www.opengl.org/registry/doc/GLSLangSpec.4.20.8.pdf">GLSL 4.20.8 specification, section 8.7 Vector Relational Functions</a>
<<<<<<< HEAD
	template <typename T, precision P, template <typename, precision> class vecType>
	typename vecType<T, P>::bool_type lessThanEqual(vecType<T, P> const & x, vecType<T, P> const & y);
=======
	template <typename vecType> 
	GLM_FUNC_DECL typename vecType::bool_type lessThanEqual(vecType const & x, vecType const & y);
>>>>>>> 38f2d35f

	/// Returns the component-wise comparison of result x > y.
	///
	/// @tparam vecType Floating-point or integer vector types.
	/// 
	/// @see <a href="http://www.opengl.org/sdk/docs/manglsl/xhtml/greaterThan.xml">GLSL greaterThan man page</a>
	/// @see <a href="http://www.opengl.org/registry/doc/GLSLangSpec.4.20.8.pdf">GLSL 4.20.8 specification, section 8.7 Vector Relational Functions</a>
<<<<<<< HEAD
	template <typename T, precision P, template <typename, precision> class vecType>
	typename vecType<T, P>::bool_type greaterThan(vecType<T, P> const & x, vecType<T, P> const & y);
=======
	template <typename vecType> 
	GLM_FUNC_DECL typename vecType::bool_type greaterThan(vecType const & x, vecType const & y);
>>>>>>> 38f2d35f

	/// Returns the component-wise comparison of result x >= y.
	///
	/// @tparam vecType Floating-point or integer vector types.
	/// 
	/// @see <a href="http://www.opengl.org/sdk/docs/manglsl/xhtml/greaterThanEqual.xml">GLSL greaterThanEqual man page</a>
	/// @see <a href="http://www.opengl.org/registry/doc/GLSLangSpec.4.20.8.pdf">GLSL 4.20.8 specification, section 8.7 Vector Relational Functions</a>
<<<<<<< HEAD
	template <typename T, precision P, template <typename, precision> class vecType>
	typename vecType<T, P>::bool_type greaterThanEqual(vecType<T, P> const & x, vecType<T, P> const & y);
=======
	template <typename vecType> 
	GLM_FUNC_DECL typename vecType::bool_type greaterThanEqual(vecType const & x, vecType const & y);
>>>>>>> 38f2d35f

	/// Returns the component-wise comparison of result x == y.
	///
	/// @tparam vecType Floating-point, integer or boolean vector types.
	/// 
	/// @see <a href="http://www.opengl.org/sdk/docs/manglsl/xhtml/equal.xml">GLSL equal man page</a>
	/// @see <a href="http://www.opengl.org/registry/doc/GLSLangSpec.4.20.8.pdf">GLSL 4.20.8 specification, section 8.7 Vector Relational Functions</a>
<<<<<<< HEAD
	template <typename T, precision P, template <typename, precision> class vecType>
	typename vecType<T, P>::bool_type equal(vecType<T, P> const & x, vecType<T, P> const & y);
=======
	template <typename vecType> 
	GLM_FUNC_DECL typename vecType::bool_type equal(vecType const & x, vecType const & y);
>>>>>>> 38f2d35f

	/// Returns the component-wise comparison of result x != y.
	/// 
	/// @tparam vecType Floating-point, integer or boolean vector types.
	///
	/// @see <a href="http://www.opengl.org/sdk/docs/manglsl/xhtml/notEqual.xml">GLSL notEqual man page</a>
	/// @see <a href="http://www.opengl.org/registry/doc/GLSLangSpec.4.20.8.pdf">GLSL 4.20.8 specification, section 8.7 Vector Relational Functions</a>
<<<<<<< HEAD
	template <typename T, precision P, template <typename, precision> class vecType>
	typename vecType<T, P>::bool_type notEqual(vecType<T, P> const & x, vecType<T, P> const & y);
=======
	template <typename vecType> 
	GLM_FUNC_DECL typename vecType::bool_type notEqual(vecType const & x, vecType const & y);
>>>>>>> 38f2d35f

	/// Returns true if any component of x is true.
	///
	/// @tparam vecType Boolean vector types.
	/// 
	/// @see <a href="http://www.opengl.org/sdk/docs/manglsl/xhtml/any.xml">GLSL any man page</a>
	/// @see <a href="http://www.opengl.org/registry/doc/GLSLangSpec.4.20.8.pdf">GLSL 4.20.8 specification, section 8.7 Vector Relational Functions</a>
<<<<<<< HEAD
	template <precision P, template <typename, precision> class vecType>
	bool any(vecType<bool, P> const & v);
=======
	template <template <typename> class vecType> 
	GLM_FUNC_DECL bool any(vecType<bool> const & v);
>>>>>>> 38f2d35f

	/// Returns true if all components of x are true.
	///
	/// @tparam vecType Boolean vector types.
	///
	/// @see <a href="http://www.opengl.org/sdk/docs/manglsl/xhtml/all.xml">GLSL all man page</a>
	/// @see <a href="http://www.opengl.org/registry/doc/GLSLangSpec.4.20.8.pdf">GLSL 4.20.8 specification, section 8.7 Vector Relational Functions</a>
<<<<<<< HEAD
	template <precision P, template <typename, precision> class vecType>
	bool all(vecType<bool, P> const & v);
=======
	template <template <typename> class vecType> 
	GLM_FUNC_DECL bool all(vecType<bool> const & v);
>>>>>>> 38f2d35f

	/// Returns the component-wise logical complement of x.
	/// /!\ Because of language incompatibilities between C++ and GLSL, GLM defines the function not but not_ instead.
	///
	/// @tparam vecType Boolean vector types.
	///
	/// @see <a href="http://www.opengl.org/sdk/docs/manglsl/xhtml/not.xml">GLSL not man page</a>
	/// @see <a href="http://www.opengl.org/registry/doc/GLSLangSpec.4.20.8.pdf">GLSL 4.20.8 specification, section 8.7 Vector Relational Functions</a>
<<<<<<< HEAD
	template <precision P, template <typename, precision> class vecType>
	vecType<bool, P> not_(vecType<bool, P> const & v);
=======
	template <template <typename> class vecType> 
	GLM_FUNC_DECL vecType<bool> not_(vecType<bool> const & v);
>>>>>>> 38f2d35f

	/// @}
}//namespace glm

#include "func_vector_relational.inl"

#endif//GLM_CORE_func_vector_relational<|MERGE_RESOLUTION|>--- conflicted
+++ resolved
@@ -52,13 +52,8 @@
 	///
 	/// @see <a href="http://www.opengl.org/sdk/docs/manglsl/xhtml/lessThan.xml">GLSL lessThan man page</a>
 	/// @see <a href="http://www.opengl.org/registry/doc/GLSLangSpec.4.20.8.pdf">GLSL 4.20.8 specification, section 8.7 Vector Relational Functions</a>
-<<<<<<< HEAD
 	template <typename T, precision P, template <typename, precision> class vecType>
-	typename vecType<T, P>::bool_type lessThan(vecType<T, P> const & x, vecType<T, P> const & y);
-=======
-	template <typename vecType> 
-	GLM_FUNC_DECL typename vecType::bool_type lessThan(vecType const & x, vecType const & y);
->>>>>>> 38f2d35f
+	GLM_FUNC_DECL typename vecType<T, P>::bool_type lessThan(vecType<T, P> const & x, vecType<T, P> const & y);
 
 	/// Returns the component-wise comparison of result x <= y.
 	///
@@ -66,13 +61,8 @@
 	///
 	/// @see <a href="http://www.opengl.org/sdk/docs/manglsl/xhtml/lessThanEqual.xml">GLSL lessThanEqual man page</a>
 	/// @see <a href="http://www.opengl.org/registry/doc/GLSLangSpec.4.20.8.pdf">GLSL 4.20.8 specification, section 8.7 Vector Relational Functions</a>
-<<<<<<< HEAD
 	template <typename T, precision P, template <typename, precision> class vecType>
-	typename vecType<T, P>::bool_type lessThanEqual(vecType<T, P> const & x, vecType<T, P> const & y);
-=======
-	template <typename vecType> 
-	GLM_FUNC_DECL typename vecType::bool_type lessThanEqual(vecType const & x, vecType const & y);
->>>>>>> 38f2d35f
+	GLM_FUNC_DECL typename vecType<T, P>::bool_type lessThanEqual(vecType<T, P> const & x, vecType<T, P> const & y);
 
 	/// Returns the component-wise comparison of result x > y.
 	///
@@ -80,13 +70,8 @@
 	/// 
 	/// @see <a href="http://www.opengl.org/sdk/docs/manglsl/xhtml/greaterThan.xml">GLSL greaterThan man page</a>
 	/// @see <a href="http://www.opengl.org/registry/doc/GLSLangSpec.4.20.8.pdf">GLSL 4.20.8 specification, section 8.7 Vector Relational Functions</a>
-<<<<<<< HEAD
 	template <typename T, precision P, template <typename, precision> class vecType>
-	typename vecType<T, P>::bool_type greaterThan(vecType<T, P> const & x, vecType<T, P> const & y);
-=======
-	template <typename vecType> 
-	GLM_FUNC_DECL typename vecType::bool_type greaterThan(vecType const & x, vecType const & y);
->>>>>>> 38f2d35f
+	GLM_FUNC_DECL typename vecType<T, P>::bool_type greaterThan(vecType<T, P> const & x, vecType<T, P> const & y);
 
 	/// Returns the component-wise comparison of result x >= y.
 	///
@@ -94,13 +79,8 @@
 	/// 
 	/// @see <a href="http://www.opengl.org/sdk/docs/manglsl/xhtml/greaterThanEqual.xml">GLSL greaterThanEqual man page</a>
 	/// @see <a href="http://www.opengl.org/registry/doc/GLSLangSpec.4.20.8.pdf">GLSL 4.20.8 specification, section 8.7 Vector Relational Functions</a>
-<<<<<<< HEAD
 	template <typename T, precision P, template <typename, precision> class vecType>
-	typename vecType<T, P>::bool_type greaterThanEqual(vecType<T, P> const & x, vecType<T, P> const & y);
-=======
-	template <typename vecType> 
-	GLM_FUNC_DECL typename vecType::bool_type greaterThanEqual(vecType const & x, vecType const & y);
->>>>>>> 38f2d35f
+	GLM_FUNC_DECL typename vecType<T, P>::bool_type greaterThanEqual(vecType<T, P> const & x, vecType<T, P> const & y);
 
 	/// Returns the component-wise comparison of result x == y.
 	///
@@ -108,13 +88,8 @@
 	/// 
 	/// @see <a href="http://www.opengl.org/sdk/docs/manglsl/xhtml/equal.xml">GLSL equal man page</a>
 	/// @see <a href="http://www.opengl.org/registry/doc/GLSLangSpec.4.20.8.pdf">GLSL 4.20.8 specification, section 8.7 Vector Relational Functions</a>
-<<<<<<< HEAD
 	template <typename T, precision P, template <typename, precision> class vecType>
-	typename vecType<T, P>::bool_type equal(vecType<T, P> const & x, vecType<T, P> const & y);
-=======
-	template <typename vecType> 
-	GLM_FUNC_DECL typename vecType::bool_type equal(vecType const & x, vecType const & y);
->>>>>>> 38f2d35f
+	GLM_FUNC_DECL typename vecType<T, P>::bool_type equal(vecType<T, P> const & x, vecType<T, P> const & y);
 
 	/// Returns the component-wise comparison of result x != y.
 	/// 
@@ -122,13 +97,8 @@
 	///
 	/// @see <a href="http://www.opengl.org/sdk/docs/manglsl/xhtml/notEqual.xml">GLSL notEqual man page</a>
 	/// @see <a href="http://www.opengl.org/registry/doc/GLSLangSpec.4.20.8.pdf">GLSL 4.20.8 specification, section 8.7 Vector Relational Functions</a>
-<<<<<<< HEAD
 	template <typename T, precision P, template <typename, precision> class vecType>
-	typename vecType<T, P>::bool_type notEqual(vecType<T, P> const & x, vecType<T, P> const & y);
-=======
-	template <typename vecType> 
-	GLM_FUNC_DECL typename vecType::bool_type notEqual(vecType const & x, vecType const & y);
->>>>>>> 38f2d35f
+	GLM_FUNC_DECL typename vecType<T, P>::bool_type notEqual(vecType<T, P> const & x, vecType<T, P> const & y);
 
 	/// Returns true if any component of x is true.
 	///
@@ -136,13 +106,8 @@
 	/// 
 	/// @see <a href="http://www.opengl.org/sdk/docs/manglsl/xhtml/any.xml">GLSL any man page</a>
 	/// @see <a href="http://www.opengl.org/registry/doc/GLSLangSpec.4.20.8.pdf">GLSL 4.20.8 specification, section 8.7 Vector Relational Functions</a>
-<<<<<<< HEAD
 	template <precision P, template <typename, precision> class vecType>
-	bool any(vecType<bool, P> const & v);
-=======
-	template <template <typename> class vecType> 
-	GLM_FUNC_DECL bool any(vecType<bool> const & v);
->>>>>>> 38f2d35f
+	GLM_FUNC_DECL bool any(vecType<bool, P> const & v);
 
 	/// Returns true if all components of x are true.
 	///
@@ -150,13 +115,8 @@
 	///
 	/// @see <a href="http://www.opengl.org/sdk/docs/manglsl/xhtml/all.xml">GLSL all man page</a>
 	/// @see <a href="http://www.opengl.org/registry/doc/GLSLangSpec.4.20.8.pdf">GLSL 4.20.8 specification, section 8.7 Vector Relational Functions</a>
-<<<<<<< HEAD
 	template <precision P, template <typename, precision> class vecType>
-	bool all(vecType<bool, P> const & v);
-=======
-	template <template <typename> class vecType> 
-	GLM_FUNC_DECL bool all(vecType<bool> const & v);
->>>>>>> 38f2d35f
+	GLM_FUNC_DECL bool all(vecType<bool, P> const & v);
 
 	/// Returns the component-wise logical complement of x.
 	/// /!\ Because of language incompatibilities between C++ and GLSL, GLM defines the function not but not_ instead.
@@ -165,13 +125,8 @@
 	///
 	/// @see <a href="http://www.opengl.org/sdk/docs/manglsl/xhtml/not.xml">GLSL not man page</a>
 	/// @see <a href="http://www.opengl.org/registry/doc/GLSLangSpec.4.20.8.pdf">GLSL 4.20.8 specification, section 8.7 Vector Relational Functions</a>
-<<<<<<< HEAD
 	template <precision P, template <typename, precision> class vecType>
-	vecType<bool, P> not_(vecType<bool, P> const & v);
-=======
-	template <template <typename> class vecType> 
-	GLM_FUNC_DECL vecType<bool> not_(vecType<bool> const & v);
->>>>>>> 38f2d35f
+	GLM_FUNC_DECL vecType<bool, P> not_(vecType<bool, P> const & v);
 
 	/// @}
 }//namespace glm
