///////////////////////////////////////////////////////////////////////////////////
/// OpenGL Mathematics (glm.g-truc.net)
///
/// Copyright (c) 2005 - 2013 G-Truc Creation (www.g-truc.net)
/// Permission is hereby granted, free of charge, to any person obtaining a copy
/// of this software and associated documentation files (the "Software"), to deal
/// in the Software without restriction, including without limitation the rights
/// to use, copy, modify, merge, publish, distribute, sublicense, and/or sell
/// copies of the Software, and to permit persons to whom the Software is
/// furnished to do so, subject to the following conditions:
/// 
/// The above copyright notice and this permission notice shall be included in
/// all copies or substantial portions of the Software.
/// 
/// THE SOFTWARE IS PROVIDED "AS IS", WITHOUT WARRANTY OF ANY KIND, EXPRESS OR
/// IMPLIED, INCLUDING BUT NOT LIMITED TO THE WARRANTIES OF MERCHANTABILITY,
/// FITNESS FOR A PARTICULAR PURPOSE AND NONINFRINGEMENT. IN NO EVENT SHALL THE
/// AUTHORS OR COPYRIGHT HOLDERS BE LIABLE FOR ANY CLAIM, DAMAGES OR OTHER
/// LIABILITY, WHETHER IN AN ACTION OF CONTRACT, TORT OR OTHERWISE, ARISING FROM,
/// OUT OF OR IN CONNECTION WITH THE SOFTWARE OR THE USE OR OTHER DEALINGS IN
/// THE SOFTWARE.
///
/// @ref core
/// @file glm/core/func_common.hpp
/// @date 2008-03-08 / 2010-01-26
/// @author Christophe Riccio
/// 
/// @see <a href="http://www.opengl.org/registry/doc/GLSLangSpec.4.20.8.pdf">GLSL 4.20.8 specification, section 8.3 Common Functions</a>
///
/// @defgroup core_func_common Common functions
/// @ingroup core
/// 
/// These all operate component-wise. The description is per component.
///////////////////////////////////////////////////////////////////////////////////

#ifndef GLM_CORE_func_common
#define GLM_CORE_func_common GLM_VERSION

#include "setup.hpp"
#include "_fixes.hpp"

namespace glm
{
	/// @addtogroup core_func_common
	/// @{

	/// Returns x if x >= 0; otherwise, it returns -x.
	/// 
	/// @tparam genType floating-point or signed integer; scalar or vector types.
	/// 
	/// @see <a href="http://www.opengl.org/sdk/docs/manglsl/xhtml/abs.xml">GLSL abs man page</a>
	/// @see <a href="http://www.opengl.org/registry/doc/GLSLangSpec.4.20.8.pdf">GLSL 4.20.8 specification, section 8.3 Common Functions</a>
<<<<<<< HEAD
	template <typename genType>
	genType abs(genType const & x);
=======
	template <typename genType> 
	GLM_FUNC_DECL genType abs(genType const & x);
>>>>>>> 38f2d35f

	/// Returns 1.0 if x > 0, 0.0 if x == 0, or -1.0 if x < 0. 
	/// 
	/// @tparam genType Floating-point or signed integer; scalar or vector types.
	/// 
	/// @see <a href="http://www.opengl.org/sdk/docs/manglsl/xhtml/sign.xml">GLSL sign man page</a>
	/// @see <a href="http://www.opengl.org/registry/doc/GLSLangSpec.4.20.8.pdf">GLSL 4.20.8 specification, section 8.3 Common Functions</a>
<<<<<<< HEAD
	template <typename genType>
	genType sign(genType const & x);
=======
	template <typename genType> 
	GLM_FUNC_DECL genType sign(genType const & x);
>>>>>>> 38f2d35f

	/// Returns a value equal to the nearest integer that is less then or equal to x. 
	/// 
	/// @tparam genType Floating-point scalar or vector types.
	/// 
	/// @see <a href="http://www.opengl.org/sdk/docs/manglsl/xhtml/floor.xml">GLSL floor man page</a>
	/// @see <a href="http://www.opengl.org/registry/doc/GLSLangSpec.4.20.8.pdf">GLSL 4.20.8 specification, section 8.3 Common Functions</a>
<<<<<<< HEAD
	template <typename genType>
	genType floor(genType const & x);
=======
	template <typename genType> 
	GLM_FUNC_DECL genType floor(genType const & x);
>>>>>>> 38f2d35f

	/// Returns a value equal to the nearest integer to x
	/// whose absolute value is not larger than the absolute value of x.
	/// 
	/// @tparam genType Floating-point scalar or vector types.
	/// 
	/// @see <a href="http://www.opengl.org/sdk/docs/manglsl/xhtml/trunc.xml">GLSL trunc man page</a>
	/// @see <a href="http://www.opengl.org/registry/doc/GLSLangSpec.4.20.8.pdf">GLSL 4.20.8 specification, section 8.3 Common Functions</a>
<<<<<<< HEAD
	template <typename genType>
	genType trunc(genType const & x);
=======
	template <typename genType> 
	GLM_FUNC_DECL genType trunc(genType const & x);
>>>>>>> 38f2d35f

	/// Returns a value equal to the nearest integer to x.
	/// The fraction 0.5 will round in a direction chosen by the
	/// implementation, presumably the direction that is fastest.
	/// This includes the possibility that round(x) returns the
	/// same value as roundEven(x) for all values of x.
	/// 
	/// @tparam genType Floating-point scalar or vector types.
	/// 
	/// @see <a href="http://www.opengl.org/sdk/docs/manglsl/xhtml/round.xml">GLSL round man page</a>
	/// @see <a href="http://www.opengl.org/registry/doc/GLSLangSpec.4.20.8.pdf">GLSL 4.20.8 specification, section 8.3 Common Functions</a>
<<<<<<< HEAD
	template <typename genType>
	genType round(genType const & x);
=======
	template <typename genType> 
	GLM_FUNC_DECL genType round(genType const & x);
>>>>>>> 38f2d35f

	/// Returns a value equal to the nearest integer to x.
	/// A fractional part of 0.5 will round toward the nearest even
	/// integer. (Both 3.5 and 4.5 for x will return 4.0.)
	///
	/// @tparam genType Floating-point scalar or vector types.
	/// 
	/// @see <a href="http://www.opengl.org/sdk/docs/manglsl/xhtml/roundEven.xml">GLSL roundEven man page</a>
	/// @see <a href="http://www.opengl.org/registry/doc/GLSLangSpec.4.20.8.pdf">GLSL 4.20.8 specification, section 8.3 Common Functions</a>
	/// @see <a href="http://developer.amd.com/documentation/articles/pages/New-Round-to-Even-Technique.aspx">New round to even technique</a>
<<<<<<< HEAD
	template <typename genType>
	genType roundEven(genType const & x);
=======
	template <typename genType> 
	GLM_FUNC_DECL genType roundEven(genType const & x);
>>>>>>> 38f2d35f

	/// Returns a value equal to the nearest integer
	/// that is greater than or equal to x.
	/// 
	/// @tparam genType Floating-point scalar or vector types.
	///
	/// @see <a href="http://www.opengl.org/sdk/docs/manglsl/xhtml/ceil.xml">GLSL ceil man page</a>
	/// @see <a href="http://www.opengl.org/registry/doc/GLSLangSpec.4.20.8.pdf">GLSL 4.20.8 specification, section 8.3 Common Functions</a>
<<<<<<< HEAD
	template <typename genType>
	genType ceil(genType const & x);
=======
	template <typename genType> 
	GLM_FUNC_DECL genType ceil(genType const & x);
>>>>>>> 38f2d35f

	/// Return x - floor(x).
	/// 
	/// @tparam genType Floating-point scalar or vector types.
	///
	/// @see <a href="http://www.opengl.org/sdk/docs/manglsl/xhtml/fract.xml">GLSL fract man page</a>
	/// @see <a href="http://www.opengl.org/registry/doc/GLSLangSpec.4.20.8.pdf">GLSL 4.20.8 specification, section 8.3 Common Functions</a>
<<<<<<< HEAD
	template <typename genType>
	genType fract(genType const & x);
=======
	template <typename genType> 
	GLM_FUNC_DECL genType fract(genType const & x);
>>>>>>> 38f2d35f

	/// Modulus. Returns x - y * floor(x / y)
	/// for each component in x using the floating point value y.
	///
	/// @tparam genType Floating-point scalar or vector types.
	///
	/// @see <a href="http://www.opengl.org/sdk/docs/manglsl/xhtml/mod.xml">GLSL mod man page</a>
	/// @see <a href="http://www.opengl.org/registry/doc/GLSLangSpec.4.20.8.pdf">GLSL 4.20.8 specification, section 8.3 Common Functions</a>
<<<<<<< HEAD
	template <typename genType>
	genType mod(
		genType const & x,
=======
	template <typename genType> 
	GLM_FUNC_DECL genType mod(
		genType const & x, 
>>>>>>> 38f2d35f
		genType const & y);

	/// Modulus. Returns x - y * floor(x / y)
	/// for each component in x using the floating point value y.
	/// 
	/// @tparam genType Floating-point scalar or vector types.
	/// 
	/// @see <a href="http://www.opengl.org/sdk/docs/manglsl/xhtml/mod.xml">GLSL mod man page</a>
	/// @see <a href="http://www.opengl.org/registry/doc/GLSLangSpec.4.20.8.pdf">GLSL 4.20.8 specification, section 8.3 Common Functions</a>
<<<<<<< HEAD
	template <typename genType>
	genType mod(
		genType const & x,
=======
	template <typename genType> 
	GLM_FUNC_DECL genType mod(
		genType const & x, 
>>>>>>> 38f2d35f
		typename genType::value_type const & y);

	/// Returns the fractional part of x and sets i to the integer
	/// part (as a whole number floating point value). Both the
	/// return value and the output parameter will have the same
	/// sign as x.
	/// 
	/// @tparam genType Floating-point scalar or vector types.
	///
	/// @see <a href="http://www.opengl.org/sdk/docs/manglsl/xhtml/modf.xml">GLSL modf man page</a>
	/// @see <a href="http://www.opengl.org/registry/doc/GLSLangSpec.4.20.8.pdf">GLSL 4.20.8 specification, section 8.3 Common Functions</a>
<<<<<<< HEAD
	template <typename genType>
	genType modf(
		genType const & x,
=======
	template <typename genType> 
	GLM_FUNC_DECL genType modf(
		genType const & x, 
>>>>>>> 38f2d35f
		genType & i);

	/// Returns y if y < x; otherwise, it returns x.
	///
	/// @tparam genType Floating-point or integer; scalar or vector types.
	/// 
	/// @see <a href="http://www.opengl.org/sdk/docs/manglsl/xhtml/min.xml">GLSL min man page</a>
	/// @see <a href="http://www.opengl.org/registry/doc/GLSLangSpec.4.20.8.pdf">GLSL 4.20.8 specification, section 8.3 Common Functions</a>
<<<<<<< HEAD
	template <typename genType>
	genType min(
		genType const & x,
		genType const & y);

	template <typename genType>
	genType min(
		genType const & x,
=======
	template <typename genType> 
	GLM_FUNC_DECL genType min(
		genType const & x, 
		genType const & y);

	template <typename genType> 
	GLM_FUNC_DECL genType min(
		genType const & x, 
>>>>>>> 38f2d35f
		typename genType::value_type const & y);

	/// Returns y if x < y; otherwise, it returns x.
	/// 
	/// @tparam genType Floating-point or integer; scalar or vector types.
	/// 
	/// @see <a href="http://www.opengl.org/sdk/docs/manglsl/xhtml/max.xml">GLSL max man page</a>
	/// @see <a href="http://www.opengl.org/registry/doc/GLSLangSpec.4.20.8.pdf">GLSL 4.20.8 specification, section 8.3 Common Functions</a>
<<<<<<< HEAD
	template <typename genType>
	genType max(
		genType const & x,
		genType const & y);

	template <typename genType>
	genType max(
		genType const & x,
=======
	template <typename genType> 
	GLM_FUNC_DECL genType max(
		genType const & x, 
		genType const & y);

	template <typename genType> 
	GLM_FUNC_DECL genType max(
		genType const & x, 
>>>>>>> 38f2d35f
		typename genType::value_type const & y);

	/// Returns min(max(x, minVal), maxVal) for each component in x 
	/// using the floating-point values minVal and maxVal.
	///
	/// @tparam genType Floating-point or integer; scalar or vector types.
	///
	/// @see <a href="http://www.opengl.org/sdk/docs/manglsl/xhtml/clamp.xml">GLSL clamp man page</a>
	/// @see <a href="http://www.opengl.org/registry/doc/GLSLangSpec.4.20.8.pdf">GLSL 4.20.8 specification, section 8.3 Common Functions</a>
<<<<<<< HEAD
	template <typename genType>
	genType clamp(
		genType const & x,
		genType const & minVal,
		genType const & maxVal);

	template <typename genType, precision P>
	genType clamp(
		genType const & x,
		typename genType::value_type const & minVal,
		typename genType::value_type const & maxVal);
=======
	template <typename genType> 
	GLM_FUNC_DECL genType clamp(
		genType const & x, 
		genType const & minVal, 
		genType const & maxVal); 

	template <typename genType> 
	GLM_FUNC_DECL genType clamp(
		genType const & x, 
		typename genType::value_type const & minVal, 
		typename genType::value_type const & maxVal); 
>>>>>>> 38f2d35f

	/// If genTypeU is a floating scalar or vector:
	/// Returns x * (1.0 - a) + y * a, i.e., the linear blend of
	/// x and y using the floating-point value a.
	/// The value for a is not restricted to the range [0, 1].
	/// 
	/// If genTypeU is a boolean scalar or vector:
	/// Selects which vector each returned component comes
	/// from. For a component of <a> that is false, the
	/// corresponding component of x is returned. For a
	/// component of a that is true, the corresponding
	/// component of y is returned. Components of x and y that
	/// are not selected are allowed to be invalid floating point
	/// values and will have no effect on the results. Thus, this
	/// provides different functionality than
	/// genType mix(genType x, genType y, genType(a))
	/// where a is a Boolean vector.
	/// 
	/// @see <a href="http://www.opengl.org/sdk/docs/manglsl/xhtml/mix.xml">GLSL mix man page</a>
	/// @see <a href="http://www.opengl.org/registry/doc/GLSLangSpec.4.20.8.pdf">GLSL 4.20.8 specification, section 8.3 Common Functions</a>
	/// 
	/// @param[in]  x Value to interpolate.
	/// @param[in]  y Value to interpolate.
	/// @param[in]  a Interpolant.
	/// 
	/// @tparam	genTypeT Floating point scalar or vector.
	/// @tparam genTypeU Floating point or boolean scalar or vector. It can't be a vector if it is the length of genTypeT.
	/// 
	/// @code
	/// #include <glm/glm.hpp>
	/// ...
	/// float a;
	/// bool b;
	/// glm::dvec3 e;
	/// glm::dvec3 f;
	/// glm::vec4 g;
	/// glm::vec4 h;
	/// ...
	/// glm::vec4 r = glm::mix(g, h, a); // Interpolate with a floating-point scalar two vectors. 
	/// glm::vec4 s = glm::mix(g, h, b); // Teturns g or h;
	/// glm::dvec3 t = glm::mix(e, f, a); // Types of the third parameter is not required to match with the first and the second.
	/// glm::vec4 u = glm::mix(g, h, r); // Interpolations can be perform per component with a vector for the last parameter.
	/// @endcode
<<<<<<< HEAD
	template <typename genTypeT, typename genTypeU>
	genTypeT mix(genTypeT const & x, genTypeT const & y, genTypeU const & a);
=======
	template <typename genTypeT, typename genTypeU> 
	GLM_FUNC_DECL genTypeT mix(genTypeT const & x, genTypeT const & y, genTypeU const & a);
>>>>>>> 38f2d35f

	//! Returns 0.0 if x < edge, otherwise it returns 1.0.
	//! 
	/// @see <a href="http://www.opengl.org/sdk/docs/manglsl/xhtml/step.xml">GLSL step man page</a>
	/// @see <a href="http://www.opengl.org/registry/doc/GLSLangSpec.4.20.8.pdf">GLSL 4.20.8 specification, section 8.3 Common Functions</a>
<<<<<<< HEAD
	template <typename genType>
	genType step(
		genType const & edge,
		genType const & x);

	template <typename genType>
	genType step(
		typename genType::value_type const & edge,
=======
	template <typename genType> 
	GLM_FUNC_DECL genType step(
		genType const & edge, 
		genType const & x);

	template <typename genType> 
	GLM_FUNC_DECL genType step(
		typename genType::value_type const & edge, 
>>>>>>> 38f2d35f
		genType const & x);

	/// Returns 0.0 if x <= edge0 and 1.0 if x >= edge1 and
	/// performs smooth Hermite interpolation between 0 and 1
	/// when edge0 < x < edge1. This is useful in cases where
	/// you would want a threshold function with a smooth
	/// transition. This is equivalent to:
	/// genType t;
	/// t = clamp ((x - edge0) / (edge1 - edge0), 0, 1);
	/// return t * t * (3 - 2 * t);
	/// Results are undefined if edge0 >= edge1.
	///
	/// @tparam genType Floating-point scalar or vector types.
	/// 
	/// @see <a href="http://www.opengl.org/sdk/docs/manglsl/xhtml/smoothstep.xml">GLSL smoothstep man page</a>
	/// @see <a href="http://www.opengl.org/registry/doc/GLSLangSpec.4.20.8.pdf">GLSL 4.20.8 specification, section 8.3 Common Functions</a>
<<<<<<< HEAD
	template <typename genType>
	genType smoothstep(
		genType const & edge0,
		genType const & edge1,
		genType const & x);

	template <typename genType>
	genType smoothstep(
		typename genType::value_type const & edge0,
		typename genType::value_type const & edge1,
=======
	template <typename genType> 
	GLM_FUNC_DECL genType smoothstep(
		genType const & edge0, 
		genType const & edge1, 
		genType const & x);

	template <typename genType> 
	GLM_FUNC_DECL genType smoothstep(
		typename genType::value_type const & edge0, 
		typename genType::value_type const & edge1, 
>>>>>>> 38f2d35f
		genType const & x);

	/// Returns true if x holds a NaN (not a number)
	/// representation in the underlying implementation's set of
	/// floating point representations. Returns false otherwise,
	/// including for implementations with no NaN
	/// representations.
	/// 
	/// /!\ When using compiler fast math, this function may fail.
	/// 
	/// @tparam genType Floating-point scalar or vector types.
	///
	/// @see <a href="http://www.opengl.org/sdk/docs/manglsl/xhtml/isnan.xml">GLSL isnan man page</a>
	/// @see <a href="http://www.opengl.org/registry/doc/GLSLangSpec.4.20.8.pdf">GLSL 4.20.8 specification, section 8.3 Common Functions</a>
	template <typename genType> 
	GLM_FUNC_DECL typename genType::bool_type isnan(genType const & x);

	/// Returns true if x holds a positive infinity or negative
	/// infinity representation in the underlying implementation's
	/// set of floating point representations. Returns false
	/// otherwise, including for implementations with no infinity
	/// representations.
	/// 
	/// @tparam genType Floating-point scalar or vector types.
	/// 
	/// @see <a href="http://www.opengl.org/sdk/docs/manglsl/xhtml/isinf.xml">GLSL isinf man page</a>
	/// @see <a href="http://www.opengl.org/registry/doc/GLSLangSpec.4.20.8.pdf">GLSL 4.20.8 specification, section 8.3 Common Functions</a>
	template <typename genType> 
	GLM_FUNC_DECL typename genType::bool_type isinf(genType const & x);

	/// Returns a signed integer value representing
	/// the encoding of a floating-point value. The floatingpoint
	/// value's bit-level representation is preserved.
	///
	/// @tparam genType Single-precision floating-point scalar or vector types.
	/// @tparam genIType Signed integer scalar or vector types.
	/// 
	/// @see <a href="http://www.opengl.org/sdk/docs/manglsl/xhtml/floatBitsToInt.xml">GLSL floatBitsToInt man page</a>
	/// @see <a href="http://www.opengl.org/registry/doc/GLSLangSpec.4.20.8.pdf">GLSL 4.20.8 specification, section 8.3 Common Functions</a>
	template <typename genType, typename genIType>
	GLM_FUNC_DECL genIType floatBitsToInt(genType const & value);

	/// Returns a unsigned integer value representing
	/// the encoding of a floating-point value. The floatingpoint
	/// value's bit-level representation is preserved.
	///
	/// @tparam genType Single-precision floating-point scalar or vector types.
	/// @tparam genUType Unsigned integer scalar or vector types.
	/// 
	/// @see <a href="http://www.opengl.org/sdk/docs/manglsl/xhtml/floatBitsToUint.xml">GLSL floatBitsToUint man page</a>
	/// @see <a href="http://www.opengl.org/registry/doc/GLSLangSpec.4.20.8.pdf">GLSL 4.20.8 specification, section 8.3 Common Functions</a>
	template <typename genType, typename genUType>
	GLM_FUNC_DECL genUType floatBitsToUint(genType const & value);

	/// Returns a floating-point value corresponding to a signed
	/// integer encoding of a floating-point value.
	/// If an inf or NaN is passed in, it will not signal, and the
	/// resulting floating point value is unspecified. Otherwise,
	/// the bit-level representation is preserved.
	/// 
	/// @tparam genType Single-precision floating-point scalar or vector types.
	/// @tparam genIType Signed integer scalar or vector types.
	/// 
	/// @see <a href="http://www.opengl.org/sdk/docs/manglsl/xhtml/intBitsToFloat.xml">GLSL intBitsToFloat man page</a>
	/// @see <a href="http://www.opengl.org/registry/doc/GLSLangSpec.4.20.8.pdf">GLSL 4.20.8 specification, section 8.3 Common Functions</a>
	/// 
	/// @todo Clarify this declaration, we don't need to actually specify the return type
	template <typename genType, typename genIType>
	GLM_FUNC_DECL genType intBitsToFloat(genIType const & value);

	/// Returns a floating-point value corresponding to a
	/// unsigned integer encoding of a floating-point value.
	/// If an inf or NaN is passed in, it will not signal, and the
	/// resulting floating point value is unspecified. Otherwise,
	/// the bit-level representation is preserved.
	/// 
	/// @tparam genType Single-precision floating-point scalar or vector types.
	/// @tparam genUType Unsigned integer scalar or vector types.
	/// 
	/// @see <a href="http://www.opengl.org/sdk/docs/manglsl/xhtml/uintBitsToFloat.xml">GLSL uintBitsToFloat man page</a>
	/// @see <a href="http://www.opengl.org/registry/doc/GLSLangSpec.4.20.8.pdf">GLSL 4.20.8 specification, section 8.3 Common Functions</a>
	/// 
	/// @todo Clarify this declaration, we don't need to actually specify the return type
	template <typename genType, typename genUType>
	GLM_FUNC_DECL genType uintBitsToFloat(genUType const & value);

	/// Computes and returns a * b + c.
	/// 
	/// @tparam genType Floating-point scalar or vector types.
	/// 
	/// @see <a href="http://www.opengl.org/sdk/docs/manglsl/xhtml/fma.xml">GLSL fma man page</a>
	/// @see <a href="http://www.opengl.org/registry/doc/GLSLangSpec.4.20.8.pdf">GLSL 4.20.8 specification, section 8.3 Common Functions</a>
	template <typename genType>
	GLM_FUNC_DECL genType fma(genType const & a, genType const & b, genType const & c);

	/// Splits x into a floating-point significand in the range
	/// [0.5, 1.0) and an integral exponent of two, such that:
	/// x = significand * exp(2, exponent)
	/// 
	/// The significand is returned by the function and the
	/// exponent is returned in the parameter exp. For a
	/// floating-point value of zero, the significant and exponent
	/// are both zero. For a floating-point value that is an
	/// infinity or is not a number, the results are undefined.
	/// 
	/// @tparam genType Floating-point scalar or vector types.
	/// 
	/// @see <a href="http://www.opengl.org/sdk/docs/manglsl/xhtml/frexp.xml">GLSL frexp man page</a>
	/// @see <a href="http://www.opengl.org/registry/doc/GLSLangSpec.4.20.8.pdf">GLSL 4.20.8 specification, section 8.3 Common Functions</a>
	template <typename genType, typename genIType>
	GLM_FUNC_DECL genType frexp(genType const & x, genIType & exp);

	/// Builds a floating-point number from x and the
	/// corresponding integral exponent of two in exp, returning:
	/// significand * exp(2, exponent)
	/// 
	/// If this product is too large to be represented in the
	/// floating-point type, the result is undefined.
	/// 
	/// @tparam genType Floating-point scalar or vector types.
	///  
	/// @see <a href="http://www.opengl.org/sdk/docs/manglsl/xhtml/ldexp.xml">GLSL ldexp man page</a>; 
	/// @see <a href="http://www.opengl.org/registry/doc/GLSLangSpec.4.20.8.pdf">GLSL 4.20.8 specification, section 8.3 Common Functions</a>
	template <typename genType, typename genIType>
	GLM_FUNC_DECL genType ldexp(genType const & x, genIType const & exp);

	/// @}
}//namespace glm

#include "func_common.inl"

#endif//GLM_CORE_func_common<|MERGE_RESOLUTION|>--- conflicted
+++ resolved
@@ -50,13 +50,8 @@
 	/// 
 	/// @see <a href="http://www.opengl.org/sdk/docs/manglsl/xhtml/abs.xml">GLSL abs man page</a>
 	/// @see <a href="http://www.opengl.org/registry/doc/GLSLangSpec.4.20.8.pdf">GLSL 4.20.8 specification, section 8.3 Common Functions</a>
-<<<<<<< HEAD
-	template <typename genType>
-	genType abs(genType const & x);
-=======
-	template <typename genType> 
+	template <typename genType>
 	GLM_FUNC_DECL genType abs(genType const & x);
->>>>>>> 38f2d35f
 
 	/// Returns 1.0 if x > 0, 0.0 if x == 0, or -1.0 if x < 0. 
 	/// 
@@ -64,27 +59,17 @@
 	/// 
 	/// @see <a href="http://www.opengl.org/sdk/docs/manglsl/xhtml/sign.xml">GLSL sign man page</a>
 	/// @see <a href="http://www.opengl.org/registry/doc/GLSLangSpec.4.20.8.pdf">GLSL 4.20.8 specification, section 8.3 Common Functions</a>
-<<<<<<< HEAD
-	template <typename genType>
-	genType sign(genType const & x);
-=======
-	template <typename genType> 
+	template <typename genType>
 	GLM_FUNC_DECL genType sign(genType const & x);
->>>>>>> 38f2d35f
-
+	
 	/// Returns a value equal to the nearest integer that is less then or equal to x. 
 	/// 
 	/// @tparam genType Floating-point scalar or vector types.
 	/// 
 	/// @see <a href="http://www.opengl.org/sdk/docs/manglsl/xhtml/floor.xml">GLSL floor man page</a>
 	/// @see <a href="http://www.opengl.org/registry/doc/GLSLangSpec.4.20.8.pdf">GLSL 4.20.8 specification, section 8.3 Common Functions</a>
-<<<<<<< HEAD
-	template <typename genType>
-	genType floor(genType const & x);
-=======
-	template <typename genType> 
+	template <typename genType>
 	GLM_FUNC_DECL genType floor(genType const & x);
->>>>>>> 38f2d35f
 
 	/// Returns a value equal to the nearest integer to x
 	/// whose absolute value is not larger than the absolute value of x.
@@ -93,13 +78,8 @@
 	/// 
 	/// @see <a href="http://www.opengl.org/sdk/docs/manglsl/xhtml/trunc.xml">GLSL trunc man page</a>
 	/// @see <a href="http://www.opengl.org/registry/doc/GLSLangSpec.4.20.8.pdf">GLSL 4.20.8 specification, section 8.3 Common Functions</a>
-<<<<<<< HEAD
-	template <typename genType>
-	genType trunc(genType const & x);
-=======
-	template <typename genType> 
+	template <typename genType>
 	GLM_FUNC_DECL genType trunc(genType const & x);
->>>>>>> 38f2d35f
 
 	/// Returns a value equal to the nearest integer to x.
 	/// The fraction 0.5 will round in a direction chosen by the
@@ -111,14 +91,9 @@
 	/// 
 	/// @see <a href="http://www.opengl.org/sdk/docs/manglsl/xhtml/round.xml">GLSL round man page</a>
 	/// @see <a href="http://www.opengl.org/registry/doc/GLSLangSpec.4.20.8.pdf">GLSL 4.20.8 specification, section 8.3 Common Functions</a>
-<<<<<<< HEAD
-	template <typename genType>
-	genType round(genType const & x);
-=======
-	template <typename genType> 
+	template <typename genType>
 	GLM_FUNC_DECL genType round(genType const & x);
->>>>>>> 38f2d35f
-
+	
 	/// Returns a value equal to the nearest integer to x.
 	/// A fractional part of 0.5 will round toward the nearest even
 	/// integer. (Both 3.5 and 4.5 for x will return 4.0.)
@@ -128,13 +103,8 @@
 	/// @see <a href="http://www.opengl.org/sdk/docs/manglsl/xhtml/roundEven.xml">GLSL roundEven man page</a>
 	/// @see <a href="http://www.opengl.org/registry/doc/GLSLangSpec.4.20.8.pdf">GLSL 4.20.8 specification, section 8.3 Common Functions</a>
 	/// @see <a href="http://developer.amd.com/documentation/articles/pages/New-Round-to-Even-Technique.aspx">New round to even technique</a>
-<<<<<<< HEAD
-	template <typename genType>
-	genType roundEven(genType const & x);
-=======
-	template <typename genType> 
+	template <typename genType>
 	GLM_FUNC_DECL genType roundEven(genType const & x);
->>>>>>> 38f2d35f
 
 	/// Returns a value equal to the nearest integer
 	/// that is greater than or equal to x.
@@ -143,13 +113,8 @@
 	///
 	/// @see <a href="http://www.opengl.org/sdk/docs/manglsl/xhtml/ceil.xml">GLSL ceil man page</a>
 	/// @see <a href="http://www.opengl.org/registry/doc/GLSLangSpec.4.20.8.pdf">GLSL 4.20.8 specification, section 8.3 Common Functions</a>
-<<<<<<< HEAD
-	template <typename genType>
-	genType ceil(genType const & x);
-=======
-	template <typename genType> 
+	template <typename genType>
 	GLM_FUNC_DECL genType ceil(genType const & x);
->>>>>>> 38f2d35f
 
 	/// Return x - floor(x).
 	/// 
@@ -157,13 +122,8 @@
 	///
 	/// @see <a href="http://www.opengl.org/sdk/docs/manglsl/xhtml/fract.xml">GLSL fract man page</a>
 	/// @see <a href="http://www.opengl.org/registry/doc/GLSLangSpec.4.20.8.pdf">GLSL 4.20.8 specification, section 8.3 Common Functions</a>
-<<<<<<< HEAD
-	template <typename genType>
-	genType fract(genType const & x);
-=======
-	template <typename genType> 
+	template <typename genType>
 	GLM_FUNC_DECL genType fract(genType const & x);
->>>>>>> 38f2d35f
 
 	/// Modulus. Returns x - y * floor(x / y)
 	/// for each component in x using the floating point value y.
@@ -172,15 +132,9 @@
 	///
 	/// @see <a href="http://www.opengl.org/sdk/docs/manglsl/xhtml/mod.xml">GLSL mod man page</a>
 	/// @see <a href="http://www.opengl.org/registry/doc/GLSLangSpec.4.20.8.pdf">GLSL 4.20.8 specification, section 8.3 Common Functions</a>
-<<<<<<< HEAD
-	template <typename genType>
-	genType mod(
-		genType const & x,
-=======
-	template <typename genType> 
+	template <typename genType>
 	GLM_FUNC_DECL genType mod(
-		genType const & x, 
->>>>>>> 38f2d35f
+		genType const & x,
 		genType const & y);
 
 	/// Modulus. Returns x - y * floor(x / y)
@@ -190,15 +144,9 @@
 	/// 
 	/// @see <a href="http://www.opengl.org/sdk/docs/manglsl/xhtml/mod.xml">GLSL mod man page</a>
 	/// @see <a href="http://www.opengl.org/registry/doc/GLSLangSpec.4.20.8.pdf">GLSL 4.20.8 specification, section 8.3 Common Functions</a>
-<<<<<<< HEAD
-	template <typename genType>
-	genType mod(
-		genType const & x,
-=======
-	template <typename genType> 
+	template <typename genType>
 	GLM_FUNC_DECL genType mod(
-		genType const & x, 
->>>>>>> 38f2d35f
+		genType const & x,
 		typename genType::value_type const & y);
 
 	/// Returns the fractional part of x and sets i to the integer
@@ -210,15 +158,9 @@
 	///
 	/// @see <a href="http://www.opengl.org/sdk/docs/manglsl/xhtml/modf.xml">GLSL modf man page</a>
 	/// @see <a href="http://www.opengl.org/registry/doc/GLSLangSpec.4.20.8.pdf">GLSL 4.20.8 specification, section 8.3 Common Functions</a>
-<<<<<<< HEAD
-	template <typename genType>
-	genType modf(
-		genType const & x,
-=======
-	template <typename genType> 
+	template <typename genType>
 	GLM_FUNC_DECL genType modf(
-		genType const & x, 
->>>>>>> 38f2d35f
+		genType const & x,
 		genType & i);
 
 	/// Returns y if y < x; otherwise, it returns x.
@@ -226,53 +168,31 @@
 	/// @tparam genType Floating-point or integer; scalar or vector types.
 	/// 
 	/// @see <a href="http://www.opengl.org/sdk/docs/manglsl/xhtml/min.xml">GLSL min man page</a>
-	/// @see <a href="http://www.opengl.org/registry/doc/GLSLangSpec.4.20.8.pdf">GLSL 4.20.8 specification, section 8.3 Common Functions</a>
-<<<<<<< HEAD
-	template <typename genType>
-	genType min(
+	/// @see <a href="http://www.opengl.org/registry/doc/GLSLangSpec.4.20.8.pdf">GLSL 4.20.8 specification, section 8.3 Common Functions</a><<<<<<< HEAD
+	template <typename genType>
+	GLM_FUNC_DECL genType min(
 		genType const & x,
 		genType const & y);
 
 	template <typename genType>
-	genType min(
-		genType const & x,
-=======
-	template <typename genType> 
 	GLM_FUNC_DECL genType min(
-		genType const & x, 
+		genType const & x,
+		typename genType::value_type const & y);
+
+	/// Returns y if x < y; otherwise, it returns x.
+	/// 
+	/// @tparam genType Floating-point or integer; scalar or vector types.
+	/// 
+	/// @see <a href="http://www.opengl.org/sdk/docs/manglsl/xhtml/max.xml">GLSL max man page</a>
+	/// @see <a href="http://www.opengl.org/registry/doc/GLSLangSpec.4.20.8.pdf">GLSL 4.20.8 specification, section 8.3 Common Functions</a>
+	template <typename genType>
+	GLM_FUNC_DECL genType max(
+		genType const & x,
 		genType const & y);
 
-	template <typename genType> 
-	GLM_FUNC_DECL genType min(
-		genType const & x, 
->>>>>>> 38f2d35f
-		typename genType::value_type const & y);
-
-	/// Returns y if x < y; otherwise, it returns x.
-	/// 
-	/// @tparam genType Floating-point or integer; scalar or vector types.
-	/// 
-	/// @see <a href="http://www.opengl.org/sdk/docs/manglsl/xhtml/max.xml">GLSL max man page</a>
-	/// @see <a href="http://www.opengl.org/registry/doc/GLSLangSpec.4.20.8.pdf">GLSL 4.20.8 specification, section 8.3 Common Functions</a>
-<<<<<<< HEAD
-	template <typename genType>
-	genType max(
-		genType const & x,
-		genType const & y);
-
-	template <typename genType>
-	genType max(
-		genType const & x,
-=======
-	template <typename genType> 
+	template <typename genType>
 	GLM_FUNC_DECL genType max(
-		genType const & x, 
-		genType const & y);
-
-	template <typename genType> 
-	GLM_FUNC_DECL genType max(
-		genType const & x, 
->>>>>>> 38f2d35f
+		genType const & x,
 		typename genType::value_type const & y);
 
 	/// Returns min(max(x, minVal), maxVal) for each component in x 
@@ -282,31 +202,17 @@
 	///
 	/// @see <a href="http://www.opengl.org/sdk/docs/manglsl/xhtml/clamp.xml">GLSL clamp man page</a>
 	/// @see <a href="http://www.opengl.org/registry/doc/GLSLangSpec.4.20.8.pdf">GLSL 4.20.8 specification, section 8.3 Common Functions</a>
-<<<<<<< HEAD
-	template <typename genType>
-	genType clamp(
+	template <typename genType>
+	GLM_FUNC_DECL genType clamp(
 		genType const & x,
 		genType const & minVal,
 		genType const & maxVal);
 
 	template <typename genType, precision P>
-	genType clamp(
+	GLM_FUNC_DECL genType clamp(
 		genType const & x,
 		typename genType::value_type const & minVal,
 		typename genType::value_type const & maxVal);
-=======
-	template <typename genType> 
-	GLM_FUNC_DECL genType clamp(
-		genType const & x, 
-		genType const & minVal, 
-		genType const & maxVal); 
-
-	template <typename genType> 
-	GLM_FUNC_DECL genType clamp(
-		genType const & x, 
-		typename genType::value_type const & minVal, 
-		typename genType::value_type const & maxVal); 
->>>>>>> 38f2d35f
 
 	/// If genTypeU is a floating scalar or vector:
 	/// Returns x * (1.0 - a) + y * a, i.e., the linear blend of
@@ -350,37 +256,24 @@
 	/// glm::dvec3 t = glm::mix(e, f, a); // Types of the third parameter is not required to match with the first and the second.
 	/// glm::vec4 u = glm::mix(g, h, r); // Interpolations can be perform per component with a vector for the last parameter.
 	/// @endcode
-<<<<<<< HEAD
 	template <typename genTypeT, typename genTypeU>
-	genTypeT mix(genTypeT const & x, genTypeT const & y, genTypeU const & a);
-=======
-	template <typename genTypeT, typename genTypeU> 
-	GLM_FUNC_DECL genTypeT mix(genTypeT const & x, genTypeT const & y, genTypeU const & a);
->>>>>>> 38f2d35f
-
-	//! Returns 0.0 if x < edge, otherwise it returns 1.0.
-	//! 
+	GLM_FUNC_DECL genTypeT mix(
+		genTypeT const & x,
+		genTypeT const & y,
+		genTypeU const & a);
+
+	/// Returns 0.0 if x < edge, otherwise it returns 1.0.
+	/// 
 	/// @see <a href="http://www.opengl.org/sdk/docs/manglsl/xhtml/step.xml">GLSL step man page</a>
 	/// @see <a href="http://www.opengl.org/registry/doc/GLSLangSpec.4.20.8.pdf">GLSL 4.20.8 specification, section 8.3 Common Functions</a>
-<<<<<<< HEAD
-	template <typename genType>
-	genType step(
+	template <typename genType>
+	GLM_FUNC_DECL genType step(
 		genType const & edge,
 		genType const & x);
 
 	template <typename genType>
-	genType step(
+	GLM_FUNC_DECL genType step(
 		typename genType::value_type const & edge,
-=======
-	template <typename genType> 
-	GLM_FUNC_DECL genType step(
-		genType const & edge, 
-		genType const & x);
-
-	template <typename genType> 
-	GLM_FUNC_DECL genType step(
-		typename genType::value_type const & edge, 
->>>>>>> 38f2d35f
 		genType const & x);
 
 	/// Returns 0.0 if x <= edge0 and 1.0 if x >= edge1 and
@@ -397,29 +290,16 @@
 	/// 
 	/// @see <a href="http://www.opengl.org/sdk/docs/manglsl/xhtml/smoothstep.xml">GLSL smoothstep man page</a>
 	/// @see <a href="http://www.opengl.org/registry/doc/GLSLangSpec.4.20.8.pdf">GLSL 4.20.8 specification, section 8.3 Common Functions</a>
-<<<<<<< HEAD
-	template <typename genType>
-	genType smoothstep(
+	template <typename genType>
+	GLM_FUNC_DECL genType smoothstep(
 		genType const & edge0,
 		genType const & edge1,
 		genType const & x);
 
 	template <typename genType>
-	genType smoothstep(
+	GLM_FUNC_DECL genType smoothstep(
 		typename genType::value_type const & edge0,
 		typename genType::value_type const & edge1,
-=======
-	template <typename genType> 
-	GLM_FUNC_DECL genType smoothstep(
-		genType const & edge0, 
-		genType const & edge1, 
-		genType const & x);
-
-	template <typename genType> 
-	GLM_FUNC_DECL genType smoothstep(
-		typename genType::value_type const & edge0, 
-		typename genType::value_type const & edge1, 
->>>>>>> 38f2d35f
 		genType const & x);
 
 	/// Returns true if x holds a NaN (not a number)
