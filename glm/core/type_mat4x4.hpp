--- conflicted
+++ resolved
@@ -153,256 +153,102 @@
 	};
 
 	// Binary operators
-<<<<<<< HEAD
-	template <typename T, precision P>
-	tmat4x4<T, P> operator+ (
-		tmat4x4<T, P> const & m,
-		typename tmat4x4<T, P>::value_type const & s);
-
-	template <typename T, precision P>
-	tmat4x4<T, P> operator+ (
+	template <typename T, precision P>
+	GLM_FUNC_DECL tmat4x4<T, P> operator+ (
+		tmat4x4<T, P> const & m,
+		typename tmat4x4<T, P>::value_type const & s);
+
+	template <typename T, precision P>
+	GLM_FUNC_DECL tmat4x4<T, P> operator+ (
 		typename tmat4x4<T, P>::value_type const & s,
 		tmat4x4<T, P> const & m);
 
 	template <typename T, precision P> 
-	tmat4x4<T, P> operator+ (
+	GLM_FUNC_DECL tmat4x4<T, P> operator+ (
 		tmat4x4<T, P> const & m1, 
 		tmat4x4<T, P> const & m2);
 
 	template <typename T, precision P> 
-	tmat4x4<T, P> operator- (
+	GLM_FUNC_DECL tmat4x4<T, P> operator- (
 		tmat4x4<T, P> const & m, 
 		typename tmat4x4<T, P>::value_type const & s);
 
 	template <typename T, precision P> 
-	tmat4x4<T, P> operator- (
-		typename tmat4x4<T, P>::value_type const & s,
-		tmat4x4<T, P> const & m);
-
-	template <typename T, precision P>
-	tmat4x4<T, P> operator- (
-		tmat4x4<T, P> const & m1,
-		tmat4x4<T, P> const & m2);
-
-	template <typename T, precision P>
-	tmat4x4<T, P> operator* (
-		tmat4x4<T, P> const & m,
-		typename tmat4x4<T, P>::value_type const & s);
-
-	template <typename T, precision P>
-	tmat4x4<T, P> operator* (
-		typename tmat4x4<T, P>::value_type const & s,
-		tmat4x4<T, P> const & m);
-
-	template <typename T, precision P>
-	typename tmat4x4<T, P>::col_type operator* (
+	GLM_FUNC_DECL tmat4x4<T, P> operator- (
+		typename tmat4x4<T, P>::value_type const & s,
+		tmat4x4<T, P> const & m);
+
+	template <typename T, precision P>
+	GLM_FUNC_DECL tmat4x4<T, P> operator- (
+		tmat4x4<T, P> const & m1,
+		tmat4x4<T, P> const & m2);
+
+	template <typename T, precision P>
+	GLM_FUNC_DECL tmat4x4<T, P> operator* (
+		tmat4x4<T, P> const & m,
+		typename tmat4x4<T, P>::value_type const & s);
+
+	template <typename T, precision P>
+	GLM_FUNC_DECL tmat4x4<T, P> operator* (
+		typename tmat4x4<T, P>::value_type const & s,
+		tmat4x4<T, P> const & m);
+
+	template <typename T, precision P>
+	GLM_FUNC_DECL typename tmat4x4<T, P>::col_type operator* (
 		tmat4x4<T, P> const & m,
 		typename tmat4x4<T, P>::row_type const & v);
 
 	template <typename T, precision P>
-	typename tmat4x4<T, P>::row_type operator* (
+	GLM_FUNC_DECL typename tmat4x4<T, P>::row_type operator* (
 		typename tmat4x4<T, P>::col_type const & v,
 		tmat4x4<T, P> const & m);
 		
 	template <typename T, precision P>
-	tmat2x4<T, P> operator* (
+	GLM_FUNC_DECL tmat2x4<T, P> operator* (
 		tmat4x4<T, P> const & m1,
 		tmat2x4<T, P> const & m2);
 
 	template <typename T, precision P>
-	tmat3x4<T, P> operator* (
+	GLM_FUNC_DECL tmat3x4<T, P> operator* (
 		tmat4x4<T, P> const & m1,
 		tmat3x4<T, P> const & m2);
 
 	template <typename T, precision P>
-	tmat4x4<T, P> operator* (
-		tmat4x4<T, P> const & m1,
-		tmat4x4<T, P> const & m2);
-
-	template <typename T, precision P>
-	tmat4x4<T, P> operator/ (
-		tmat4x4<T, P> const & m,
-		typename tmat4x4<T, P>::value_type const & s);
-
-	template <typename T, precision P>
-	tmat4x4<T, P> operator/ (
-		typename tmat4x4<T, P>::value_type const & s,
-		tmat4x4<T, P> const & m);
-
-	template <typename T, precision P>
-	typename tmat4x4<T, P>::col_type operator/ (
+	GLM_FUNC_DECL tmat4x4<T, P> operator* (
+		tmat4x4<T, P> const & m1,
+		tmat4x4<T, P> const & m2);
+
+	template <typename T, precision P>
+	GLM_FUNC_DECL tmat4x4<T, P> operator/ (
+		tmat4x4<T, P> const & m,
+		typename tmat4x4<T, P>::value_type const & s);
+
+	template <typename T, precision P>
+	GLM_FUNC_DECL tmat4x4<T, P> operator/ (
+		typename tmat4x4<T, P>::value_type const & s,
+		tmat4x4<T, P> const & m);
+
+	template <typename T, precision P>
+	GLM_FUNC_DECL typename tmat4x4<T, P>::col_type operator/ (
 		tmat4x4<T, P> const & m,
 		typename tmat4x4<T, P>::row_type const & v);
 
 	template <typename T, precision P>
-	typename tmat4x4<T, P>::row_type operator/ (
+	GLM_FUNC_DECL typename tmat4x4<T, P>::row_type operator/ (
 		typename tmat4x4<T, P>::col_type & v,
 		tmat4x4<T, P> const & m);
 
 	template <typename T, precision P>
-	tmat4x4<T, P> operator/ (
+	GLM_FUNC_DECL tmat4x4<T, P> operator/ (
 		tmat4x4<T, P> const & m1,
 		tmat4x4<T, P> const & m2);
 
 	// Unary constant operators
 	template <typename T, precision P>
-	tmat4x4<T, P> const operator-  (
+	GLM_FUNC_DECL tmat4x4<T, P> const operator-  (
 		tmat4x4<T, P> const & m);
 
 }//namespace detail
-=======
-	template <typename T> 
-	GLM_FUNC_DECL tmat4x4<T> operator+ (
-		tmat4x4<T> const & m, 
-		typename tmat4x4<T>::value_type const & s);
-
-	template <typename T> 
-	GLM_FUNC_DECL tmat4x4<T> operator+ (
-		typename tmat4x4<T>::value_type const & s, 
-		tmat4x4<T> const & m);
-
-	template <typename T> 
-	GLM_FUNC_DECL tmat4x4<T> operator+ (
-		tmat4x4<T> const & m1, 
-		tmat4x4<T> const & m2);
-	    
-	template <typename T> 
-	GLM_FUNC_DECL tmat4x4<T> operator- (
-		tmat4x4<T> const & m, 
-		typename tmat4x4<T>::value_type const & s);
-
-	template <typename T> 
-	GLM_FUNC_DECL tmat4x4<T> operator- (
-		typename tmat4x4<T>::value_type const & s, 
-		tmat4x4<T> const & m);
-
-	template <typename T> 
-	GLM_FUNC_DECL tmat4x4<T> operator- (
-		tmat4x4<T> const & m1, 
-		tmat4x4<T> const & m2);
-
-	template <typename T> 
-	GLM_FUNC_DECL tmat4x4<T> operator* (
-		tmat4x4<T> const & m, 
-		typename tmat4x4<T>::value_type const & s);
-
-	template <typename T> 
-	GLM_FUNC_DECL tmat4x4<T> operator* (
-		typename tmat4x4<T>::value_type const & s, 
-		tmat4x4<T> const & m);
-
-	template <typename T> 
-	GLM_FUNC_DECL typename tmat4x4<T>::col_type operator* (
-		tmat4x4<T> const & m, 
-		typename tmat4x4<T>::row_type const & v);
-
-	template <typename T> 
-	GLM_FUNC_DECL typename tmat4x4<T>::row_type operator* (
-		typename tmat4x4<T>::col_type const & v, 
-		tmat4x4<T> const & m);
-		
-	template <typename T>
-	GLM_FUNC_DECL tmat2x4<T> operator* (
-		tmat4x4<T> const & m1, 
-		tmat2x4<T> const & m2);
-
-	template <typename T>
-	GLM_FUNC_DECL tmat3x4<T> operator* (
-		tmat4x4<T> const & m1, 
-		tmat3x4<T> const & m2);
-
-	template <typename T> 
-	GLM_FUNC_DECL tmat4x4<T> operator* (
-		tmat4x4<T> const & m1, 
-		tmat4x4<T> const & m2);
-
-	template <typename T> 
-	GLM_FUNC_DECL tmat4x4<T> operator/ (
-		tmat4x4<T> const & m, 
-		typename tmat4x4<T>::value_type const & s);
-
-	template <typename T> 
-	GLM_FUNC_DECL tmat4x4<T> operator/ (
-		typename tmat4x4<T>::value_type const & s, 
-		tmat4x4<T> const & m);
-
-	template <typename T> 
-	GLM_FUNC_DECL typename tmat4x4<T>::col_type operator/ (
-		tmat4x4<T> const & m, 
-		typename tmat4x4<T>::row_type const & v);
-
-	template <typename T> 
-	GLM_FUNC_DECL typename tmat4x4<T>::row_type operator/ (
-		typename tmat4x4<T>::col_type & v, 
-		tmat4x4<T> const & m);
-
-	template <typename T> 
-	GLM_FUNC_DECL tmat4x4<T> operator/ (
-		tmat4x4<T> const & m1, 
-		tmat4x4<T> const & m2);
-
-	// Unary constant operators
-	template <typename T> 
-	GLM_FUNC_DECL tmat4x4<T> const operator-  (
-		tmat4x4<T> const & m);
-
-	template <typename T> 
-	GLM_FUNC_DECL tmat4x4<T> const operator-- (
-		tmat4x4<T> const & m, int);
-
-	template <typename T> 
-	GLM_FUNC_DECL tmat4x4<T> const operator++ (
-		tmat4x4<T> const & m, int);
-
-} //namespace detail
-
-	/// @addtogroup core_precision
-	/// @{
-
-	/// 4 columns of 4 components matrix of low precision floating-point numbers.
-	/// There is no guarantee on the actual precision.
-	/// 
-	/// @see <a href="http://www.opengl.org/registry/doc/GLSLangSpec.4.20.8.pdf">GLSL 4.20.8 specification, section 4.1.6 Matrices</a>
-	/// @see <a href="http://www.opengl.org/registry/doc/GLSLangSpec.4.20.8.pdf">GLSL 4.20.8 specification, section 4.7.2 Precision Qualifier</a>
-	typedef detail::tmat4x4<lowp_float>		lowp_mat4;
-
-	/// 4 columns of 4 components matrix of medium precision floating-point numbers.
-	/// There is no guarantee on the actual precision.
-	/// 
-	/// @see <a href="http://www.opengl.org/registry/doc/GLSLangSpec.4.20.8.pdf">GLSL 4.20.8 specification, section 4.1.6 Matrices</a>
-	/// @see <a href="http://www.opengl.org/registry/doc/GLSLangSpec.4.20.8.pdf">GLSL 4.20.8 specification, section 4.7.2 Precision Qualifier</a>
-	typedef detail::tmat4x4<mediump_float>	mediump_mat4;
-
-	/// 4 columns of 4 components matrix of high precision floating-point numbers.
-	/// There is no guarantee on the actual precision.
-	/// 
-	/// @see <a href="http://www.opengl.org/registry/doc/GLSLangSpec.4.20.8.pdf">GLSL 4.20.8 specification, section 4.1.6 Matrices</a>
-	/// @see <a href="http://www.opengl.org/registry/doc/GLSLangSpec.4.20.8.pdf">GLSL 4.20.8 specification, section 4.7.2 Precision Qualifier</a>
-	typedef detail::tmat4x4<highp_float>	highp_mat4;
-
-	/// 4 columns of 4 components matrix of low precision floating-point numbers.
-	/// There is no guarantee on the actual precision.
-	/// 
-	/// @see <a href="http://www.opengl.org/registry/doc/GLSLangSpec.4.20.8.pdf">GLSL 4.20.8 specification, section 4.1.6 Matrices</a>
-	/// @see <a href="http://www.opengl.org/registry/doc/GLSLangSpec.4.20.8.pdf">GLSL 4.20.8 specification, section 4.7.2 Precision Qualifier</a>
-	typedef detail::tmat4x4<lowp_float>		lowp_mat4x4;
-
-	/// 4 columns of 4 components matrix of medium precision floating-point numbers.
-	/// There is no guarantee on the actual precision.
-	/// 
-	/// @see <a href="http://www.opengl.org/registry/doc/GLSLangSpec.4.20.8.pdf">GLSL 4.20.8 specification, section 4.1.6 Matrices</a>
-	/// @see <a href="http://www.opengl.org/registry/doc/GLSLangSpec.4.20.8.pdf">GLSL 4.20.8 specification, section 4.7.2 Precision Qualifier</a>
-	typedef detail::tmat4x4<mediump_float>	mediump_mat4x4;
-
-	/// 4 columns of 4 components matrix of high precision floating-point numbers.
-	/// There is no guarantee on the actual precision.
-	/// 
-	/// @see <a href="http://www.opengl.org/registry/doc/GLSLangSpec.4.20.8.pdf">GLSL 4.20.8 specification, section 4.1.6 Matrices</a>
-	/// @see <a href="http://www.opengl.org/registry/doc/GLSLangSpec.4.20.8.pdf">GLSL 4.20.8 specification, section 4.7.2 Precision Qualifier</a>
-	typedef detail::tmat4x4<highp_float>	highp_mat4x4;
-
-	/// @}
->>>>>>> 38f2d35f
 }//namespace glm
 
 #ifndef GLM_EXTERNAL_TEMPLATE
