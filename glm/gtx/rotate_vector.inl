///////////////////////////////////////////////////////////////////////////////////////////////////
// OpenGL Mathematics Copyright (c) 2005 - 2013 G-Truc Creation (www.g-truc.net)
///////////////////////////////////////////////////////////////////////////////////////////////////
// Created : 2006-11-02
// Updated : 2009-02-19
// Licence : This source is under MIT License
// File    : glm/gtx/rotate_vector.inl
///////////////////////////////////////////////////////////////////////////////////////////////////

namespace glm
{
	template <typename T, precision P>
	GLM_FUNC_QUALIFIER detail::tvec2<T, P> rotate
	(
		detail::tvec2<T, P> const & v,
		T const & angle
	)
	{
		detail::tvec2<T, P> Result;
#ifdef GLM_FORCE_RADIANS
		T const Cos(cos(angle));
		T const Sin(sin(angle));
#else
		T const Cos = cos(radians(angle));
		T const Sin = sin(radians(angle));
#endif
		Result.x = v.x * Cos - v.y * Sin;
		Result.y = v.x * Sin + v.y * Cos;
		return Result;
	}

	template <typename T, precision P>
	GLM_FUNC_QUALIFIER detail::tvec3<T, P> rotate
	(
		detail::tvec3<T, P> const & v,
		T const & angle,
		detail::tvec3<T, P> const & normal
	)
	{
		return detail::tmat3x3<T, P>(glm::rotate(angle, normal)) * v;
	}
	/*
	template <typename T, precision P>
	GLM_FUNC_QUALIFIER detail::tvec3<T, P> rotateGTX(
		const detail::tvec3<T, P>& x,
		T angle,
		const detail::tvec3<T, P>& normal)
	{
		const T Cos = cos(radians(angle));
		const T Sin = sin(radians(angle));
		return x * Cos + ((x * normal) * (T(1) - Cos)) * normal + cross(x, normal) * Sin;
	}
	*/
	template <typename T, precision P>
	GLM_FUNC_QUALIFIER detail::tvec4<T, P> rotate
	(
		detail::tvec4<T, P> const & v,
		T const & angle,
		detail::tvec3<T, P> const & normal
	)
	{
		return rotate(angle, normal) * v;
	}

	template <typename T, precision P>
	GLM_FUNC_QUALIFIER detail::tvec3<T, P> rotateX
	(
		detail::tvec3<T, P> const & v,
		T const & angle
	)
	{
		detail::tvec3<T, P> Result(v);

#ifdef GLM_FORCE_RADIANS
		T const Cos(cos(angle));
		T const Sin(sin(angle));
#else
		T const Cos = cos(radians(angle));
		T const Sin = sin(radians(angle));
#endif

		Result.y = v.y * Cos - v.z * Sin;
		Result.z = v.y * Sin + v.z * Cos;
		return Result;
	}

	template <typename T, precision P>
	GLM_FUNC_QUALIFIER detail::tvec3<T, P> rotateY
	(
		detail::tvec3<T, P> const & v,
		T const & angle
	)
	{
		detail::tvec3<T, P> Result = v;

#ifdef GLM_FORCE_RADIANS
		T const Cos(cos(angle));
		T const Sin(sin(angle));
#else
		T const Cos(cos(radians(angle)));
		T const Sin(sin(radians(angle)));
#endif

		Result.x =  v.x * Cos + v.z * Sin;
		Result.z = -v.x * Sin + v.z * Cos;
		return Result;
	}

	template <typename T, precision P>
	GLM_FUNC_QUALIFIER detail::tvec3<T, P> rotateZ
	(
		detail::tvec3<T, P> const & v,
		T const & angle
	)
	{
		detail::tvec3<T, P> Result = v;

#ifdef GLM_FORCE_RADIANS
		T const Cos(cos(angle));
		T const Sin(sin(angle));
#else
		T const Cos(cos(radians(angle)));
		T const Sin(sin(radians(angle)));
#endif

		Result.x = v.x * Cos - v.y * Sin;
		Result.y = v.x * Sin + v.y * Cos;
		return Result;
	}

	template <typename T, precision P>
	GLM_FUNC_QUALIFIER detail::tvec4<T, P> rotateX
	(
		detail::tvec4<T, P> const & v,
		T const & angle
	)
	{
		detail::tvec4<T, P> Result = v;

#ifdef GLM_FORCE_RADIANS
		T const Cos(cos(angle));
		T const Sin(sin(angle));
#else
		T const Cos(cos(radians(angle)));
		T const Sin(sin(radians(angle)));
#endif

		Result.y = v.y * Cos - v.z * Sin;
		Result.z = v.y * Sin + v.z * Cos;
		return Result;
	}

	template <typename T, precision P>
	GLM_FUNC_QUALIFIER detail::tvec4<T, P> rotateY
	(
		detail::tvec4<T, P> const & v,
		T const & angle
	)
	{
		detail::tvec4<T, P> Result = v;

#ifdef GLM_FORCE_RADIANS
		T const Cos(cos(angle));
		T const Sin(sin(angle));
#else
		T const Cos(cos(radians(angle)));
		T const Sin(sin(radians(angle)));
#endif

		Result.x =  v.x * Cos + v.z * Sin;
		Result.z = -v.x * Sin + v.z * Cos;
		return Result;
	}

	template <typename T, precision P>
	GLM_FUNC_QUALIFIER detail::tvec4<T, P> rotateZ
	(
		detail::tvec4<T, P> const & v,
		T const & angle
	)
	{
		detail::tvec4<T, P> Result = v;

#ifdef GLM_FORCE_RADIANS
		T const Cos(cos(angle));
		T const Sin(sin(angle));
#else
		T const Cos(cos(radians(angle)));
		T const Sin(sin(radians(angle)));
#endif

		Result.x = v.x * Cos - v.y * Sin;
		Result.y = v.x * Sin + v.y * Cos;
		return Result;
	}

	template <typename T, precision P>
	GLM_FUNC_QUALIFIER detail::tmat4x4<T, P> orientation
	(
		detail::tvec3<T, P> const & Normal,
		detail::tvec3<T, P> const & Up
	)
	{
		if(all(equal(Normal, Up)))
			return detail::tmat4x4<T, P>(T(1));

<<<<<<< HEAD
		detail::tvec3<T, P> RotationAxis = cross(Up, Normal);
		T Angle = degrees(acos(dot(Normal, Up)));
=======
		detail::tvec3<T> RotationAxis = cross(Up, Normal);
#		ifdef GLM_FORCE_RADIANS
			T Angle = acos(dot(Normal, Up));
#		else
			T Angle = degrees(acos(dot(Normal, Up)));
#		endif
>>>>>>> c9f623e7
		return rotate(Angle, RotationAxis);
	}
}//namespace glm<|MERGE_RESOLUTION|>--- conflicted
+++ resolved
@@ -204,17 +204,12 @@
 		if(all(equal(Normal, Up)))
 			return detail::tmat4x4<T, P>(T(1));
 
-<<<<<<< HEAD
-		detail::tvec3<T, P> RotationAxis = cross(Up, Normal);
-		T Angle = degrees(acos(dot(Normal, Up)));
-=======
 		detail::tvec3<T> RotationAxis = cross(Up, Normal);
 #		ifdef GLM_FORCE_RADIANS
 			T Angle = acos(dot(Normal, Up));
 #		else
 			T Angle = degrees(acos(dot(Normal, Up)));
 #		endif
->>>>>>> c9f623e7
 		return rotate(Angle, RotationAxis);
 	}
 }//namespace glm