set(NAME glm_dummy)

file(GLOB ROOT_SOURCE *.cpp)
file(GLOB ROOT_INLINE *.inl)
file(GLOB ROOT_HEADER *.hpp)
file(GLOB ROOT_TEXT ../*.txt)

file(GLOB_RECURSE CORE_SOURCE ./detail/*.cpp)
file(GLOB_RECURSE CORE_INLINE ./detail/*.inl)
file(GLOB_RECURSE CORE_HEADER ./detail/*.hpp)

file(GLOB_RECURSE ILM_SOURCE ./ilm/*.cpp)
file(GLOB_RECURSE ILM_INLINE ./ilm/*.inl)
file(GLOB_RECURSE ILM_HEADER ./ilm/*.hpp)

file(GLOB_RECURSE GTC_SOURCE ./gtc/*.cpp)
file(GLOB_RECURSE GTC_INLINE ./gtc/*.inl)
file(GLOB_RECURSE GTC_HEADER ./gtc/*.hpp)

file(GLOB_RECURSE GTX_SOURCE ./gtx/*.cpp)
file(GLOB_RECURSE GTX_INLINE ./gtx/*.inl)
file(GLOB_RECURSE GTX_HEADER ./gtx/*.hpp)

source_group("Text Files" FILES ${ROOT_TEXT})
source_group("Core Files" FILES ${CORE_SOURCE})
source_group("Core Files" FILES ${CORE_INLINE})
source_group("Core Files" FILES ${CORE_HEADER})
source_group("ILM Files" FILES ${ILM_SOURCE})
source_group("ILM Files" FILES ${ILM_INLINE})
source_group("ILM Files" FILES ${ILM_HEADER})
source_group("GTC Files" FILES ${GTC_SOURCE})
source_group("GTC Files" FILES ${GTC_INLINE})
source_group("GTC Files" FILES ${GTC_HEADER})
source_group("GTX Files" FILES ${GTX_SOURCE})
source_group("GTX Files" FILES ${GTX_INLINE})
source_group("GTX Files" FILES ${GTX_HEADER})

include_directories(${CMAKE_CURRENT_SOURCE_DIR}/..)

<<<<<<< HEAD
add_executable(${NAME} ${ROOT_TEXT}
	${ROOT_SOURCE}    ${ROOT_INLINE}    ${ROOT_HEADER}
	${CORE_SOURCE}    ${CORE_INLINE}    ${CORE_HEADER}
	${ILM_SOURCE}     ${ILM_INLINE}     ${ILM_HEADER}
	${GTC_SOURCE}     ${GTC_INLINE}     ${GTC_HEADER}
	${GTX_SOURCE}     ${GTX_INLINE}     ${GTX_HEADER}
	${VIRTREV_SOURCE} ${VIRTREV_INLINE} ${VIRTREV_HEADER})
=======
if(GLM_TEST_ENABLE)
	add_executable(${NAME} ${ROOT_TEXT}
		${ROOT_SOURCE}    ${ROOT_INLINE}    ${ROOT_HEADER}
		${CORE_SOURCE}    ${CORE_INLINE}    ${CORE_HEADER}
		${GTC_SOURCE}     ${GTC_INLINE}     ${GTC_HEADER}
		${GTX_SOURCE}     ${GTX_INLINE}     ${GTX_HEADER})
endif(GLM_TEST_ENABLE)
>>>>>>> 0813facc

#add_library(glm STATIC glm.cpp)
#add_library(glm_shared SHARED glm.cpp)<|MERGE_RESOLUTION|>--- conflicted
+++ resolved
@@ -37,23 +37,14 @@
 
 include_directories(${CMAKE_CURRENT_SOURCE_DIR}/..)
 
-<<<<<<< HEAD
-add_executable(${NAME} ${ROOT_TEXT}
-	${ROOT_SOURCE}    ${ROOT_INLINE}    ${ROOT_HEADER}
-	${CORE_SOURCE}    ${CORE_INLINE}    ${CORE_HEADER}
-	${ILM_SOURCE}     ${ILM_INLINE}     ${ILM_HEADER}
-	${GTC_SOURCE}     ${GTC_INLINE}     ${GTC_HEADER}
-	${GTX_SOURCE}     ${GTX_INLINE}     ${GTX_HEADER}
-	${VIRTREV_SOURCE} ${VIRTREV_INLINE} ${VIRTREV_HEADER})
-=======
 if(GLM_TEST_ENABLE)
 	add_executable(${NAME} ${ROOT_TEXT}
 		${ROOT_SOURCE}    ${ROOT_INLINE}    ${ROOT_HEADER}
 		${CORE_SOURCE}    ${CORE_INLINE}    ${CORE_HEADER}
+		${ILM_SOURCE}     ${ILM_INLINE}     ${ILM_HEADER}
 		${GTC_SOURCE}     ${GTC_INLINE}     ${GTC_HEADER}
 		${GTX_SOURCE}     ${GTX_INLINE}     ${GTX_HEADER})
 endif(GLM_TEST_ENABLE)
->>>>>>> 0813facc
 
 #add_library(glm STATIC glm.cpp)
 #add_library(glm_shared SHARED glm.cpp)