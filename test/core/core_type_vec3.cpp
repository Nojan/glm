///////////////////////////////////////////////////////////////////////////////////////////////////
// OpenGL Mathematics Copyright (c) 2005 - 2013 G-Truc Creation (www.g-truc.net)
///////////////////////////////////////////////////////////////////////////////////////////////////
// Created : 2008-08-31
// Updated : 2013-08-27
// Licence : This source is under MIT License
// File    : test/core/type_vec3.cpp
///////////////////////////////////////////////////////////////////////////////////////////////////

#define GLM_SWIZZLE
#include <glm/glm.hpp>
#include <cstdio>
#include <vector>

int test_vec3_ctor()
{
	int Error = 0;
	
	{
		glm::vec3 A(1);
		glm::vec3 B(1, 1, 1);
		
		Error += A == B ? 0 : 1;
	}
	
	{
		std::vector<glm::vec3> Tests;
		Tests.push_back(glm::vec3(glm::vec2(1, 2), 3));
		Tests.push_back(glm::vec3(1, glm::vec2(2, 3)));
		Tests.push_back(glm::vec3(1, 2, 3));
		Tests.push_back(glm::vec3(glm::vec4(1, 2, 3, 4)));

		for(std::size_t i = 0; i < Tests.size(); ++i)
			Error += Tests[i] == glm::vec3(1, 2, 3) ? 0 : 1;
	}
		
	return Error;
}

int test_vec3_operators()
{
	int Error = 0;
	
	{
		glm::vec3 A(1.0f);
		glm::vec3 B(1.0f);
		bool R = A != B;
		bool S = A == B;

		Error += (S && !R) ? 0 : 1;
	}

	{
		glm::vec3 A(1.0f, 2.0f, 3.0f);
		glm::vec3 B(4.0f, 5.0f, 6.0f);

		glm::vec3 C = A + B;
		Error += C == glm::vec3(5, 7, 9) ? 0 : 1;

		glm::vec3 D = B - A;
		Error += D == glm::vec3(3, 3, 3) ? 0 : 1;

		glm::vec3 E = A * B;
		Error += E == glm::vec3(4, 10, 18) ? 0 : 1;

		glm::vec3 F = B / A;
		Error += F == glm::vec3(4, 2.5, 2) ? 0 : 1;

		glm::vec3 G = A + 1.0f;
		Error += G == glm::vec3(2, 3, 4) ? 0 : 1;

		glm::vec3 H = B - 1.0f;
		Error += H == glm::vec3(3, 4, 5) ? 0 : 1;

		glm::vec3 I = A * 2.0f;
		Error += I == glm::vec3(2, 4, 6) ? 0 : 1;

		glm::vec3 J = B / 2.0f;
		Error += J == glm::vec3(2, 2.5, 3) ? 0 : 1;

		glm::vec3 K = 1.0f + A;
		Error += K == glm::vec3(2, 3, 4) ? 0 : 1;

		glm::vec3 L = 1.0f - B;
		Error += L == glm::vec3(-3, -4, -5) ? 0 : 1;

		glm::vec3 M = 2.0f * A;
		Error += M == glm::vec3(2, 4, 6) ? 0 : 1;

		glm::vec3 N = 2.0f / B;
		Error += N == glm::vec3(0.5, 2.0 / 5.0, 2.0 / 6.0) ? 0 : 1;
	}

	{
		glm::vec3 A(1.0f, 2.0f, 3.0f);
		glm::vec3 B(4.0f, 5.0f, 6.0f);

		A += B;
		Error += A == glm::vec3(5, 7, 9) ? 0 : 1;

		A += 1.0f;
		Error += A == glm::vec3(6, 8, 10) ? 0 : 1;
	}
	{
		glm::vec3 A(1.0f, 2.0f, 3.0f);
		glm::vec3 B(4.0f, 5.0f, 6.0f);

		B -= A;
		Error += B == glm::vec3(3, 3, 3) ? 0 : 1;

		B -= 1.0f;
		Error += B == glm::vec3(2, 2, 2) ? 0 : 1;
	}
	{
		glm::vec3 A(1.0f, 2.0f, 3.0f);
		glm::vec3 B(4.0f, 5.0f, 6.0f);

		A *= B;
		Error += A == glm::vec3(4, 10, 18) ? 0 : 1;

		A *= 2.0f;
		Error += A == glm::vec3(8, 20, 36) ? 0 : 1;
	}
	{
		glm::vec3 A(1.0f, 2.0f, 3.0f);
		glm::vec3 B(4.0f, 5.0f, 6.0f);

		B /= A;
		Error += B == glm::vec3(4, 2.5, 2) ? 0 : 1;

		B /= 2.0f;
		Error += B == glm::vec3(2, 1.25, 1) ? 0 : 1;
	}

	{
		glm::vec3 A(1.0f, 2.0f, 3.0f);
		glm::vec3 B = -A;
		Error += B == glm::vec3(-1.0f, -2.0f, -3.0f) ? 0 : 1;
	}

	{
		glm::vec3 A(1.0f, 2.0f, 3.0f);
		glm::vec3 B = --A;
		Error += B == glm::vec3(0.0f, 1.0f, 2.0f) ? 0 : 1;
	}

	{
		glm::vec3 A(1.0f, 2.0f, 3.0f);
		glm::vec3 B = A--;
		Error += B == glm::vec3(1.0f, 2.0f, 3.0f) ? 0 : 1;
		Error += A == glm::vec3(0.0f, 1.0f, 2.0f) ? 0 : 1;
	}

	{
		glm::vec3 A(1.0f, 2.0f, 3.0f);
		glm::vec3 B = ++A;
		Error += B == glm::vec3(2.0f, 3.0f, 4.0f) ? 0 : 1;
	}

	{
		glm::vec3 A(1.0f, 2.0f, 3.0f);
		glm::vec3 B = A++;
		Error += B == glm::vec3(1.0f, 2.0f, 3.0f) ? 0 : 1;
		Error += A == glm::vec3(2.0f, 3.0f, 4.0f) ? 0 : 1;
	}

	return Error;
}

int test_vec3_size()
{
	int Error = 0;
	
	Error += sizeof(glm::vec3) == sizeof(glm::lowp_vec3) ? 0 : 1;
	Error += sizeof(glm::vec3) == sizeof(glm::mediump_vec3) ? 0 : 1;
	Error += sizeof(glm::vec3) == sizeof(glm::highp_vec3) ? 0 : 1;
	Error += 12 == sizeof(glm::mediump_vec3) ? 0 : 1;
	Error += sizeof(glm::dvec3) == sizeof(glm::lowp_dvec3) ? 0 : 1;
	Error += sizeof(glm::dvec3) == sizeof(glm::mediump_dvec3) ? 0 : 1;
	Error += sizeof(glm::dvec3) == sizeof(glm::highp_dvec3) ? 0 : 1;
	Error += 24 == sizeof(glm::highp_dvec3) ? 0 : 1;
	Error += glm::vec3().length() == 3 ? 0 : 1;
	Error += glm::dvec3().length() == 3 ? 0 : 1;
	
	return Error;
}

int test_vec3_swizzle3_2()
{
	int Error = 0;

	glm::vec3 v(1, 2, 3);
	glm::vec2 u;

#	if(GLM_LANG & GLM_LANG_CXXMS_FLAG)
		// Can not assign a vec3 swizzle to a vec2
		//u = v.xyz;    //Illegal
		//u = v.rgb;    //Illegal
		//u = v.stp;    //Illegal

		u = v.xx;       Error += (u.x == 1.0f && u.y == 1.0f) ? 0 : 1;
		u = v.xy;       Error += (u.x == 1.0f && u.y == 2.0f) ? 0 : 1;
		u = v.xz;       Error += (u.x == 1.0f && u.y == 3.0f) ? 0 : 1;
		u = v.yx;       Error += (u.x == 2.0f && u.y == 1.0f) ? 0 : 1;
		u = v.yy;       Error += (u.x == 2.0f && u.y == 2.0f) ? 0 : 1;
		u = v.yz;       Error += (u.x == 2.0f && u.y == 3.0f) ? 0 : 1;
		u = v.zx;       Error += (u.x == 3.0f && u.y == 1.0f) ? 0 : 1;
		u = v.zy;       Error += (u.x == 3.0f && u.y == 2.0f) ? 0 : 1;
		u = v.zz;       Error += (u.x == 3.0f && u.y == 3.0f) ? 0 : 1;

		u = v.rr;       Error += (u.r == 1.0f && u.g == 1.0f) ? 0 : 1;
		u = v.rg;       Error += (u.r == 1.0f && u.g == 2.0f) ? 0 : 1;
		u = v.rb;       Error += (u.r == 1.0f && u.g == 3.0f) ? 0 : 1;
		u = v.gr;       Error += (u.r == 2.0f && u.g == 1.0f) ? 0 : 1;
		u = v.gg;       Error += (u.r == 2.0f && u.g == 2.0f) ? 0 : 1;
		u = v.gb;       Error += (u.r == 2.0f && u.g == 3.0f) ? 0 : 1;
		u = v.br;       Error += (u.r == 3.0f && u.g == 1.0f) ? 0 : 1;
		u = v.bg;       Error += (u.r == 3.0f && u.g == 2.0f) ? 0 : 1;
		u = v.bb;       Error += (u.r == 3.0f && u.g == 3.0f) ? 0 : 1;

		u = v.ss;       Error += (u.s == 1.0f && u.t == 1.0f) ? 0 : 1;
		u = v.st;       Error += (u.s == 1.0f && u.t == 2.0f) ? 0 : 1;
		u = v.sp;       Error += (u.s == 1.0f && u.t == 3.0f) ? 0 : 1;
		u = v.ts;       Error += (u.s == 2.0f && u.t == 1.0f) ? 0 : 1;
		u = v.tt;       Error += (u.s == 2.0f && u.t == 2.0f) ? 0 : 1;
		u = v.tp;       Error += (u.s == 2.0f && u.t == 3.0f) ? 0 : 1;
		u = v.ps;       Error += (u.s == 3.0f && u.t == 1.0f) ? 0 : 1;
		u = v.pt;       Error += (u.s == 3.0f && u.t == 2.0f) ? 0 : 1;
		u = v.pp;       Error += (u.s == 3.0f && u.t == 3.0f) ? 0 : 1;
		// Mixed member aliases are not valid
		//u = v.rx;     //Illegal
		//u = v.sy;     //Illegal

		u = glm::vec2(1, 2);
		v = glm::vec3(1, 2, 3);
		//v.xx = u;     //Illegal
		v.xy = u;       Error += (v.x == 1.0f && v.y == 2.0f && v.z == 3.0f) ? 0 : 1;
		v.xz = u;       Error += (v.x == 1.0f && v.y == 2.0f && v.z == 2.0f) ? 0 : 1;
		v.yx = u;       Error += (v.x == 2.0f && v.y == 1.0f && v.z == 2.0f) ? 0 : 1;
		//v.yy = u;     //Illegal
		v.yz = u;       Error += (v.x == 2.0f && v.y == 1.0f && v.z == 2.0f) ? 0 : 1;
		v.zx = u;       Error += (v.x == 2.0f && v.y == 1.0f && v.z == 1.0f) ? 0 : 1;
		v.zy = u;       Error += (v.x == 2.0f && v.y == 2.0f && v.z == 1.0f) ? 0 : 1;
		//v.zz = u;     //Illegal

#	endif//GLM_LANG

	return Error;
}

int test_vec3_swizzle3_3()
{
	int Error = 0;

<<<<<<< HEAD
=======
	glm::vec3 v(1, 2, 3);
	glm::vec3 u;

#	if(GLM_LANG & GLM_LANG_CXXMS_FLAG)
		u = v;          Error += (u.x == 1.0f && u.y == 2.0f && u.z == 3.0f) ? 0 : 1;

		u = v.xyz;      Error += (u.x == 1.0f && u.y == 2.0f && u.z == 3.0f) ? 0 : 1;
		u = v.zyx;      Error += (u.x == 3.0f && u.y == 2.0f && u.z == 1.0f) ? 0 : 1;
		u.zyx = v;      Error += (u.x == 3.0f && u.y == 2.0f && u.z == 1.0f) ? 0 : 1;

		u = v.rgb;      Error += (u.x == 1.0f && u.y == 2.0f && u.z == 3.0f) ? 0 : 1;
		u = v.bgr;      Error += (u.x == 3.0f && u.y == 2.0f && u.z == 1.0f) ? 0 : 1;
		u.bgr = v;      Error += (u.x == 3.0f && u.y == 2.0f && u.z == 1.0f) ? 0 : 1;

		u = v.stp;      Error += (u.x == 1.0f && u.y == 2.0f && u.z == 3.0f) ? 0 : 1;
		u = v.pts;      Error += (u.x == 3.0f && u.y == 2.0f && u.z == 1.0f) ? 0 : 1;
		u.pts = v;      Error += (u.x == 3.0f && u.y == 2.0f && u.z == 1.0f) ? 0 : 1;
#	endif//GLM_LANG

	return Error;
}

>>>>>>> eb7059ff
int test_vec3_swizzle_operators()
{
	int Error = 0;

	glm::vec3 q, u, v;

	u = glm::vec3(1, 2, 3);
	v = glm::vec3(10, 20, 30);

#	if(GLM_LANG & GLM_LANG_CXXMS_FLAG)
		// Swizzle, swizzle binary operators
		q = u.xyz + v.xyz;          Error += (q == (u + v)) ? 0 : 1;
		q = (u.zyx + v.zyx).zyx;    Error += (q == (u + v)) ? 0 : 1;
		q = (u.xyz - v.xyz);        Error += (q == (u - v)) ? 0 : 1;
		q = (u.xyz * v.xyz);        Error += (q == (u * v)) ? 0 : 1;
		q = (u.xxx * v.xxx);        Error += (q == glm::vec3(u.x * v.x)) ? 0 : 1;
		q = (u.xyz / v.xyz);        Error += (q == (u / v)) ? 0 : 1;

		// vec, swizzle binary operators
		q = u + v.xyz;              Error += (q == (u + v)) ? 0 : 1;
		q = (u - v.xyz);            Error += (q == (u - v)) ? 0 : 1;
		q = (u * v.xyz);            Error += (q == (u * v)) ? 0 : 1;
		q = (u * v.xxx);            Error += (q == v.x * u) ? 0 : 1;
		q = (u / v.xyz);            Error += (q == (u / v)) ? 0 : 1;

		// swizzle,vec binary operators
		q = u.xyz + v;              Error += (q == (u + v)) ? 0 : 1;
		q = (u.xyz - v);            Error += (q == (u - v)) ? 0 : 1;
		q = (u.xyz * v);            Error += (q == (u * v)) ? 0 : 1;
		q = (u.xxx * v);            Error += (q == u.x * v) ? 0 : 1;
		q = (u.xyz / v);            Error += (q == (u / v)) ? 0 : 1;
#	endif//GLM_LANG

	// Compile errors
	//q = (u.yz * v.xyz);
	//q = (u * v.xy);

	return Error;
}

int test_vec3_swizzle_functions()
{
	int Error = 0;

	// NOTE: template functions cannot pick up the implicit conversion from
	// a swizzle to the unswizzled type, therefore the operator() must be 
	// used.  E.g.:
	//
	// glm::dot(u.xy, v.xy);        <--- Compile error
	// glm::dot(u.xy(), v.xy());    <--- Compiles correctly

	float r;

	// vec2
	glm::vec2 a(1, 2);
	glm::vec2 b(10, 20);
	r = glm::dot(a, b);                 Error += (int(r) == 50) ? 0 : 1;
	r = glm::dot(glm::vec2(a.xy()), glm::vec2(b.xy()));       Error += (int(r) == 50) ? 0 : 1;
	r = glm::dot(glm::vec2(a.xy()), glm::vec2(b.yy()));       Error += (int(r) == 60) ? 0 : 1;

	// vec3
	glm::vec3 q, u, v;
	u = glm::vec3(1, 2, 3);
	v = glm::vec3(10, 20, 30);
	r = glm::dot(u, v);                 Error += (int(r) == 140) ? 0 : 1;
	r = glm::dot(u.xyz(), v.zyz());     Error += (int(r) == 160) ? 0 : 1;
	r = glm::dot(u, v.zyx());           Error += (int(r) == 100) ? 0 : 1;
	r = glm::dot(u.xyz(), v);           Error += (int(r) == 140) ? 0 : 1;
	r = glm::dot(u.xy(), v.xy());       Error += (int(r) == 50) ? 0 : 1;

	// vec4
	glm::vec4 s, t;
	s = glm::vec4(1, 2, 3, 4);
	t = glm::vec4(10, 20, 30, 40);
	r = glm::dot(s, t);                 Error += (int(r) == 300) ? 0 : 1;
	r = glm::dot(s.xyzw(), t.xyzw());   Error += (int(r) == 300) ? 0 : 1;
	r = glm::dot(s.xyz(), t.xyz());     Error += (int(r) == 140) ? 0 : 1;

	return Error;
}

int test_vec3_swizzle_partial()
{
	int Error = 0;

	glm::vec3 A(1, 2, 3);

#	if(GLM_LANG & GLM_LANG_CXXMS_FLAG)
	{
		glm::vec3 B(A.xy, 3.0f);
		Error += A == B ? 0 : 1;
	}

	{
		glm::vec3 B(1.0f, A.yz);
		Error += A == B ? 0 : 1;
	}

	{
		glm::vec3 B(A.xyz);
		Error += A == B ? 0 : 1;
	}
#	endif//GLM_LANG

	return Error;
}

int test_operator_increment()
{
	int Error(0);

	glm::ivec3 v0(1);
	glm::ivec3 v1(v0);
	glm::ivec3 v2(v0);
	glm::ivec3 v3 = ++v1;
	glm::ivec3 v4 = v2++;

	Error += glm::all(glm::equal(v0, v4)) ? 0 : 1;
	Error += glm::all(glm::equal(v1, v2)) ? 0 : 1;
	Error += glm::all(glm::equal(v1, v3)) ? 0 : 1;

	int i0(1);
	int i1(i0);
	int i2(i0);
	int i3 = ++i1;
	int i4 = i2++;

	Error += i0 == i4 ? 0 : 1;
	Error += i1 == i2 ? 0 : 1;
	Error += i1 == i3 ? 0 : 1;

	return Error;
}

int main()
{
	int Error = 0;

	Error += test_vec3_ctor();
	Error += test_vec3_operators();
	Error += test_vec3_size();
	Error += test_vec3_swizzle3_2();
	Error += test_vec3_swizzle3_3();
	Error += test_vec3_swizzle_partial();
	Error += test_vec3_swizzle_operators();
	Error += test_vec3_swizzle_functions();
	Error += test_operator_increment();

	return Error;
}<|MERGE_RESOLUTION|>--- conflicted
+++ resolved
@@ -252,8 +252,6 @@
 {
 	int Error = 0;
 
-<<<<<<< HEAD
-=======
 	glm::vec3 v(1, 2, 3);
 	glm::vec3 u;
 
@@ -276,7 +274,6 @@
 	return Error;
 }
 
->>>>>>> eb7059ff
 int test_vec3_swizzle_operators()
 {
 	int Error = 0;
