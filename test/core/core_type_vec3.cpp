///////////////////////////////////////////////////////////////////////////////////////////////////
// OpenGL Mathematics Copyright (c) 2005 - 2011 G-Truc Creation (www.g-truc.net)
///////////////////////////////////////////////////////////////////////////////////////////////////
// Created : 2008-08-31
// Updated : 2011-09-19
// Licence : This source is under MIT License
// File    : test/core/type_vec3.cpp
///////////////////////////////////////////////////////////////////////////////////////////////////

#include <glm/glm.hpp>
#include <glm/gtc/half_float.hpp>
<<<<<<< HEAD
#include <vector>
=======
>>>>>>> 156235e5

int test_vec3_ctor()
{
	int Error = 0;
	
	{
		glm::vec3 A(1);
		glm::vec3 B(1, 1, 1);
		
		Error += A == B ? 0 : 1;
	}
	
	{
		std::vector<glm::vec3> Tests;
		Tests.push_back(glm::vec3(glm::vec2(1, 2), 3));
		Tests.push_back(glm::vec3(1, glm::vec2(2, 3)));
		Tests.push_back(glm::vec3(1, 2, 3));
		Tests.push_back(glm::vec3(glm::vec4(1, 2, 3, 4)));

		for(std::size_t i = 0; i < Tests.size(); ++i)
			Error += Tests[i] == glm::vec3(1, 2, 3) ? 0 : 1;
	}
		
	return Error;
}

int test_vec3_operators()
{
	int Error = 0;
	
	{
		glm::vec3 A(1.0f);
		glm::vec3 B(1.0f);
		bool R = A != B;
		bool S = A == B;

		Error += (S && !R) ? 0 : 1;
	}

	{
		glm::vec3 A(1.0f, 2.0f, 3.0f);
		glm::vec3 B(4.0f, 5.0f, 6.0f);

		glm::vec3 C = A + B;
		Error += C == glm::vec3(5, 7, 9) ? 0 : 1;

		glm::vec3 D = B - A;
		Error += D == glm::vec3(3, 3, 3) ? 0 : 1;

		glm::vec3 E = A * B;
		Error += E == glm::vec3(4, 10, 18) ? 0 : 1;

		glm::vec3 F = B / A;
		Error += F == glm::vec3(4, 2.5, 2) ? 0 : 1;

		glm::vec3 G = A + 1.0f;
		Error += G == glm::vec3(2, 3, 4) ? 0 : 1;

		glm::vec3 H = B - 1.0f;
		Error += H == glm::vec3(3, 4, 5) ? 0 : 1;

		glm::vec3 I = A * 2.0f;
		Error += I == glm::vec3(2, 4, 6) ? 0 : 1;

		glm::vec3 J = B / 2.0f;
		Error += J == glm::vec3(2, 2.5, 3) ? 0 : 1;

		glm::vec3 K = 1.0f + A;
		Error += K == glm::vec3(2, 3, 4) ? 0 : 1;

		glm::vec3 L = 1.0f - B;
		Error += L == glm::vec3(-3, -4, -5) ? 0 : 1;

		glm::vec3 M = 2.0f * A;
		Error += M == glm::vec3(2, 4, 6) ? 0 : 1;

		glm::vec3 N = 2.0f / B;
		Error += N == glm::vec3(0.5, 2.0 / 5.0, 2.0 / 6.0) ? 0 : 1;
	}

	{
		glm::vec3 A(1.0f, 2.0f, 3.0f);
		glm::vec3 B(4.0f, 5.0f, 6.0f);

		A += B;
		Error += A == glm::vec3(5, 7, 9) ? 0 : 1;

		A += 1.0f;
		Error += A == glm::vec3(6, 8, 10) ? 0 : 1;
	}
	{
		glm::vec3 A(1.0f, 2.0f, 3.0f);
		glm::vec3 B(4.0f, 5.0f, 6.0f);

		B -= A;
		Error += B == glm::vec3(3, 3, 3) ? 0 : 1;

		B -= 1.0f;
		Error += B == glm::vec3(2, 2, 2) ? 0 : 1;
	}
	{
		glm::vec3 A(1.0f, 2.0f, 3.0f);
		glm::vec3 B(4.0f, 5.0f, 6.0f);

		A *= B;
		Error += A == glm::vec3(4, 10, 18) ? 0 : 1;

		A *= 2.0f;
		Error += A == glm::vec3(8, 20, 36) ? 0 : 1;
	}
	{
		glm::vec3 A(1.0f, 2.0f, 3.0f);
		glm::vec3 B(4.0f, 5.0f, 6.0f);

		B /= A;
		Error += B == glm::vec3(4, 2.5, 2) ? 0 : 1;

		B /= 2.0f;
		Error += B == glm::vec3(2, 1.25, 1) ? 0 : 1;
	}

	{
		glm::vec3 A(1.0f, 2.0f, 3.0f);
		glm::vec3 B = -A;
		Error += B == glm::vec3(-1.0f, -2.0f, -3.0f) ? 0 : 1;
	}

	{
		glm::vec3 A(1.0f, 2.0f, 3.0f);
		glm::vec3 B = --A;
		Error += B == glm::vec3(0.0f, 1.0f, 2.0f) ? 0 : 1;
	}

	{
		glm::vec3 A(1.0f, 2.0f, 3.0f);
		glm::vec3 B = A--;
		Error += B == glm::vec3(0.0f, 1.0f, 2.0f) ? 0 : 1;
	}

	{
		glm::vec3 A(1.0f, 2.0f, 3.0f);
		glm::vec3 B = ++A;
		Error += B == glm::vec3(2.0f, 3.0f, 4.0f) ? 0 : 1;
	}

	{
		glm::vec3 A(1.0f, 2.0f, 3.0f);
		glm::vec3 B = A++;
		Error += B == glm::vec3(2.0f, 3.0f, 4.0f) ? 0 : 1;
	}

	return Error;
}

int test_vec3_size()
{
	int Error = 0;
	
	Error += sizeof(glm::vec3) == sizeof(glm::mediump_vec3) ? 0 : 1;
	Error += 12 == sizeof(glm::mediump_vec3) ? 0 : 1;
	Error += sizeof(glm::dvec3) == sizeof(glm::highp_vec3) ? 0 : 1;
	Error += 24 == sizeof(glm::highp_vec3) ? 0 : 1;
	Error += glm::vec3().length() == 3 ? 0 : 1;
	Error += glm::dvec3().length() == 3 ? 0 : 1;
	
	return Error;
}

int test_vec3_swizzle3_2()
{
    int Error = 0;

    glm::vec3 v(1, 2, 3);
    glm::vec2 u;

    // Can not assign a vec3 swizzle to a vec2
    //u = v.xyz;    //Illegal
    //u = v.rgb;    //Illegal
    //u = v.stp;    //Illegal

    u = v.xx;       Error += (u.x == 1.0f && u.y == 1.0f) ? 0 : 1;
    u = v.xy;       Error += (u.x == 1.0f && u.y == 2.0f) ? 0 : 1;
    u = v.xz;       Error += (u.x == 1.0f && u.y == 3.0f) ? 0 : 1;
    u = v.yx;       Error += (u.x == 2.0f && u.y == 1.0f) ? 0 : 1;
    u = v.yy;       Error += (u.x == 2.0f && u.y == 2.0f) ? 0 : 1;
    u = v.yz;       Error += (u.x == 2.0f && u.y == 3.0f) ? 0 : 1;
    u = v.zx;       Error += (u.x == 3.0f && u.y == 1.0f) ? 0 : 1;
    u = v.zy;       Error += (u.x == 3.0f && u.y == 2.0f) ? 0 : 1;
    u = v.zz;       Error += (u.x == 3.0f && u.y == 3.0f) ? 0 : 1;

    u = v.rr;       Error += (u.r == 1.0f && u.g == 1.0f) ? 0 : 1;
    u = v.rg;       Error += (u.r == 1.0f && u.g == 2.0f) ? 0 : 1;
    u = v.rb;       Error += (u.r == 1.0f && u.g == 3.0f) ? 0 : 1;
    u = v.gr;       Error += (u.r == 2.0f && u.g == 1.0f) ? 0 : 1;
    u = v.gg;       Error += (u.r == 2.0f && u.g == 2.0f) ? 0 : 1;
    u = v.gb;       Error += (u.r == 2.0f && u.g == 3.0f) ? 0 : 1;
    u = v.br;       Error += (u.r == 3.0f && u.g == 1.0f) ? 0 : 1;
    u = v.bg;       Error += (u.r == 3.0f && u.g == 2.0f) ? 0 : 1;
    u = v.bb;       Error += (u.r == 3.0f && u.g == 3.0f) ? 0 : 1;   

    u = v.ss;       Error += (u.s == 1.0f && u.t == 1.0f) ? 0 : 1;
    u = v.st;       Error += (u.s == 1.0f && u.t == 2.0f) ? 0 : 1;
    u = v.sp;       Error += (u.s == 1.0f && u.t == 3.0f) ? 0 : 1;
    u = v.ts;       Error += (u.s == 2.0f && u.t == 1.0f) ? 0 : 1;
    u = v.tt;       Error += (u.s == 2.0f && u.t == 2.0f) ? 0 : 1;
    u = v.tp;       Error += (u.s == 2.0f && u.t == 3.0f) ? 0 : 1;
    u = v.ps;       Error += (u.s == 3.0f && u.t == 1.0f) ? 0 : 1;
    u = v.pt;       Error += (u.s == 3.0f && u.t == 2.0f) ? 0 : 1;
    u = v.pp;       Error += (u.s == 3.0f && u.t == 3.0f) ? 0 : 1;

    // Mixed member aliases are not valid
    //u = v.rx;     //Illegal
    //u = v.sy;     //Illegal


    u = glm::vec2(1, 2);
    v = glm::vec3(1, 2, 3);
    //v.xx = u;     //Illegal
    v.xy = u;       Error += (v.x == 1.0f && v.y == 2.0f && v.z == 3.0f) ? 0 : 1;
    v.xz = u;       Error += (v.x == 1.0f && v.y == 2.0f && v.z == 2.0f) ? 0 : 1;
    v.yx = u;       Error += (v.x == 2.0f && v.y == 1.0f && v.z == 2.0f) ? 0 : 1;
    //v.yy = u;     //Illegal
    v.yz = u;       Error += (v.x == 2.0f && v.y == 1.0f && v.z == 2.0f) ? 0 : 1;
    v.zx = u;       Error += (v.x == 2.0f && v.y == 1.0f && v.z == 1.0f) ? 0 : 1;
    v.zy = u;       Error += (v.x == 2.0f && v.y == 2.0f && v.z == 1.0f) ? 0 : 1;
    //v.zz = u;     //Illegal
    
    return Error;
}

int test_vec3_swizzle3_3()
{
    int Error = 0;

    glm::vec3 v(1, 2, 3);
    glm::vec3 u;
    
<<<<<<< HEAD
    u.xyz = v.xyz;
    Error += (u.x == 1.0f && u.y == 2.0f && u.z == 3.0f) ? 0 : 1;
    
    u = v.xyz;
    Error += (u.x == 1.0f && u.y == 2.0f && u.z == 3.0f) ? 0 : 1;
    u = v.zyx;
    Error += (u.x == 3.0f && u.y == 2.0f && u.z == 1.0f) ? 0 : 1;
    u.zyx = v;
    Error += (u.x == 3.0f && u.y == 2.0f && u.z == 1.0f) ? 0 : 1;
    
    u = v.rgb;
    Error += (u.x == 1.0f && u.y == 2.0f && u.z == 3.0f) ? 0 : 1;
    u = v.bgr;
    Error += (u.x == 3.0f && u.y == 2.0f && u.z == 1.0f) ? 0 : 1;
    u.bgr = v;
    Error += (u.x == 3.0f && u.y == 2.0f && u.z == 1.0f) ? 0 : 1;

    u = v.stp;
    Error += (u.x == 1.0f && u.y == 2.0f && u.z == 3.0f) ? 0 : 1;
    u = v.pts;
    Error += (u.x == 3.0f && u.y == 2.0f && u.z == 1.0f) ? 0 : 1;
    u.pts = v;
    Error += (u.x == 3.0f && u.y == 2.0f && u.z == 1.0f) ? 0 : 1;
    
=======
    u = v;          Error += (u.x == 1.0f && u.y == 2.0f && u.z == 3.0f) ? 0 : 1;
    
    u = v.xyz;      Error += (u.x == 1.0f && u.y == 2.0f && u.z == 3.0f) ? 0 : 1;
    u = v.zyx;      Error += (u.x == 3.0f && u.y == 2.0f && u.z == 1.0f) ? 0 : 1;
    u.zyx = v;      Error += (u.x == 3.0f && u.y == 2.0f && u.z == 1.0f) ? 0 : 1;
    
    u = v.rgb;      Error += (u.x == 1.0f && u.y == 2.0f && u.z == 3.0f) ? 0 : 1;
    u = v.bgr;      Error += (u.x == 3.0f && u.y == 2.0f && u.z == 1.0f) ? 0 : 1;
    u.bgr = v;      Error += (u.x == 3.0f && u.y == 2.0f && u.z == 1.0f) ? 0 : 1;

    u = v.stp;      Error += (u.x == 1.0f && u.y == 2.0f && u.z == 3.0f) ? 0 : 1;
    u = v.pts;      Error += (u.x == 3.0f && u.y == 2.0f && u.z == 1.0f) ? 0 : 1;
    u.pts = v;      Error += (u.x == 3.0f && u.y == 2.0f && u.z == 1.0f) ? 0 : 1;
   
>>>>>>> 156235e5
    return Error;
}

int test_vec3_swizzle_half()
{
    int Error = 0;

    glm::half a1(1);
    glm::half b1(2);
    glm::half c1(3);
    glm::hvec3 v(a1, b1, c1);
    glm::hvec3 u;

<<<<<<< HEAD
    float c = v.x;
    float d = v.y;
    u = v;

    float a = u.x;
    float b = u.y;
    Error += (u.x == glm::half(1.0f) && u.y == glm::half(2.0f) && u.z == glm::half(3.0f)) ? 0 : 1;
    
    /*u = v.xyz;
    Error += (u.x == 1.0f && u.y == 2.0f && u.z == 3.0f) ? 0 : 1;
    u = v.zyx;
    Error += (u.x == 3.0f && u.y == 2.0f && u.z == 1.0f) ? 0 : 1;
    u.zyx = v;
    Error += (u.x == 3.0f && u.y == 2.0f && u.z == 1.0f) ? 0 : 1;
    
    u = v.rgb;
    Error += (u.x == 1.0f && u.y == 2.0f && u.z == 3.0f) ? 0 : 1;
    u = v.bgr;
    Error += (u.x == 3.0f && u.y == 2.0f && u.z == 1.0f) ? 0 : 1;
    u.bgr = v;
    Error += (u.x == 3.0f && u.y == 2.0f && u.z == 1.0f) ? 0 : 1;

    u = v.stp;
    Error += (u.x == 1.0f && u.y == 2.0f && u.z == 3.0f) ? 0 : 1;
    u = v.pts;
    Error += (u.x == 3.0f && u.y == 2.0f && u.z == 1.0f) ? 0 : 1;
    u.pts = v;
    Error += (u.x == 3.0f && u.y == 2.0f && u.z == 1.0f) ? 0 : 1;*/
=======
    u = v;

    Error += (u.x.toFloat() == 1.0f && u.y.toFloat() == 2.0f && u.z.toFloat() == 3.0f) ? 0 : 1;
    
    u = v.xyz;
    Error += (u.x.toFloat() == 1.0f && u.y.toFloat() == 2.0f && u.z.toFloat() == 3.0f) ? 0 : 1;
    u = v.zyx;
    Error += (u.x.toFloat() == 3.0f && u.y.toFloat() == 2.0f && u.z.toFloat() == 1.0f) ? 0 : 1;
    u.zyx = v;
    Error += (u.x.toFloat() == 3.0f && u.y.toFloat() == 2.0f && u.z.toFloat() == 1.0f) ? 0 : 1;
    
    u = v.rgb;
    Error += (u.x.toFloat() == 1.0f && u.y.toFloat() == 2.0f && u.z.toFloat() == 3.0f) ? 0 : 1;
    u = v.bgr;
    Error += (u.x.toFloat() == 3.0f && u.y.toFloat() == 2.0f && u.z.toFloat() == 1.0f) ? 0 : 1;
    u.bgr = v;
    Error += (u.x.toFloat() == 3.0f && u.y.toFloat() == 2.0f && u.z.toFloat() == 1.0f) ? 0 : 1;

    u = v.stp;
    Error += (u.x.toFloat() == 1.0f && u.y.toFloat() == 2.0f && u.z.toFloat() == 3.0f) ? 0 : 1;
    u = v.pts;
    Error += (u.x.toFloat() == 3.0f && u.y.toFloat() == 2.0f && u.z.toFloat() == 1.0f) ? 0 : 1;
    u.pts = v;
    Error += (u.x.toFloat() == 3.0f && u.y.toFloat() == 2.0f && u.z.toFloat() == 1.0f) ? 0 : 1;
>>>>>>> 156235e5

    return Error;
}

<<<<<<< HEAD
int test_vec3_swizzle_partial()
{
	int Error = 0;

	glm::vec3 A(1, 2, 3);

	{
		glm::vec3 B(A.xy, 3.0f);

		Error += A == B ? 0 : 1;
	}

	{
		glm::vec3 B(1.0f, A.yz);

		Error += A == B ? 0 : 1;
	}

	{
		glm::vec3 B(A.xyz);

		Error += A == B ? 0 : 1;
	}

	return Error;
=======
int test_vec3_swizzle_operators()
{
    int Error = 0;

    glm::vec3 q, u, v;

    u = glm::vec3(1, 2, 3);
    v = glm::vec3(10, 20, 30);

    // Swizzle, swizzle binary operators
    q = u.xyz + v.xyz;          Error += (q == (u + v)) ? 0 : 1;
    q = (u.zyx + v.zyx).zyx;    Error += (q == (u + v)) ? 0 : 1;
    q = (u.xyz - v.xyz);        Error += (q == (u - v)) ? 0 : 1;
    q = (u.xyz * v.xyz);        Error += (q == (u * v)) ? 0 : 1;
    q = (u.xxx * v.xxx);        Error += (q == glm::vec3(u.x * v.x)) ? 0 : 1;
    q = (u.xyz / v.xyz);        Error += (q == (u / v)) ? 0 : 1;

    // vec, swizzle binary operators
    q = u + v.xyz;              Error += (q == (u + v)) ? 0 : 1;
    q = (u - v.xyz);            Error += (q == (u - v)) ? 0 : 1;
    q = (u * v.xyz);            Error += (q == (u * v)) ? 0 : 1;
    q = (u * v.xxx);            Error += (q == v.x * u) ? 0 : 1;
    q = (u / v.xyz);            Error += (q == (u / v)) ? 0 : 1;

    // swizzle,vec binary operators
    q = u.xyz + v;              Error += (q == (u + v)) ? 0 : 1;
    q = (u.xyz - v);            Error += (q == (u - v)) ? 0 : 1;
    q = (u.xyz * v);            Error += (q == (u * v)) ? 0 : 1;
    q = (u.xxx * v);            Error += (q == u.x * v) ? 0 : 1;
    q = (u.xyz / v);            Error += (q == (u / v)) ? 0 : 1;

    // Compile errors
    //q = (u.yz * v.xyz);
    //q = (u * v.xy);

    return Error;
}

int test_vec3_swizzle_functions()
{
    int Error = 0;

    //
    // NOTE: template functions cannot pick up the implicit conversion from
    // a swizzle to the unswizzled type, therefore the operator() must be 
    // used.  E.g.:
    //
    // glm::dot(u.xy, v.xy);        <--- Compile error
    // glm::dot(u.xy(), v.xy());    <--- Compiles correctly
    //

    float r;

    // vec2
    glm::vec2 a(1, 2);
    glm::vec2 b(10, 20);
    r = glm::dot(a, b);                 Error += (int(r) == 50) ? 0 : 1;
    r = glm::dot(a.xy(), b.xy());       Error += (int(r) == 50) ? 0 : 1;
    r = glm::dot(a.xy(), b.yy());       Error += (int(r) == 60) ? 0 : 1;

    // vec3
    glm::vec3 q, u, v;
    u = glm::vec3(1, 2, 3);
    v = glm::vec3(10, 20, 30);
    r = glm::dot(u, v);                 Error += (int(r) == 140) ? 0 : 1;
    r = glm::dot(u.xyz(), v.zyz());     Error += (int(r) == 160) ? 0 : 1;
    r = glm::dot(u, v.zyx());           Error += (int(r) == 100) ? 0 : 1;
    r = glm::dot(u.xyz(), v);           Error += (int(r) == 140) ? 0 : 1;
    r = glm::dot(u.xy(), v.xy());       Error += (int(r) == 50) ? 0 : 1;

    // vec4
    glm::vec4 s, t;
    s = glm::vec4(1, 2, 3, 4);
    t = glm::vec4(10, 20, 30, 40);
    r = glm::dot(s, t);                 Error += (int(r) == 300) ? 0 : 1;
    r = glm::dot(s.xyzw(), t.xyzw());   Error += (int(r) == 300) ? 0 : 1;
    r = glm::dot(s.xyz(), t.xyz());     Error += (int(r) == 140) ? 0 : 1;

    return Error;
>>>>>>> 156235e5
}

int main()
{
	int Error = 0;

	Error += test_vec3_ctor();
	Error += test_vec3_operators();
	Error += test_vec3_size();
    Error += test_vec3_swizzle3_2();
    Error += test_vec3_swizzle3_3();
    Error += test_vec3_swizzle_half();
<<<<<<< HEAD
	Error += test_vec3_swizzle_partial();
=======
    Error += test_vec3_swizzle_operators();
    Error += test_vec3_swizzle_functions();
>>>>>>> 156235e5
	
	return Error;
}<|MERGE_RESOLUTION|>--- conflicted
+++ resolved
@@ -9,10 +9,7 @@
 
 #include <glm/glm.hpp>
 #include <glm/gtc/half_float.hpp>
-<<<<<<< HEAD
 #include <vector>
-=======
->>>>>>> 156235e5
 
 int test_vec3_ctor()
 {
@@ -250,32 +247,6 @@
     glm::vec3 v(1, 2, 3);
     glm::vec3 u;
     
-<<<<<<< HEAD
-    u.xyz = v.xyz;
-    Error += (u.x == 1.0f && u.y == 2.0f && u.z == 3.0f) ? 0 : 1;
-    
-    u = v.xyz;
-    Error += (u.x == 1.0f && u.y == 2.0f && u.z == 3.0f) ? 0 : 1;
-    u = v.zyx;
-    Error += (u.x == 3.0f && u.y == 2.0f && u.z == 1.0f) ? 0 : 1;
-    u.zyx = v;
-    Error += (u.x == 3.0f && u.y == 2.0f && u.z == 1.0f) ? 0 : 1;
-    
-    u = v.rgb;
-    Error += (u.x == 1.0f && u.y == 2.0f && u.z == 3.0f) ? 0 : 1;
-    u = v.bgr;
-    Error += (u.x == 3.0f && u.y == 2.0f && u.z == 1.0f) ? 0 : 1;
-    u.bgr = v;
-    Error += (u.x == 3.0f && u.y == 2.0f && u.z == 1.0f) ? 0 : 1;
-
-    u = v.stp;
-    Error += (u.x == 1.0f && u.y == 2.0f && u.z == 3.0f) ? 0 : 1;
-    u = v.pts;
-    Error += (u.x == 3.0f && u.y == 2.0f && u.z == 1.0f) ? 0 : 1;
-    u.pts = v;
-    Error += (u.x == 3.0f && u.y == 2.0f && u.z == 1.0f) ? 0 : 1;
-    
-=======
     u = v;          Error += (u.x == 1.0f && u.y == 2.0f && u.z == 3.0f) ? 0 : 1;
     
     u = v.xyz;      Error += (u.x == 1.0f && u.y == 2.0f && u.z == 3.0f) ? 0 : 1;
@@ -290,7 +261,6 @@
     u = v.pts;      Error += (u.x == 3.0f && u.y == 2.0f && u.z == 1.0f) ? 0 : 1;
     u.pts = v;      Error += (u.x == 3.0f && u.y == 2.0f && u.z == 1.0f) ? 0 : 1;
    
->>>>>>> 156235e5
     return Error;
 }
 
@@ -304,36 +274,6 @@
     glm::hvec3 v(a1, b1, c1);
     glm::hvec3 u;
 
-<<<<<<< HEAD
-    float c = v.x;
-    float d = v.y;
-    u = v;
-
-    float a = u.x;
-    float b = u.y;
-    Error += (u.x == glm::half(1.0f) && u.y == glm::half(2.0f) && u.z == glm::half(3.0f)) ? 0 : 1;
-    
-    /*u = v.xyz;
-    Error += (u.x == 1.0f && u.y == 2.0f && u.z == 3.0f) ? 0 : 1;
-    u = v.zyx;
-    Error += (u.x == 3.0f && u.y == 2.0f && u.z == 1.0f) ? 0 : 1;
-    u.zyx = v;
-    Error += (u.x == 3.0f && u.y == 2.0f && u.z == 1.0f) ? 0 : 1;
-    
-    u = v.rgb;
-    Error += (u.x == 1.0f && u.y == 2.0f && u.z == 3.0f) ? 0 : 1;
-    u = v.bgr;
-    Error += (u.x == 3.0f && u.y == 2.0f && u.z == 1.0f) ? 0 : 1;
-    u.bgr = v;
-    Error += (u.x == 3.0f && u.y == 2.0f && u.z == 1.0f) ? 0 : 1;
-
-    u = v.stp;
-    Error += (u.x == 1.0f && u.y == 2.0f && u.z == 3.0f) ? 0 : 1;
-    u = v.pts;
-    Error += (u.x == 3.0f && u.y == 2.0f && u.z == 1.0f) ? 0 : 1;
-    u.pts = v;
-    Error += (u.x == 3.0f && u.y == 2.0f && u.z == 1.0f) ? 0 : 1;*/
-=======
     u = v;
 
     Error += (u.x.toFloat() == 1.0f && u.y.toFloat() == 2.0f && u.z.toFloat() == 3.0f) ? 0 : 1;
@@ -358,38 +298,10 @@
     Error += (u.x.toFloat() == 3.0f && u.y.toFloat() == 2.0f && u.z.toFloat() == 1.0f) ? 0 : 1;
     u.pts = v;
     Error += (u.x.toFloat() == 3.0f && u.y.toFloat() == 2.0f && u.z.toFloat() == 1.0f) ? 0 : 1;
->>>>>>> 156235e5
 
     return Error;
 }
 
-<<<<<<< HEAD
-int test_vec3_swizzle_partial()
-{
-	int Error = 0;
-
-	glm::vec3 A(1, 2, 3);
-
-	{
-		glm::vec3 B(A.xy, 3.0f);
-
-		Error += A == B ? 0 : 1;
-	}
-
-	{
-		glm::vec3 B(1.0f, A.yz);
-
-		Error += A == B ? 0 : 1;
-	}
-
-	{
-		glm::vec3 B(A.xyz);
-
-		Error += A == B ? 0 : 1;
-	}
-
-	return Error;
-=======
 int test_vec3_swizzle_operators()
 {
     int Error = 0;
@@ -469,7 +381,33 @@
     r = glm::dot(s.xyz(), t.xyz());     Error += (int(r) == 140) ? 0 : 1;
 
     return Error;
->>>>>>> 156235e5
+}
+
+int test_vec3_swizzle_partial()
+{
+	int Error = 0;
+
+	glm::vec3 A(1, 2, 3);
+
+	{
+		glm::vec3 B(A.xy, 3.0f);
+
+		Error += A == B ? 0 : 1;
+	}
+
+	{
+		glm::vec3 B(1.0f, A.yz);
+
+		Error += A == B ? 0 : 1;
+	}
+
+	{
+		glm::vec3 B(A.xyz);
+
+		Error += A == B ? 0 : 1;
+	}
+
+	return Error;
 }
 
 int main()
@@ -482,12 +420,9 @@
     Error += test_vec3_swizzle3_2();
     Error += test_vec3_swizzle3_3();
     Error += test_vec3_swizzle_half();
-<<<<<<< HEAD
 	Error += test_vec3_swizzle_partial();
-=======
     Error += test_vec3_swizzle_operators();
     Error += test_vec3_swizzle_functions();
->>>>>>> 156235e5
 	
 	return Error;
 }