///////////////////////////////////////////////////////////////////////////////////////////////////
// OpenGL Mathematics Copyright (c) 2005 - 2014 G-Truc Creation (www.g-truc.net)
///////////////////////////////////////////////////////////////////////////////////////////////////
// Created : 2010-09-16
// Updated : 2010-09-16
// Licence : This source is under MIT licence
// File    : test/gtx/simd-vec4.cpp
///////////////////////////////////////////////////////////////////////////////////////////////////

#define GLM_SIMD_ENABLE_XYZW_UNION
#define GLM_FORCE_AVX
#include <glm/glm.hpp>
#include <glm/gtc/random.hpp>
#include <glm/gtx/simd_vec4.hpp>
#include <cstdio>
#include <ctime>
#include <vector>

#if(GLM_ARCH != GLM_ARCH_PURE)

void test_sizeof()
{
    bool result = sizeof(glm::simdVec4) == 16;
    printf("sizeof(glm::simdVec4) == 16 : %s\n", result ? "yes" : "no");
}

#ifdef GLM_SIMD_ENABLE_XYZW_UNION
void test_data_equals_xyzw()
{
    glm::simdVec4 subject(1.0f, 2.0f, 3.0f, 4.0f);
    bool result =
        subject.Data.m128_f32[0] == subject.x &&
        subject.Data.m128_f32[1] == subject.y &&
        subject.Data.m128_f32[2] == subject.z &&
        subject.Data.m128_f32[3] == subject.w;

    printf("Data == xyzw : %s\n", result ? "yes" : "no");
}
#endif //GLM_SIMD_ENABLE_XYZW_UNION

void test_accessors()
{
    glm::simdVec4 subject(0.0f, 0.0f, 0.0f, 0.0f);
    subject[0] += 1.0f;
    subject[1] += 2.0f;
    subject[2] += 3.0f;
    subject[3] += 4.0f;

    bool result =
        subject[0] == 1.0f &&
        subject[1] == 2.0f &&
        subject[2] == 3.0f &&
        subject[3] == 4.0f;

    printf("operator[] working : %s\n", result ? "yes" : "no");
}

void test_add()
{
    glm::simdVec4 subjectA(1.0f, 2.0f, 3.0f, 4.0f);
    glm::simdVec4 subjectB(1.0f, 2.0f, 3.0f, 4.0f);
    glm::simdVec4 answer = subjectA + subjectB;

    bool result =
        answer[0] == 2.0f &&
        answer[1] == 4.0f &&
        answer[2] == 6.0f &&
        answer[3] == 8.0f;

    printf("{1.0, 2.0, 3.0, 4.0,} + {1.0, 2.0, 3.0, 4.0} == {2.0, 4.0, 6.0, 8.0} : %s\n", result ? "yes" : "no");
}

void test_sub()
{
    glm::simdVec4 subjectA(1.0f, 2.0f, 3.0f, 4.0f);
    glm::simdVec4 subjectB(1.0f, 2.0f, 3.0f, 4.0f);
    glm::simdVec4 answer = subjectA - subjectB;

    bool result =
        answer[0] == 0.0f &&
        answer[1] == 0.0f &&
        answer[2] == 0.0f &&
        answer[3] == 0.0f;

    printf("{1.0, 2.0, 3.0, 4.0,} - {1.0, 2.0, 3.0, 4.0} == {0.0, 0.0, 0.0, 0.0} : %s\n", result ? "yes" : "no");
}

void test_mul()
{
    glm::simdVec4 subjectA(1.0f, 2.0f, 3.0f, 4.0f);
    glm::simdVec4 subjectB(1.0f, 2.0f, 3.0f, 4.0f);
    glm::simdVec4 answer = subjectA * subjectB;

    bool result =
        answer[0] == 1.0f &&
        answer[1] == 4.0f &&
        answer[2] == 9.0f &&
        answer[3] == 16.0f;

    printf("{1.0, 2.0, 3.0, 4.0,} * {1.0, 2.0, 3.0, 4.0} == {1.0, 4.0, 9.0, 16.0} : %s\n", result ? "yes" : "no");
}

void test_div()
{
    glm::simdVec4 subjectA(1.0f, 2.0f, 3.0f, 4.0f);
    glm::simdVec4 subjectB(1.0f, 2.0f, 3.0f, 4.0f);
    glm::simdVec4 answer = subjectA / subjectB;

    bool result =
        answer[0] == 1.0f &&
        answer[1] == 1.0f &&
        answer[2] == 1.0f &&
        answer[3] == 1.0f;

    printf("{1.0, 2.0, 3.0, 4.0,} / {1.0, 2.0, 3.0, 4.0} == {1.0, 1.0, 1.0, 1.0} : %s\n", result ? "yes" : "no");
}

void do_correctness_checks()
{
	printf("--- Basic Tests ---\n");
	test_sizeof();
	test_accessors();

#ifdef GLM_SIMD_ENABLE_XYZW_UNION
	test_data_equals_xyzw();
#endif//GLM_SIMD_ENABLE_XYZW_UNION
	
	printf("\n");

	printf("--- Simple Arithmetic Tests ---\n");
	test_add();
	test_sub();
	test_mul();
	test_div();

	printf("\n");
}

void do_consistency_checks()
{
	glm::vec4     pure(1.0f, 2.0f, 3.0f, 4.0f);
	glm::simdVec4 simd(1.0f, 2.0f, 3.0f, 4.0f);

	printf("--- Consistency Checks ---\n");


	printf("    dot : %s\n",
	(
		glm::dot(simd, simd) == glm::dot(pure, pure)

	) ? "yes" : "no");

	printf("\n");
}

void do_timing_checks()
{
}

int do_all_tests()
{
	int Error(0);

	do_correctness_checks();
	do_consistency_checks();
	do_timing_checks();

	return Error;
}

__m128 f32x4_dp_p_sse2(__m128 const & a, __m128 const & b)
{
	__m128 mul0 = _mm_mul_ps(a, b);
	__m128 swp0 = _mm_shuffle_ps(mul0, mul0, _MM_SHUFFLE(2, 3, 0, 1));
	__m128 add0 = _mm_add_ps(mul0, swp0);
	__m128 swp1 = _mm_shuffle_ps(add0, add0, _MM_SHUFFLE(0, 1, 2, 3));
	__m128 add1 = _mm_add_ps(add0, swp1);
	return add1;
}

__m128 f32x4_dp_p_sse3(__m128 const & a, __m128 const & b)
{
	__m128 mul0 = _mm_mul_ps(a, b);
	__m128 hadd0 = _mm_hadd_ps(mul0, mul0);
	__m128 hadd1 = _mm_hadd_ps(hadd0, hadd0);
	return hadd1;
}

__m128 f32x4_dp_p_sse4(__m128 const & a, __m128 const & b)
{
	__m128 dot0 = _mm_dp_ps(a, b, 0xff);
	return dot0;
}

int perf_dp_ref()
{
	std::size_t Count(100000);
	std::size_t Items(1000);

	std::vector<glm::vec4> init_a;
	init_a.resize(Items);
	std::vector<glm::vec4> init_b;
	init_b.resize(Items);
	std::vector<glm::vec4> a;
	a.resize(Items);
	std::vector<glm::vec4> b;
	b.resize(Items);

	// init
	{
		for(std::size_t i = 0; i < b.size(); ++i)
		{
			glm::vec4 v = glm::linearRand(glm::vec4(-1.0f), glm::vec4(1.0f));
			init_a[i] = v;
		}

		for(std::size_t i = 0; i < b.size(); ++i)
		{
			glm::vec4 v = glm::linearRand(glm::vec4(-1.0f), glm::vec4(1.0f));
			init_b[i] = v;
		}
	}

	// ref
	{
		a = init_a;
		b = init_b;

		std::clock_t StartTime = std::clock();

		for(std::size_t j = 0; j < Count; ++j)
		for(std::size_t i = 0; i < b.size(); ++i)
			b[i] = glm::vec4(glm::dot(a[i], b[i]));

		std::clock_t EndTime = std::clock();

		printf("dot ref %d\n", EndTime - StartTime);
	}

	return 0;
}

int perf_dp()
{
	std::size_t Count(100000);
	std::size_t Items(1000);

	std::vector<__m128> init_a;
	init_a.resize(Items);
	std::vector<__m128> init_b;
	init_b.resize(Items);
	std::vector<__m128> a;
	a.resize(Items);
	std::vector<__m128> b;
	b.resize(Items);

	// init
	{
		for(std::size_t i = 0; i < b.size(); ++i)
		{
			glm::vec4 v = glm::linearRand(glm::vec4(-1.0f), glm::vec4(1.0f));
			init_a[i] = _mm_set_ps(v.x, v.y, v.z, v.w);
		}

		for(std::size_t i = 0; i < b.size(); ++i)
		{
			glm::vec4 v = glm::linearRand(glm::vec4(-1.0f), glm::vec4(1.0f));
			init_b[i] = _mm_set_ps(v.x, v.y, v.z, v.w);
		}
	}

	// sse2
	{
		a = init_a;
		b = init_b;

		std::clock_t StartTime = std::clock();

		for(std::size_t j = 0; j < Count; ++j)
		for(std::size_t i = 0; i < b.size(); ++i)
			b[i] = f32x4_dp_p_sse2(a[i], b[i]);

		std::clock_t EndTime = std::clock();

		printf("dot sse2 %d\n", EndTime - StartTime);
	}

	// sse3
	{
		a = init_a;
		b = init_b;

		std::clock_t StartTime = std::clock();

		for(std::size_t j = 0; j < Count; ++j)
		for(std::size_t i = 0; i < b.size(); ++i)
			b[i] = f32x4_dp_p_sse3(a[i], b[i]);

		std::clock_t EndTime = std::clock();

		printf("dot sse3 %d\n", EndTime - StartTime);
	}

	// sse4
	{
		a = init_a;
		b = init_b;

		std::clock_t StartTime = std::clock();

		for(std::size_t j = 0; j < Count; ++j)
		for(std::size_t i = 0; i < b.size(); ++i)
			b[i] = f32x4_dp_p_sse4(a[i], b[i]);

		std::clock_t EndTime = std::clock();

		printf("dot sse4 %d\n", EndTime - StartTime);
	}

	return 0;
}

int main()
{
	glm::simdVec4 A1(0.0f, 0.1f, 0.2f, 0.3f);
	glm::simdVec4 B1(0.4f, 0.5f, 0.6f, 0.7f);
	glm::simdVec4 C1 = A1 + B1;
	glm::simdVec4 D1 = A1.swizzle<glm::X, glm::Z, glm::Y, glm::W>();
	glm::simdVec4 E1(glm::vec4(1.0f));
	glm::vec4 F1 = glm::vec4_cast(E1);
	//glm::vec4 G1(E1);

	//printf("A1(%2.3f, %2.3f, %2.3f, %2.3f)\n", A1.x, A1.y, A1.z, A1.w);
	//printf("B1(%2.3f, %2.3f, %2.3f, %2.3f)\n", B1.x, B1.y, B1.z, B1.w);
	//printf("C1(%2.3f, %2.3f, %2.3f, %2.3f)\n", C1.x, C1.y, C1.z, C1.w);
	//printf("D1(%2.3f, %2.3f, %2.3f, %2.3f)\n", D1.x, D1.y, D1.z, D1.w);

<<<<<<< HEAD
	int Error(0);

	Error += perf_dp_ref();
	Error += perf_dp();

	while(true);

	Error += do_all_tests();

	return Error;
=======
	__m128 value = _mm_set1_ps(0.0f);
	__m128 data = _mm_cmpeq_ps(value, value);
	__m128 add0 = _mm_add_ps(data, data);

	glm::simdVec4 GNI(add0);

	return 0;
>>>>>>> 0813facc
}

#else

int main()
{
	int Error(0);

	return Error;
}

#endif//(GLM_ARCH != GLM_ARCH_PURE)<|MERGE_RESOLUTION|>--- conflicted
+++ resolved
@@ -29,10 +29,10 @@
 {
     glm::simdVec4 subject(1.0f, 2.0f, 3.0f, 4.0f);
     bool result =
-        subject.Data.m128_f32[0] == subject.x &&
-        subject.Data.m128_f32[1] == subject.y &&
-        subject.Data.m128_f32[2] == subject.z &&
-        subject.Data.m128_f32[3] == subject.w;
+        subject.Data.m128_f32[0] == subject[0] &&
+        subject.Data.m128_f32[1] == subject[1] &&
+        subject.Data.m128_f32[2] == subject[2] &&
+        subject.Data.m128_f32[3] == subject[3];
 
     printf("Data == xyzw : %s\n", result ? "yes" : "no");
 }
@@ -335,26 +335,26 @@
 	//printf("C1(%2.3f, %2.3f, %2.3f, %2.3f)\n", C1.x, C1.y, C1.z, C1.w);
 	//printf("D1(%2.3f, %2.3f, %2.3f, %2.3f)\n", D1.x, D1.y, D1.z, D1.w);
 
-<<<<<<< HEAD
 	int Error(0);
 
-	Error += perf_dp_ref();
-	Error += perf_dp();
-
-	while(true);
-
-	Error += do_all_tests();
+	{
+		Error += perf_dp_ref();
+		Error += perf_dp();
+
+		while(true);
+
+		Error += do_all_tests();
+	}
+
+	{
+		__m128 value = _mm_set1_ps(0.0f);
+		__m128 data = _mm_cmpeq_ps(value, value);
+		__m128 add0 = _mm_add_ps(data, data);
+
+		glm::simdVec4 GNI(add0);
+	}
 
 	return Error;
-=======
-	__m128 value = _mm_set1_ps(0.0f);
-	__m128 data = _mm_cmpeq_ps(value, value);
-	__m128 add0 = _mm_add_ps(data, data);
-
-	glm::simdVec4 GNI(add0);
-
-	return 0;
->>>>>>> 0813facc
 }
 
 #else
